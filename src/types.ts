--- conflicted
+++ resolved
@@ -255,17 +255,7 @@
 
 export type UnoptimizedRate = Omit<
   OptimalRate,
-<<<<<<< HEAD
-  | 'version'
-  | 'contractAddress'
-  | 'contractMethod'
-  | 'srcUSD'
-  | 'destUSD'
-  | 'hmac'
-  | 'partnerFee'
-=======
   'contractMethod' | 'srcUSD' | 'destUSD' | 'hmac' | 'partnerFee' | 'version'
->>>>>>> dfc43acc
 >;
 
 export type MultiCallInput = {
