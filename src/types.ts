import { SwapSide } from './constants';
import { Address } from 'paraswap-core';
import { BlockHeader } from 'web3-eth';
export { BlockHeader } from 'web3-eth';
export {
  Address,
  NumberAsString,
  Adapters,
  OptimalRoute,
  OptimalSwap,
  OptimalSwapExchange,
  OptionalRate,
  OptimalRate,
} from 'paraswap-core';
import { Logger } from 'log4js';
export { Logger } from 'log4js';
import { OptimalRate } from 'paraswap-core';

// Check: Should the logger be replaced with Logger Interface
export type LoggerConstructor = (name?: string) => Logger;

export type ContractSellData = {
  fromToken: string;
  fromAmount: string;
  toAmount: string;
  expectedAmount: string;
  beneficiary: string;
  path: ContractPath[];
  partner: string;
  feePercent: string;
  permit: string;
  deadline: string;
  uuid: string;
};

export type ContractMegaSwapSellData = {
  fromToken: string;
  fromAmount: string;
  toAmount: string;
  expectedAmount: string;
  beneficiary: string;
  path: ContractMegaSwapPath[];
  partner: string;
  feePercent: string;
  permit: string;
  deadline: string;
  uuid: string;
};

export type ContractBuyData = {
  adapter: string;
  fromToken: string;
  toToken: string;
  fromAmount: string;
  toAmount: string;
  expectedAmount: string;
  beneficiary: string;
  route: ContractRoute[];
  partner: string;
  feePercent: string;
  permit: string;
  deadline: string;
  uuid: string;
};

export type ConstractSimpleData = {
  fromToken: string;
  toToken: string;
  fromAmount: string;
  toAmount: string;
  expectedAmount: string;
  callees: string[];
  exchangeData: string;
  startIndexes: number[];
  values: string[];
  beneficiary: string;
  partner: string;
  feePercent: string;
  permit: string;
  deadline: string;
  uuid: string;
};

export type ContractSimpleBuyNFTData = {
  fromToken: string;
  toTokenDetails: {
    toToken: string;
    toTokenID: string;
    toAmount: string;
  }[];
  fromAmount: string;
  expectedAmount: string;
  callees: string[];
  exchangeData: string;
  startIndexes: number[];
  values: string[];
  beneficiary: string;
  partner: string;
  feePercent: string;
  permit: string;
  deadline: string;
  uuid: string;
};

export type ContractAdapter = {
  adapter: string;
  percent: string;
  networkFee: string;
  route: ContractRoute[];
};

export type ContractRoute = {
  index: number;
  targetExchange: string;
  percent: string;
  payload: string;
  networkFee: string;
};

export type ContractMegaSwapPath = {
  fromAmountPercent: string;
  path: ContractPath[];
};

export type ContractPath = {
  to: string;
  totalNetworkFee: string;
  adapters: ContractAdapter[];
};

export type ContractBuyAdapter = {
  adapter: string;
  payload: string;
  networkFee: string;
  route: ContractBuyRoute[];
};

export type ContractBuyRoute = {
  index: number;
  targetExchange: string;
  fromAmount: string;
  toAmount: string;
  payload: string;
  networkFee: string;
};

export type TxInfo<T> = {
  params: T;
  encoder: ContractMethodEncoder;
  networkFee: string;
};

export type AdapterExchangeParam = {
  targetExchange: Address;
  payload: string;
  networkFee: string;
};

export type AdapterMappings = {
  [side: string]: { name: string; index: number }[];
};

export type SimpleExchangeParam = {
  callees: string[];
  calldata: string[];
  values: string[];
  networkFee: string;
};

// TODO: fix the type
export type ContractMethodEncoder = (...args: any[]) => any;

export type Token = {
  address: string;
  decimals: number;
  symbol?: string;
};

export type aToken = {
  aSymbol: string;
  aAddress: string;
  address: string;
  decimals: number;
};

export type ExchangePrices<T> = PoolPrices<T>[];

export type PoolPrices<T> = {
  prices: bigint[];
  unit: bigint;
  data: T;
  poolIdentifier?: string;
  exchange: string;
  gasCost: number | number[];
  poolAddresses?: Array<Address>;
};

export type PoolLiquidity = {
  exchange: string;
  address: Address;
  connectorTokens: Token[];
  liquidityUSD: number;
};

export interface Log {
  address: string;
  data: string;
  topics: string[];
  logIndex: number;
  transactionIndex: number;
  transactionHash: string;
  blockHash: string;
  blockNumber: number;

  // The following are not declared in web3-core, but still appear in logs
  removed?: boolean;
  id?: string;
}

export type DexConfigMap<DexParams> = {
  [dexKey: string]: {
    [network: number]: DexParams;
  };
};

export type TxObject = {
  from: Address;
  to?: Address; // undefined in case of contract deployment
  value: string;
  data: string;
  gasPrice?: string;
  maxFeePerGas?: string;
  maxPriorityFeePerGas?: string;
};

export type UnoptimizedRate = Omit<
  OptimalRate,
  'contractMethod' | 'srcUSD' | 'destUSD' | 'hmac' | 'partnerFee'
>;

export type MultiCallInput = {
  target: Address;
  callData: string;
};

export type MultiCallOutput = string;

<<<<<<< HEAD
export type MultiCallV2Output = { success: boolean; returnData: string };
=======
export type BigIntAsString = string;

export type ExchangeTxInfo = {
  deadline?: bigint;
};

export type PreprocessTransactionOptions = {
  slippageFactor: string;
  txOrigin: Address;
};
>>>>>>> 6a39ec9f
<|MERGE_RESOLUTION|>--- conflicted
+++ resolved
@@ -245,9 +245,8 @@
 
 export type MultiCallOutput = string;
 
-<<<<<<< HEAD
 export type MultiCallV2Output = { success: boolean; returnData: string };
-=======
+
 export type BigIntAsString = string;
 
 export type ExchangeTxInfo = {
@@ -257,5 +256,4 @@
 export type PreprocessTransactionOptions = {
   slippageFactor: string;
   txOrigin: Address;
-};
->>>>>>> 6a39ec9f
+};