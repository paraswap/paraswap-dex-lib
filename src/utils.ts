--- conflicted
+++ resolved
@@ -5,14 +5,9 @@
 import { ETHER_ADDRESS, Network } from './constants';
 import { DexConfigMap, Logger, TransferFeeParams } from './types';
 import _ from 'lodash';
-<<<<<<< HEAD
-import { Contract } from 'web3-eth-contract';
-import { MultiResult } from './lib/multi-wrapper';
-=======
 import { MultiResult } from './lib/multi-wrapper';
 import { Contract } from 'web3-eth-contract';
 import Web3 from 'web3';
->>>>>>> 62e91b43
 
 export const isETHAddress = (address: string) =>
   address.toLowerCase() === ETHER_ADDRESS.toLowerCase();
@@ -358,13 +353,8 @@
   !!x;
 
 type MultiCallParams = {
-<<<<<<< HEAD
   target: string;
   callData: string;
-=======
-  target: any;
-  callData: any;
->>>>>>> 62e91b43
 };
 
 type BlockAndTryAggregateResult = {
@@ -389,13 +379,9 @@
       success: res.success,
     })),
   };
-<<<<<<< HEAD
-=======
 };
 
 export const isContractAddress = async (web3: Web3, addr: string) => {
   const contractCode = await web3.eth.getCode(addr);
-
   return contractCode !== '0x';
->>>>>>> 62e91b43
 };