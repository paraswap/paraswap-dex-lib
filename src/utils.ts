<<<<<<< HEAD
import { BI_MAX_UINT256, BI_POWS } from './bigint-constants';
import { ETHER_ADDRESS, Network } from './constants';
import { Address, Token, DexConfigMap } from './types';
import _ from 'lodash';
import BigNumber from 'bignumber.js';
import { SwapSide } from 'paraswap-core';
=======
import { ETHER_ADDRESS, Network, SwapSide, MAX_UINT } from './constants';
import { BI_POWS } from './bigint-constants';
import { DexConfigMap } from './types';
>>>>>>> 8c1461b7

export const isETHAddress = (address: string) =>
  address.toLowerCase() === ETHER_ADDRESS.toLowerCase();

const ZERO_UINT = BigInt('0');

export const prependWithOx = (str: string) =>
  str.startsWith('0x') ? str : '0x' + str;

export const uuidToBytes16 = (uuid: string) => '0x' + uuid.replace(/-/g, '');

// This function guarantees that the distribution adds up to exactly 100% by
// applying rounding in the other direction for numbers with the most error.
export function convertToBasisPoints(dist: number[]): number[] {
  const BPS = 10000;
  const sumDist = dist.reduce((a, b) => a + b, 0);
  const basisPoints = dist.map(n => (n * BPS) / sumDist);
  const rounded = basisPoints.map(n => Math.round(n));
  const sumRounded = rounded.reduce((a, b) => a + b, 0);
  if (sumRounded === BPS) {
    return rounded;
  }
  const errors = basisPoints.map((n, i) => ({
    error: rounded[i] - n,
    index: i,
  }));
  if (sumRounded < BPS) {
    errors.sort((a, b) => a.error - b.error);
    for (let i = 0; i < BPS - sumRounded; ++i) {
      ++rounded[errors[i].index];
    }
  } else {
    errors.sort((a, b) => b.error - a.error);
    for (let i = 0; i < sumRounded - BPS; ++i) {
      --rounded[errors[i].index];
    }
  }
  return rounded;
}

export function getDexKeysWithNetwork<T>(
  dexConfig: DexConfigMap<T>,
): { key: string; networks: Network[] }[] {
  return Object.entries(dexConfig).map(([dKey, dValue]) => ({
    key: dKey,
    networks: Object.keys(dValue).map(n => parseInt(n)),
  }));
}

// We assume that the rate always gets worse when be go bigger in volume.
// Both oldVolume and newVolume are sorted
// Considering these assumption, whenever we don't have a price we consider
// the price for the next volume price available and interpolate linearly.
// Interpolate can be useful in two cases
// -> you have a smaller chunked prices and you want go to a higher chunked prices
// -> you have a linear prices and you want go to a not skewed prices
// -> could be used by the order book exchanges as an orderbook works almost with the same principles.
// p = p[i-1] + (p[i] - p[i-1])/(q[i]-q[i-1])*(v-q[i-1])
export function interpolate(
  oldVolume: bigint[],
  oldPrices: bigint[],
  newVolume: bigint[],
  side: SwapSide,
): bigint[] {
  let maxPrice = oldPrices[0];
  let isValid = [true];
  for (let p of oldPrices.slice(1)) {
    if (p >= maxPrice) {
      maxPrice = p;
      isValid.push(true);
    } else {
      isValid.push(false);
    }
  }

  let i = 0;
  return newVolume.map(v => {
    if (v === ZERO_UINT) return ZERO_UINT;

    while (i < oldVolume.length && v > oldVolume[i]) i++;

    // if we dont have any more prices for a bigger volume return last price for sell and infinity for buy
    if (i >= oldVolume.length) {
      return !isValid[oldPrices.length - 1]
        ? ZERO_UINT
        : side === SwapSide.SELL
        ? oldPrices[oldPrices.length - 1]
        : BigInt(MAX_UINT);
    }

    if (!isValid[i]) return ZERO_UINT;

    // if the current volume is equal to oldVolume then just use that
    if (oldVolume[i] === v) return oldPrices[i];

    if (i > 0 && !isValid[i - 1]) return ZERO_UINT;

    // As we know that derivative of the prices can't go up we apply a linear interpolation
    const lastOldVolume = i > 0 ? oldVolume[i - 1] : ZERO_UINT;
    const lastOldPrice = i > 0 ? oldPrices[i - 1] : ZERO_UINT;

    // Old code - this doesn't work because slope can be very small and gets
    // rounded badly in bignumber.js, so need to do the division later
    //const slope = oldPrices[i]
    //  .minus(lastOldPrice)
    //  .div(oldVolume[i].minus(lastOldVolume));
    //return lastOldPrice.plus(slope.times(v.minus(lastOldVolume)));

    return (
      lastOldPrice +
      ((oldPrices[i] - lastOldPrice) * (v - lastOldVolume)) /
        (oldVolume[i] - lastOldVolume)
    );
  });
}

export function biginterify(val: any) {
  return BigInt(val);
}
// This is needed in order to not modify existing logic and use this wrapper
// to be safe if we receive not cached decimals
export function getBigIntPow(decimals: number): bigint {
  const value = BI_POWS[decimals];
  // It is not accurate to create 10 ** 23 and more decimals from number type
  return value === undefined ? BigInt(`1${'0'.repeat(decimals)}`) : value;
}

<<<<<<< HEAD
const casterBigIntToString = (obj: bigint) => 'bi@'.concat(obj.toString());
const checkerBigInt = (obj: any) => typeof obj === 'bigint';

const checkerStringWithBigIntPrefix = (obj: any) =>
  _.isString(obj) && obj.includes('bi@');
const casterStringToBigInt = (obj: string) => BigInt(obj.slice(3));

export function deepTypecast<T>(
  obj: any,
  checker: (val: any) => boolean,
  caster: (val: T) => any,
): any {
  return _.forEach(obj, (val: any, key: any, obj: any) => {
    const checked = checker(val);

    if (checked) {
      const cast = caster(val);
      obj[key] = cast;
    } else {
      const isObject = _.isObject(val);
      if (isObject) {
        deepTypecast(val, checker, caster);
      } else {
        obj[key] = val;
      }
    }
  });
}

export class Utils {
  static Serialize(data: any): string {
    return JSON.stringify(
      deepTypecast<bigint>(
        _.cloneDeep(data),
        checkerBigInt,
        casterBigIntToString,
      ),
    );
  }

  static Parse(data: any): any {
    return deepTypecast<string>(
      _.cloneDeep(JSON.parse(data)),
      checkerStringWithBigIntPrefix,
      casterStringToBigInt,
    );
  }

  static timeoutPromise<T>(
    promise: Promise<T>,
    timeout: number,
    message: string,
  ): Promise<T> {
    return Promise.race([
      promise,
      new Promise<T>((resolve, reject) => {
        setTimeout(() => reject(message), timeout);
      }),
    ]);
  }
}

export const sleep = (ms: number) =>
  new Promise(resolve => setTimeout(resolve, ms));

export function _require(
  b: boolean,
  message: string,
  values?: Record<string, unknown>,
  condition?: string,
): void {
  let receivedValues = '';
  if (values && condition) {
    const keyValueStr = Object.entries(values)
      .map(([k, v]) => `${k}=${v}`)
      .join(', ');
    receivedValues = `Values: ${keyValueStr}. Condition: ${condition} violated`;
  }
  if (!b)
    throw new Error(
      `${receivedValues}. Error message: ${message ? message : 'undefined'}`,
    );
}

export const bigIntify = (val: any) => BigInt(val);

export const bignumberify = (val: any) => new BigNumber(val);

export const stringify = (val: any) => val.toString();

// We assume that the rate always gets worse when be go bigger in volume.
// Both oldVolume and newVolume are sorted
// Considering these assumption, whenever we don't have a price we consider
// the price for the next volume price available and interpolate linearly.
// Interpolate can be useful in two cases
// -> you have a smaller chunked prices and you want go to a higher chunked prices
// -> you have a linear prices and you want go to a not skewed prices
// -> could be used by the order book exchanges as an orderbook works almost with the same principles.
// p = p[i-1] + (p[i] - p[i-1])/(q[i]-q[i-1])*(v-q[i-1])
export function interpolate(
  oldVolume: bigint[],
  oldPrices: bigint[],
  newVolume: bigint[],
  side: SwapSide,
): bigint[] {
  let maxPrice = oldPrices[0];
  let isValid = [true];
  for (let p of oldPrices.slice(1)) {
    if (p >= maxPrice) {
      maxPrice = p;
      isValid.push(true);
    } else {
      isValid.push(false);
    }
  }

  let i = 0;
  return newVolume.map(v => {
    if (v === 0n) return 0n;

    while (i < oldVolume.length && v > oldVolume[i]) i++;

    // if we dont have any more prices for a bigger volume return last price for sell and infinity for buy
    if (i >= oldVolume.length) {
      return !isValid[oldPrices.length - 1]
        ? 0n
        : side === SwapSide.SELL
        ? oldPrices[oldPrices.length - 1]
        : BI_MAX_UINT256;
    }

    if (!isValid[i]) return 0n;

    // if the current volume is equal to oldVolume then just use that
    if (oldVolume[i] === v) return oldPrices[i];

    if (i > 0 && !isValid[i - 1]) return 0n;

    // As we know that derivative of the prices can't go up we apply a linear interpolation
    const lastOldVolume = i > 0 ? oldVolume[i - 1] : 0n;
    const lastOldPrice = i > 0 ? oldPrices[i - 1] : 0n;

    // Old code - this doesn't work because slope can be very small and gets
    // rounded badly in bignumber.js, so need to do the division later
    //const slope = oldPrices[i]
    //  .minus(lastOldPrice)
    //  .div(oldVolume[i].minus(lastOldVolume));
    //return lastOldPrice.plus(slope.times(v.minus(lastOldVolume)));

    return (
      lastOldPrice +
      ((oldPrices[i] - lastOldPrice) * (v - lastOldVolume)) /
        (oldVolume[i] - lastOldVolume)
    );
  });
=======
export const _require = (b: boolean, message: string) => {
  if (!b) throw new Error(message);
};

interface SliceCallsInput<T, U> {
  inputArray: T[];
  execute: (inputSlice: T[], sliceIndex: number) => U;
  sliceLength: number;
}

// author: @velenir. source: https://github.com/paraswap/paraswap-volume-tracker/blob/ceaf5e267c9720b190b19c17465b438f57f41851/src/lib/utils/helpers.ts#L20
export function sliceCalls<T, U>({
  inputArray,
  execute,
  sliceLength,
}: SliceCallsInput<T, U>): [U, ...U[]] {
  if (sliceLength >= inputArray.length) return [execute(inputArray, 0)];
  const results: U[] = [];

  for (
    let i = 0, sliceIndex = 0;
    i < inputArray.length;
    i += sliceLength, ++sliceIndex
  ) {
    const inputSlice = inputArray.slice(i, i + sliceLength);
    const resultOfSlice = execute(inputSlice, sliceIndex);
    results.push(resultOfSlice);
  }

  return results as [U, ...U[]];
>>>>>>> 8c1461b7
}<|MERGE_RESOLUTION|>--- conflicted
+++ resolved
@@ -1,15 +1,9 @@
-<<<<<<< HEAD
+import { ETHER_ADDRESS, Network, SwapSide, MAX_UINT } from './constants';
 import { BI_MAX_UINT256, BI_POWS } from './bigint-constants';
-import { ETHER_ADDRESS, Network } from './constants';
-import { Address, Token, DexConfigMap } from './types';
+import { DexConfigMap } from './types';
 import _ from 'lodash';
 import BigNumber from 'bignumber.js';
 import { SwapSide } from 'paraswap-core';
-=======
-import { ETHER_ADDRESS, Network, SwapSide, MAX_UINT } from './constants';
-import { BI_POWS } from './bigint-constants';
-import { DexConfigMap } from './types';
->>>>>>> 8c1461b7
 
 export const isETHAddress = (address: string) =>
   address.toLowerCase() === ETHER_ADDRESS.toLowerCase();
@@ -137,7 +131,6 @@
   return value === undefined ? BigInt(`1${'0'.repeat(decimals)}`) : value;
 }
 
-<<<<<<< HEAD
 const casterBigIntToString = (obj: bigint) => 'bi@'.concat(obj.toString());
 const checkerBigInt = (obj: any) => typeof obj === 'bigint';
 
@@ -293,10 +286,7 @@
         (oldVolume[i] - lastOldVolume)
     );
   });
-=======
-export const _require = (b: boolean, message: string) => {
-  if (!b) throw new Error(message);
-};
+}
 
 interface SliceCallsInput<T, U> {
   inputArray: T[];
@@ -324,5 +314,4 @@
   }
 
   return results as [U, ...U[]];
->>>>>>> 8c1461b7
 }