--- conflicted
+++ resolved
@@ -1,16 +1,7 @@
-<<<<<<< HEAD
-import { Address } from './types';
 export { SwapSide, ContractMethod } from '@paraswap/core';
 
 export const ETHER_ADDRESS =
   '0xEeeeeEeeeEeEeeEeEeEeeEEEeeeeEeeeeeeeEEeE'.toLowerCase();
-=======
-export { SwapSide, ContractMethod } from 'paraswap-core';
-
-export const CACHE_PREFIX = 'dl';
-
-export const ETHER_ADDRESS = '0xEeeeeEeeeEeEeeEeEeEeeEEEeeeeEeeeeeeeEEeE';
->>>>>>> 2dec3999
 export const NULL_ADDRESS = '0x0000000000000000000000000000000000000000';
 
 export const MAX_UINT =
@@ -56,4 +47,6 @@
 // transfer Dex -> Augustus
 export const DEST_TOKEN_DEX_TRANSFERS = 1;
 
-export const BPS_MAX_VALUE = 10000n;+export const BPS_MAX_VALUE = 10000n;
+
+export const CACHE_PREFIX = 'dl';