--- conflicted
+++ resolved
@@ -34,11 +34,8 @@
   BalancerParam,
   OptimizedBalancerV2Data,
   SwapTypes,
-<<<<<<< HEAD
-=======
   DexParams,
   PoolStateMap,
->>>>>>> f44b1711
 } from './types';
 import { getTokenScalingFactor } from './utils';
 import { SimpleExchange } from '../simple-exchange';
@@ -451,24 +448,9 @@
       )
     ).flat();
 
-    const decodeThrowError = (
-      contractInterface: Interface,
-      functionName: string,
-      resultEntry: { success: boolean; returnData: any },
-      poolAddress: string,
-    ) => {
-      if (!resultEntry.success)
-        throw new Error(`Failed to execute ${functionName} for ${poolAddress}`);
-      return contractInterface.decodeFunctionResult(
-        functionName,
-        resultEntry.returnData,
-      );
-    };
-
     let i = 0;
     const onChainStateMap = subgraphPoolBase.reduce(
       (acc: { [address: string]: PoolState }, pool) => {
-<<<<<<< HEAD
         if (
           ['Weighted', 'LiquidityBootstrapping', 'Investment'].includes(
             pool.poolType,
@@ -478,7 +460,7 @@
           const [decoded, newIndex] = WeightedPool.decodeOnChainCalls(
             pool,
             this.vaultInterface,
-            data,
+            returnData,
             i,
           );
           i = newIndex;
@@ -491,7 +473,7 @@
           const [decoded, newIndex] = LinearPool.decodeOnChainCalls(
             pool,
             this.vaultInterface,
-            data,
+            returnData,
             i,
           );
           i = newIndex;
@@ -504,7 +486,7 @@
           const [decoded, newIndex] = StablePool.decodeOnChainCalls(
             pool,
             this.vaultInterface,
-            data,
+            returnData,
             i,
           );
           i = newIndex;
@@ -517,7 +499,7 @@
           const [decoded, newIndex] = PhantomStablePool.decodeOnChainCalls(
             pool,
             this.vaultInterface,
-            data,
+            returnData,
             i,
           );
           i = newIndex;
@@ -525,89 +507,6 @@
           return acc;
         }
 
-=======
-        try {
-          const poolTokens = decodeThrowError(
-            this.vaultInterface,
-            'getPoolTokens',
-            returnData[i++],
-            pool.address,
-          );
-
-          const swapFee = decodeThrowError(
-            this.poolInterfaces['Weighted'],
-            'getSwapFeePercentage',
-            returnData[i++],
-            pool.address,
-          )[0];
-
-          const scalingFactors = ['MetaStable'].includes(pool.poolType)
-            ? decodeThrowError(
-                this.poolInterfaces['MetaStable'],
-                'getScalingFactors',
-                returnData[i++],
-                pool.address,
-              )[0]
-            : undefined;
-
-          const normalisedWeights = [
-            'Weighted',
-            'LiquidityBootstrapping',
-            'Investment',
-          ].includes(pool.poolType)
-            ? decodeThrowError(
-                this.poolInterfaces['Weighted'],
-                'getNormalizedWeights',
-                returnData[i++],
-                pool.address,
-              )[0]
-            : undefined;
-
-          const amp = ['Stable', 'MetaStable'].includes(pool.poolType)
-            ? decodeThrowError(
-                this.poolInterfaces['Stable'],
-                'getAmplificationParameter',
-                returnData[i++],
-                pool.address,
-              )
-            : undefined;
-
-          let poolState: PoolState = {
-            swapFee: BigInt(swapFee.toString()),
-            tokens: poolTokens.tokens.reduce(
-              (
-                ptAcc: { [address: string]: TokenState },
-                pt: string,
-                j: number,
-              ) => {
-                let tokenState: TokenState = {
-                  balance: BigInt(poolTokens.balances[j].toString()),
-                };
-
-                if (scalingFactors)
-                  tokenState.scalingFactor = BigInt(
-                    scalingFactors[j].toString(),
-                  );
-
-                if (normalisedWeights)
-                  tokenState.weight = BigInt(normalisedWeights[j].toString());
-
-                ptAcc[pt.toLowerCase()] = tokenState;
-                return ptAcc;
-              },
-              {},
-            ),
-          };
-
-          if (amp) {
-            poolState.amp = BigInt(amp.value.toString());
-          }
-
-          acc[pool.address.toLowerCase()] = poolState;
-        } catch (e) {
-          this.logger.error('MultiCall Failed', e);
-        }
->>>>>>> f44b1711
         return acc;
       },
       {},
