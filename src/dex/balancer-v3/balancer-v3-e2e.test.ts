/* eslint-disable no-console */
import dotenv from 'dotenv';
dotenv.config();

import { testE2E } from '../../../tests/utils-e2e';
import {
  Tokens,
  Holders,
  NativeTokenSymbols,
} from '../../../tests/constants-e2e';
import { Network, ContractMethod, SwapSide } from '../../constants';
import { StaticJsonRpcProvider } from '@ethersproject/providers';
import { generateConfig } from '../../config';

/*
  README
  ======

  This test script should add e2e tests for BalancerV3. The tests
  should cover as many cases as possible. Most of the DEXes follow
  the following test structure:
    - DexName
      - ForkName + Network
        - ContractMethod
          - ETH -> Token swap
          - Token -> ETH swap
          - Token -> Token swap

  The template already enumerates the basic structure which involves
  testing simpleSwap, multiSwap, megaSwap contract methods for
  ETH <> TOKEN and TOKEN <> TOKEN swaps. You should replace tokenA and
  tokenB with any two highly liquid tokens on BalancerV3 for the tests
  to work. If the tokens that you would like to use are not defined in
  Tokens or Holders map, you can update the './tests/constants-e2e'

  Other than the standard cases that are already added by the template
  it is highly recommended to add test cases which could be specific
  to testing BalancerV3 (Eg. Tests based on poolType, special tokens,
  etc).

  You can run this individual test script by running:
  `npx jest src/dex/<dex-name>/<dex-name>-e2e.test.ts`

  e2e tests use the Tenderly fork api. Please add the following to your
  .env file:
  TENDERLY_TOKEN=Find this under Account>Settings>Authorization.
  TENDERLY_ACCOUNT_ID=Your Tenderly account name.
  TENDERLY_PROJECT=Name of a Tenderly project you have created in your
  dashboard.

  (This comment should be removed from the final implementation)
*/

function testForNetwork(
  network: Network,
  dexKey: string,
  tokenASymbol: string,
  tokenBSymbol: string,
  tokenAAmount: string,
  tokenBAmount: string,
  nativeTokenAmount: string,
  testNative: boolean,
  poolIds?: string[],
) {
  const provider = new StaticJsonRpcProvider(
    generateConfig(network).privateHttpProvider,
    network,
  );
  const tokens = Tokens[network];
  const holders = Holders[network];
  const nativeTokenSymbol = NativeTokenSymbols[network];

  const poolIdentifiers = poolIds ? { [dexKey]: poolIds } : undefined;

  // TODO: Add any direct swap contractMethod name if it exists
  const sideToContractMethods = new Map([
    [SwapSide.SELL, [ContractMethod.swapExactAmountIn]],
    // [SwapSide.BUY, [ContractMethod.swapExactAmountOut]],
  ]);

  describe(`${network}`, () => {
    sideToContractMethods.forEach((contractMethods, side) =>
      describe(`${side}`, () => {
        contractMethods.forEach((contractMethod: ContractMethod) => {
          describe(`${contractMethod}`, () => {
<<<<<<< HEAD
            // if (testNative) {
            //   it(`${nativeTokenSymbol} -> ${tokenASymbol}`, async () => {
            //     await testE2E(
            //       tokens[nativeTokenSymbol],
            //       tokens[tokenASymbol],
            //       holders[nativeTokenSymbol],
            //       side === SwapSide.SELL ? nativeTokenAmount : tokenAAmount,
            //       side,
            //       dexKey,
            //       contractMethod,
            //       network,
            //       provider,
            //     );
            //   });
            //   it(`${tokenASymbol} -> ${nativeTokenSymbol}`, async () => {
            //     await testE2E(
            //       tokens[tokenASymbol],
            //       tokens[nativeTokenSymbol],
            //       holders[tokenASymbol],
            //       side === SwapSide.SELL ? tokenAAmount : nativeTokenAmount,
            //       side,
            //       dexKey,
            //       contractMethod,
            //       network,
            //       provider,
            //     );
            //   });
            // }
=======
            if (testNative) {
              it(`${nativeTokenSymbol} -> ${tokenASymbol}`, async () => {
                await testE2E(
                  tokens[nativeTokenSymbol],
                  tokens[tokenASymbol],
                  holders[nativeTokenSymbol],
                  side === SwapSide.SELL ? nativeTokenAmount : tokenAAmount,
                  side,
                  dexKey,
                  contractMethod,
                  network,
                  provider,
                  poolIdentifiers,
                );
              });
              it(`${tokenASymbol} -> ${nativeTokenSymbol}`, async () => {
                await testE2E(
                  tokens[tokenASymbol],
                  tokens[nativeTokenSymbol],
                  holders[tokenASymbol],
                  side === SwapSide.SELL ? tokenAAmount : nativeTokenAmount,
                  side,
                  dexKey,
                  contractMethod,
                  network,
                  provider,
                  poolIdentifiers,
                );
              });
            }
>>>>>>> e5127d54
            it(`${tokenASymbol} -> ${tokenBSymbol}`, async () => {
              await testE2E(
                tokens[tokenASymbol],
                tokens[tokenBSymbol],
                holders[tokenASymbol],
                side === SwapSide.SELL ? tokenAAmount : tokenBAmount,
                side,
                dexKey,
                contractMethod,
                network,
                provider,
<<<<<<< HEAD
                { BalancerV3: ['0x0657c3467f3bf465fab59b10f1453d665abe507e'] },
              );
            });
            // it(`${tokenBSymbol} -> ${tokenASymbol}`, async () => {
            //   await testE2E(
            //     tokens[tokenBSymbol],
            //     tokens[tokenASymbol],
            //     holders[tokenBSymbol],
            //     side === SwapSide.SELL ? tokenBAmount : tokenAAmount,
            //     side,
            //     dexKey,
            //     contractMethod,
            //     network,
            //     provider,
            //   );
            // });
=======
                poolIdentifiers,
              );
            });
            it(`${tokenBSymbol} -> ${tokenASymbol}`, async () => {
              await testE2E(
                tokens[tokenBSymbol],
                tokens[tokenASymbol],
                holders[tokenBSymbol],
                side === SwapSide.SELL ? tokenBAmount : tokenAAmount,
                side,
                dexKey,
                contractMethod,
                network,
                provider,
                poolIdentifiers,
              );
            });
>>>>>>> e5127d54
          });
        });
      }),
    );
  });
}

// TODO - these tests dont currently run without full PS setup on Sepolia
describe('BalancerV3 E2E', () => {
  const dexKey = 'BalancerV3';

  describe('Sepolia', () => {
    const network = Network.SEPOLIA;

    describe('Weighted Path', () => {
      const tokenASymbol: string = 'bal';
      const tokenBSymbol: string = 'daiAave';

      const tokenAAmount: string = '1000000000000000000';
      const tokenBAmount: string = '1000000000000000000';
      const nativeTokenAmount = '100000000000000';

      testForNetwork(
        network,
        dexKey,
        tokenASymbol,
        tokenBSymbol,
        tokenAAmount,
        tokenBAmount,
        nativeTokenAmount,
        true,
      );
    });

    describe('Stable Path', () => {
      const tokenASymbol: string = 'stataUSDT';
      const tokenBSymbol: string = 'stataUSDC';

      const tokenAAmount: string = '10000000';
      const tokenBAmount: string = '10000000';
      const nativeTokenAmount = '0';

      testForNetwork(
        network,
        dexKey,
        tokenASymbol,
        tokenBSymbol,
        tokenAAmount,
        tokenBAmount,
        nativeTokenAmount,
        false,
      );
    });

    describe('Boosted Path', () => {
      const tokenASymbol: string = 'usdcAave';
      const tokenBSymbol: string = 'daiAave';

      const tokenAAmount: string = '10000000';
      const tokenBAmount: string = '1000000000000000000';
      const nativeTokenAmount = '0';

      testForNetwork(
        network,
        dexKey,
        tokenASymbol,
        tokenBSymbol,
        tokenAAmount,
        tokenBAmount,
        nativeTokenAmount,
        false,
      );
    });

    describe.only('GyroE Path', () => {
      const tokenASymbol: string = 'bal';
      const tokenBSymbol: string = 'DAI';

      const tokenAAmount: string = '100000000000';
      const tokenBAmount: string = '100000000000';
      const nativeTokenAmount = '0';

      testForNetwork(
        network,
        dexKey,
        tokenASymbol,
        tokenBSymbol,
        tokenAAmount,
        tokenBAmount,
        nativeTokenAmount,
        false,
        ['0x80fd5bc9d4fa6c22132f8bb2d9d30b01c3336fb3'],
      );
    });
  });

  describe('Gnosis', () => {
    const network = Network.GNOSIS;

    describe('Stable Path', () => {
      const tokenASymbol: string = 'WXDAI';
      const tokenBSymbol: string = 'COW';

      const tokenAAmount: string = '100000000000000000';
      const tokenBAmount: string = '100000000000000000';
      const nativeTokenAmount = '100000000000000';

      testForNetwork(
        network,
        dexKey,
        tokenASymbol,
        tokenBSymbol,
        tokenAAmount,
        tokenBAmount,
        nativeTokenAmount,
        false,
      );
    });

    describe('Weighed Path', () => {
      const tokenASymbol: string = 'sDAI';
      const tokenBSymbol: string = 'XDAI';

      const tokenAAmount: string = '100000000000000000';
      const tokenBAmount: string = '100000000000000000';
      const nativeTokenAmount = '100000000000000000';

      testForNetwork(
        network,
        dexKey,
        tokenASymbol,
        tokenBSymbol,
        tokenAAmount,
        tokenBAmount,
        nativeTokenAmount,
        false,
      );
    });

    describe('Boosted Path', () => {
      const tokenASymbol: string = 'waGnoWETH';
      const tokenBSymbol: string = 'waGnowstETH';

      const tokenAAmount: string = '1000000000000000';
      const tokenBAmount: string = '1000000000000000';
      const nativeTokenAmount = '0';

      testForNetwork(
        network,
        dexKey,
        tokenASymbol,
        tokenBSymbol,
        tokenAAmount,
        tokenBAmount,
        nativeTokenAmount,
        false,
      );
    });
  });

  describe('Mainnet', () => {
    const network = Network.MAINNET;

    describe('Stable Path', () => {
      const tokenASymbol: string = 'wUSDL';
      const tokenBSymbol: string = 'USDC';

      const tokenAAmount: string = '1000000000000000000';
      const tokenBAmount: string = '10000000';
      const nativeTokenAmount = '0';

      testForNetwork(
        network,
        dexKey,
        tokenASymbol,
        tokenBSymbol,
        tokenAAmount,
        tokenBAmount,
        nativeTokenAmount,
        false,
      );
    });
  });

  describe('Arbitrum', () => {
    const network = Network.ARBITRUM;

    describe('Stable Path', () => {
      const tokenASymbol: string = 'wstETH';
      const tokenBSymbol: string = 'WETH';

      const tokenAAmount: string = '10000000000000';
      const tokenBAmount: string = '10000000000000';
      const nativeTokenAmount = '0';

      testForNetwork(
        network,
        dexKey,
        tokenASymbol,
        tokenBSymbol,
        tokenAAmount,
        tokenBAmount,
        nativeTokenAmount,
        false,
      );
    });

    // No holders for tokens
    // describe('Boosted Path', () => {
    //   const tokenASymbol: string = 'waArbWETH';
    //   const tokenBSymbol: string = 'waArbwstETH';
    //
    //   const tokenAAmount: string = '10000000000000';
    //   const tokenBAmount: string = '10000000000000';
    //   const nativeTokenAmount = '0';
    //
    //   testForNetwork(
    //     network,
    //     dexKey,
    //     tokenASymbol,
    //     tokenBSymbol,
    //     tokenAAmount,
    //     tokenBAmount,
    //     nativeTokenAmount,
    //     false,
    //   );
    // });
  });

  describe('Base', () => {
    const network = Network.BASE;

    describe('FAILED_CASE', () => {
      const tokenASymbol: string = 'WETH';
      const tokenBSymbol: string = 'USDC';

      const tokenAAmount: string = '3000000000000000';
      const tokenBAmount: string = '100000000000000';
      const nativeTokenAmount = '0';

      testForNetwork(
        network,
        dexKey,
        tokenASymbol,
        tokenBSymbol,
        tokenAAmount,
        tokenBAmount,
        nativeTokenAmount,
        false,
      );
    });

    describe('Stable Path', () => {
      const tokenASymbol: string = 'wstETH';
      const tokenBSymbol: string = 'WETH';

      const tokenAAmount: string = '100000000000000';
      const tokenBAmount: string = '100000000000000';
      const nativeTokenAmount = '0';

      testForNetwork(
        network,
        dexKey,
        tokenASymbol,
        tokenBSymbol,
        tokenAAmount,
        tokenBAmount,
        nativeTokenAmount,
        false,
      );
    });

    describe('Boosted Path', () => {
      const tokenASymbol: string = 'sUSDS';
      const tokenBSymbol: string = 'smUSDC';

      const tokenAAmount: string = '10000000000000';
      const tokenBAmount: string = '10000000000000';
      const nativeTokenAmount = '0';

      testForNetwork(
        network,
        dexKey,
        tokenASymbol,
        tokenBSymbol,
        tokenAAmount,
        tokenBAmount,
        nativeTokenAmount,
        false,
      );
    });

    describe('StableSurge Hook', () => {
      const tokenASymbol: string = 'waBasGHO';
      const tokenBSymbol: string = 'waBasUSDC';

      const tokenAAmount: string = '500000000000000000';
      const tokenBAmount: string = '500000';
      const nativeTokenAmount = '0';

      testForNetwork(
        network,
        dexKey,
        tokenASymbol,
        tokenBSymbol,
        tokenAAmount,
        tokenBAmount,
        nativeTokenAmount,
        false,
      );
    });

    // No holders for waBasWETH
    // describe('Boosted Path', () => {
    //   const tokenASymbol: string = 'waBaswstETH';
    //   const tokenBSymbol: string = 'waBasWETH';
    //
    //   const tokenAAmount: string = '10000000000000';
    //   const tokenBAmount: string = '10000000000000';
    //   const nativeTokenAmount = '0';
    //
    //   testForNetwork(
    //     network,
    //     dexKey,
    //     tokenASymbol,
    //     tokenBSymbol,
    //     tokenAAmount,
    //     tokenBAmount,
    //     nativeTokenAmount,
    //     false,
    //   );
    // });
  });
});<|MERGE_RESOLUTION|>--- conflicted
+++ resolved
@@ -72,10 +72,9 @@
 
   const poolIdentifiers = poolIds ? { [dexKey]: poolIds } : undefined;
 
-  // TODO: Add any direct swap contractMethod name if it exists
   const sideToContractMethods = new Map([
     [SwapSide.SELL, [ContractMethod.swapExactAmountIn]],
-    // [SwapSide.BUY, [ContractMethod.swapExactAmountOut]],
+    [SwapSide.BUY, [ContractMethod.swapExactAmountOut]],
   ]);
 
   describe(`${network}`, () => {
@@ -83,36 +82,6 @@
       describe(`${side}`, () => {
         contractMethods.forEach((contractMethod: ContractMethod) => {
           describe(`${contractMethod}`, () => {
-<<<<<<< HEAD
-            // if (testNative) {
-            //   it(`${nativeTokenSymbol} -> ${tokenASymbol}`, async () => {
-            //     await testE2E(
-            //       tokens[nativeTokenSymbol],
-            //       tokens[tokenASymbol],
-            //       holders[nativeTokenSymbol],
-            //       side === SwapSide.SELL ? nativeTokenAmount : tokenAAmount,
-            //       side,
-            //       dexKey,
-            //       contractMethod,
-            //       network,
-            //       provider,
-            //     );
-            //   });
-            //   it(`${tokenASymbol} -> ${nativeTokenSymbol}`, async () => {
-            //     await testE2E(
-            //       tokens[tokenASymbol],
-            //       tokens[nativeTokenSymbol],
-            //       holders[tokenASymbol],
-            //       side === SwapSide.SELL ? tokenAAmount : nativeTokenAmount,
-            //       side,
-            //       dexKey,
-            //       contractMethod,
-            //       network,
-            //       provider,
-            //     );
-            //   });
-            // }
-=======
             if (testNative) {
               it(`${nativeTokenSymbol} -> ${tokenASymbol}`, async () => {
                 await testE2E(
@@ -143,7 +112,6 @@
                 );
               });
             }
->>>>>>> e5127d54
             it(`${tokenASymbol} -> ${tokenBSymbol}`, async () => {
               await testE2E(
                 tokens[tokenASymbol],
@@ -155,24 +123,6 @@
                 contractMethod,
                 network,
                 provider,
-<<<<<<< HEAD
-                { BalancerV3: ['0x0657c3467f3bf465fab59b10f1453d665abe507e'] },
-              );
-            });
-            // it(`${tokenBSymbol} -> ${tokenASymbol}`, async () => {
-            //   await testE2E(
-            //     tokens[tokenBSymbol],
-            //     tokens[tokenASymbol],
-            //     holders[tokenBSymbol],
-            //     side === SwapSide.SELL ? tokenBAmount : tokenAAmount,
-            //     side,
-            //     dexKey,
-            //     contractMethod,
-            //     network,
-            //     provider,
-            //   );
-            // });
-=======
                 poolIdentifiers,
               );
             });
@@ -190,7 +140,6 @@
                 poolIdentifiers,
               );
             });
->>>>>>> e5127d54
           });
         });
       }),
@@ -202,7 +151,7 @@
 describe('BalancerV3 E2E', () => {
   const dexKey = 'BalancerV3';
 
-  describe('Sepolia', () => {
+  describe.skip('Sepolia', () => {
     const network = Network.SEPOLIA;
 
     describe('Weighted Path', () => {
