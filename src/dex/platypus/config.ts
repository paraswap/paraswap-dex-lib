--- conflicted
+++ resolved
@@ -18,32 +18,10 @@
           address: '0x30C30d826be87Cd0A4b90855C2F38f7FcfE4eaA7',
           name: 'Alt Pool MIM',
         },
-<<<<<<< HEAD
-        {
-          address: '0x4658EA7e9960D6158a261104aAA160cC953bb6ba',
-          name: 'Alt Pool sAVAX',
-        },
-        {
-          address: '0xC828D995C686AaBA78A4aC89dfc8eC0Ff4C5be83',
-          name: 'Alt Pool YUSD',
-        },
         {
           address: '0x39dE4e02F76Dbd4352Ec2c926D8d64Db8aBdf5b2',
           name: 'Alt Pool BTC',
         },
-        {
-          address: '0x233Ba46B01d2FbF1A31bDBc500702E286d6de218',
-          name: 'Factory Pool H2O',
-        },
-        {
-          address: '0x27912AE6Ba9a54219d8287C3540A8969FF35500B',
-          name: 'Factory Pool MONEY',
-        },
-        {
-          address: '0x91BB10D68C72d64a7cE10482b453153eEa03322C',
-          name: 'Factory Pool TSD',
-        },
-=======
         //{
         //  address: '0x4658EA7e9960D6158a261104aAA160cC953bb6ba',
         //  name: 'Alt Pool sAVAX',
@@ -64,7 +42,6 @@
         //  address: '0x91BB10D68C72d64a7cE10482b453153eEa03322C',
         //  name: 'Factory Pool TSD',
         //},
->>>>>>> acab2e55
       ],
     },
   },
