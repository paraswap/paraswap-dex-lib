--- conflicted
+++ resolved
@@ -326,11 +326,7 @@
   );
 
   const settle = encodeSettle(srcToken, ActionConstants.OPEN_DELTA, true);
-<<<<<<< HEAD
-  const take = encodeTake(destToken, recipient, amountOut);
-=======
   const take = encodeTake(destToken, recipient, ActionConstants.OPEN_DELTA);
->>>>>>> 3acd0c44
 
   return encodeInputForExecute(actions, [swap, settle, take]);
 }
@@ -405,11 +401,7 @@
   );
 
   const settle = encodeSettle(srcToken, ActionConstants.OPEN_DELTA, true);
-<<<<<<< HEAD
-  const take = encodeTake(destToken, recipient, amountOut);
-=======
   const take = encodeTake(destToken, recipient, ActionConstants.OPEN_DELTA);
->>>>>>> 3acd0c44
 
   return encodeInputForExecute(actions, [swap, settle, take]);
 }