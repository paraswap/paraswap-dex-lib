--- conflicted
+++ resolved
@@ -70,11 +70,8 @@
 import { SpiritSwapV3 } from './quickswap/spiritswap-v3';
 import { TraderJoeV21 } from './trader-joe-v2.1';
 import { PancakeswapV3 } from './pancakeswap-v3/pancakeswap-v3';
-<<<<<<< HEAD
+import { Algebra } from './algebra/algebra';
 import { Carbon } from './carbon/carbon';
-=======
-import { Algebra } from './algebra/algebra';
->>>>>>> c88ff6f2
 
 const LegacyDexes = [
   CurveV2,
