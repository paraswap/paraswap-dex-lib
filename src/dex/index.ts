--- conflicted
+++ resolved
@@ -43,11 +43,6 @@
   StablePool,
   Smoothy,
   ZeroX,
-<<<<<<< HEAD
-  Weth,
-=======
-  Balancer,
->>>>>>> 0317af89
   Bancor,
   BProtocol,
   MStable,
@@ -62,10 +57,8 @@
   Lido,
 ];
 
-<<<<<<< HEAD
-const Dexes = [BalancerV1, BalancerV2, UniswapV2, BiSwap, MDEX, Dfyn];
-=======
 const Dexes = [
+  BalancerV1,
   BalancerV2,
   UniswapV2,
   BiSwap,
@@ -77,7 +70,6 @@
   KyberDmm,
   Weth,
 ];
->>>>>>> 0317af89
 
 const AdapterNameAddressMap: {
   [network: number]: { [name: string]: Address };
