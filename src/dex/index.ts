import { Address, UnoptimizedRate } from '../types';
import { CurveV2 } from './curve-v2';
import { IDexTxBuilder, DexContructor, IDex, IRouteOptimizer } from './idex';
import { Jarvis } from './jarvis';
import { JarvisV6 } from './jarvis-v6/jarvis-v6';
import { StablePool } from './stable-pool';
import { Weth } from './weth/weth';
import { ZeroX } from './zerox';
import { UniswapV3 } from './uniswap-v3';
<<<<<<< HEAD
import { SpiritSwapV3 } from './spiritswapv3';
import { Balancer } from './balancer';
=======
>>>>>>> d7a6f21c
import { BalancerV2 } from './balancer-v2/balancer-v2';
import { balancerV2Merge } from './balancer-v2/optimizer';
import { UniswapV2 } from './uniswap-v2/uniswap-v2';
import { UniswapV2Alias } from './uniswap-v2/constants';
import { uniswapMerge } from './uniswap-v2/optimizer';
import { BiSwap } from './uniswap-v2/biswap';
import { MDEX } from './uniswap-v2/mdex';
import { Dfyn } from './uniswap-v2/dfyn';
import { Bancor } from './bancor';
import { BProtocol } from './bProtocol';
import { MStable } from './mStable';
import { Shell } from './shell';
import { Onebit } from './onebit';
import { Compound } from './compound';
import { AaveV1 } from './aave-v1/aave-v1';
import { AaveV2 } from './aave-v2/aave-v2';
import { AaveV3 } from './aave-v3/aave-v3';
import { OneInchLp } from './OneInchLp';
import { DodoV1 } from './dodo-v1';
import { DodoV2 } from './dodo-v2';
import { Smoothy } from './smoothy';
import { Nerve } from './nerve/nerve';
import { IDexHelper } from '../dex-helper';
import { SwapSide } from '../constants';
import { Adapters } from '../types';
import { Lido } from './lido';
import { Excalibur } from './uniswap-v2/excalibur';
import { MakerPsm } from './maker-psm/maker-psm';
import { KyberDmm } from './kyberdmm/kyberdmm';
import { Platypus } from './platypus/platypus';
import { GMX } from './gmx/gmx';
import { WooFi } from './woo-fi/woo-fi';
import { ParaSwapLimitOrders } from './paraswap-limit-orders/paraswap-limit-orders';
import { AugustusRFQOrder } from './augustus-rfq';
import Web3 from 'web3';
import { Solidly } from './solidly/solidly';
import { Velodrome } from './solidly/forks-override/velodrome';
import { SpiritSwapV2 } from './solidly/forks-override/spiritSwapV2';
import { Synthetix } from './synthetix/synthetix';
import { Cone } from './solidly/forks-override/cone';
import { QuickSwapV3 } from './quickswap-v3';
import { BalancerV1 } from './balancer-v1/balancer-v1';
import { balancerV1Merge } from './balancer-v1/optimizer';
import { CurveV1 } from './curve-v1/curve-v1';
import { CurveFork } from './curve-v1/forks/curve-forks/curve-forks';
import { Swerve } from './curve-v1/forks/swerve/swerve';

const LegacyDexes = [
  CurveV2,
  StablePool,
  Smoothy,
  ZeroX,
  Bancor,
  BProtocol,
  MStable,
  Shell,
  Onebit,
  Compound,
  OneInchLp,
  DodoV1,
  DodoV2,
  UniswapV3,
  SpiritSwapV3,
  QuickSwapV3,
  Jarvis,
  Lido,
  AugustusRFQOrder,
];

const Dexes = [
  CurveV1,
  CurveFork,
  Swerve,
  BalancerV1,
  BalancerV2,
  UniswapV2,
  BiSwap,
  MDEX,
  Dfyn,
  Excalibur,
  AaveV1,
  AaveV2,
  AaveV3,
  KyberDmm,
  Weth,
  MakerPsm,
  Nerve,
  Platypus,
  GMX,
  JarvisV6,
  WooFi,
  ParaSwapLimitOrders,
  Solidly,
  SpiritSwapV2,
  Velodrome,
  Cone,
  Synthetix,
];

export type LegacyDexConstructor = new (
  augustusAddress: Address,
  network: number,
  provider: Web3,
) => IDexTxBuilder<any, any>;

interface IGetDirectFunctionName {
  getDirectFunctionName?(): string[];
}

export class DexAdapterService {
  dexToKeyMap: {
    [key: string]: LegacyDexConstructor | DexContructor<any, any, any>;
  } = {};
  directFunctionsNames: string[];
  dexInstances: {
    [key: string]: IDexTxBuilder<any, any> | IDex<any, any, any>;
  } = {};
  isLegacy: { [dexKey: string]: boolean } = {};
  // dexKeys only has keys for non legacy dexes
  dexKeys: string[] = [];
  uniswapV2Alias: string | null;

  public routeOptimizers: IRouteOptimizer<UnoptimizedRate>[] = [
    balancerV1Merge,
    balancerV2Merge,
    uniswapMerge,
  ];

  constructor(
    public dexHelper: IDexHelper,
    public network: number,
    protected sellAdapters: Adapters = {},
    protected buyAdapters: Adapters = {},
  ) {
    LegacyDexes.forEach(DexAdapter => {
      DexAdapter.dexKeys.forEach(key => {
        this.dexToKeyMap[key.toLowerCase()] = DexAdapter;
        this.isLegacy[key.toLowerCase()] = true;
      });
    });

    Dexes.forEach(DexAdapter => {
      DexAdapter.dexKeysWithNetwork.forEach(({ key, networks }) => {
        if (networks.includes(network)) {
          const _key = key.toLowerCase();
          this.isLegacy[_key] = false;
          this.dexKeys.push(key);
          this.dexInstances[_key] = new DexAdapter(
            this.network,
            key,
            this.dexHelper,
          );

          const sellAdaptersDex = (
            this.dexInstances[_key] as IDex<any, any, any>
          ).getAdapters(SwapSide.SELL);
          if (sellAdaptersDex)
            this.sellAdapters[_key] = sellAdaptersDex.map(
              ({ name, index }) => ({
                adapter: this.dexHelper.config.data.adapterAddresses[name],
                index,
              }),
            );

          const buyAdaptersDex = (
            this.dexInstances[_key] as IDex<any, any, any>
          ).getAdapters(SwapSide.BUY);
          if (buyAdaptersDex)
            this.buyAdapters[_key] = buyAdaptersDex.map(({ name, index }) => ({
              adapter: this.dexHelper.config.data.adapterAddresses[name],
              index,
            }));
        }
      });
    });

    this.directFunctionsNames = [...LegacyDexes, ...Dexes]
      .flatMap(dexAdapter => {
        const _dexAdapter = dexAdapter as IGetDirectFunctionName;
        return _dexAdapter.getDirectFunctionName
          ? _dexAdapter.getDirectFunctionName()
          : [];
      })
      .filter(x => !!x)
      .map(v => v.toLowerCase());

    this.uniswapV2Alias =
      this.network in UniswapV2Alias
        ? UniswapV2Alias[this.network].toLowerCase()
        : null;
  }

  getTxBuilderDexByKey(dexKey: string): IDexTxBuilder<any, any> {
    let _dexKey = this.getDexKeySpecial(dexKey);

    if (!this.dexInstances[_dexKey]) {
      const DexAdapter = this.dexToKeyMap[_dexKey];
      if (!DexAdapter)
        throw new Error(
          `${dexKey} dex is not supported for network(${this.network})!`,
        );

      this.dexInstances[_dexKey] = new (DexAdapter as LegacyDexConstructor)(
        this.dexHelper.config.data.augustusAddress,
        this.network,
        this.dexHelper.web3Provider,
      );
    }

    return this.dexInstances[_dexKey];
  }

  isDirectFunctionName(functionName: string): boolean {
    return this.directFunctionsNames.includes(functionName.toLowerCase());
  }

  getAllDexKeys() {
    return this.dexKeys;
  }

  getDexByKey(key: string): IDex<any, any, any> {
    const _key = key.toLowerCase();
    if (!(_key in this.isLegacy) || this.isLegacy[_key])
      throw new Error(`Invalid Dex Key ${key}`);

    return this.dexInstances[_key] as IDex<any, any, any>;
  }

  getAllDexAdapters(side: SwapSide = SwapSide.SELL) {
    return side === SwapSide.SELL ? this.sellAdapters : this.buyAdapters;
  }

  getDexKeySpecial(dexKey: string, isAdapters: boolean = false) {
    dexKey = dexKey.toLowerCase();
    if (!isAdapters && /^paraswappool(.*)/i.test(dexKey)) return 'zerox';
    else if ('uniswapforkoptimized' === dexKey) {
      if (!this.uniswapV2Alias)
        throw new Error(
          `${dexKey} dex is not supported for network(${this.network})!`,
        );
      return this.uniswapV2Alias;
    }
    return dexKey;
  }

  getAdapter(dexKey: string, side: SwapSide) {
    const specialDexKey = this.getDexKeySpecial(dexKey, true);
    return side === SwapSide.SELL
      ? this.sellAdapters[specialDexKey]
      : this.buyAdapters[specialDexKey];
  }
}<|MERGE_RESOLUTION|>--- conflicted
+++ resolved
@@ -7,11 +7,8 @@
 import { Weth } from './weth/weth';
 import { ZeroX } from './zerox';
 import { UniswapV3 } from './uniswap-v3';
-<<<<<<< HEAD
 import { SpiritSwapV3 } from './spiritswapv3';
 import { Balancer } from './balancer';
-=======
->>>>>>> d7a6f21c
 import { BalancerV2 } from './balancer-v2/balancer-v2';
 import { balancerV2Merge } from './balancer-v2/optimizer';
 import { UniswapV2 } from './uniswap-v2/uniswap-v2';
