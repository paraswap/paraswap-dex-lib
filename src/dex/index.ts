--- conflicted
+++ resolved
@@ -63,7 +63,6 @@
   Lido,
 ];
 
-<<<<<<< HEAD
 const Dexes = [
   BalancerV2,
   UniswapV2,
@@ -73,10 +72,8 @@
   AaveV1,
   AaveV2,
   AaveV3,
+  Excalibur,
 ];
-=======
-const Dexes = [BalancerV2, UniswapV2, BiSwap, MDEX, Dfyn, Excalibur];
->>>>>>> e7c67b2e
 
 const AdapterNameAddressMap: {
   [network: number]: { [name: string]: Address };
