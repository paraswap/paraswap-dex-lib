import { Address, UnoptimizedRate } from '../types';
import { CurveV2 } from './curve-v2';
import { IDexTxBuilder, DexContructor, IDex, IRouteOptimizer } from './idex';
import { Jarvis } from './jarvis';
import { StablePool } from './stable-pool';
import { Weth } from './weth/weth';
import { ZeroX } from './zerox';
import { UniswapV3 } from './uniswap-v3/uniswap-v3';
import { uniswapV3Merge } from './uniswap-v3/optimizer';
import { BalancerV1 } from './balancer-v1/balancer-v1';
import { balancerV1Merge } from './balancer-v1/optimizer';
import { BalancerV2 } from './balancer-v2/balancer-v2';
import { balancerV2Merge } from './balancer-v2/optimizer';
import { UniswapV2 } from './uniswap-v2/uniswap-v2';
import { UniswapV2Alias } from './uniswap-v2/constants';
import { uniswapV2Merge } from './uniswap-v2/optimizer';
import { BiSwap } from './uniswap-v2/biswap';
import { MDEX } from './uniswap-v2/mdex';
import { Dfyn } from './uniswap-v2/dfyn';
import { Bancor } from './bancor';
import { BProtocol } from './bProtocol';
import { MStable } from './mStable';
import { Shell } from './shell';
import { Onebit } from './onebit';
import { Compound } from './compound';
import { AaveV1 } from './aave-v1/aave-v1';
import { AaveV2 } from './aave-v2/aave-v2';
import { AaveV3 } from './aave-v3/aave-v3';
import { OneInchLp } from './OneInchLp';
import { DodoV1 } from './dodo-v1';
import { DodoV2 } from './dodo-v2';
import { Smoothy } from './smoothy';
import { Nerve } from './nerve/nerve';
import { IDexHelper } from '../dex-helper';
import { SwapSide } from '../constants';
import { Adapters } from '../types';
import { Lido } from './lido';
import { Excalibur } from './uniswap-v2/excalibur';
import { MakerPsm } from './maker-psm/maker-psm';
import { KyberDmm } from './kyberdmm/kyberdmm';
import { Platypus } from './platypus/platypus';
import { GMX } from './gmx/gmx';
import { WooFi } from './woo-fi/woo-fi';
import { ParaSwapLimitOrders } from './paraswap-limit-orders/paraswap-limit-orders';
import { AugustusRFQOrder } from './augustus-rfq';
import Web3 from 'web3';
import { MultiWrapper } from '../lib/multi-wrapper';
import { CurveV1 } from './curve-v1/curve-v1';
import { CurveFork } from './curve-v1/forks/curve-forks/curve-forks';
import { Swerve } from './curve-v1/forks/swerve/swerve';
import { Solidly } from './solidly/solidly';
import { Velodrome } from './solidly/forks-override/velodrome';
import { SpiritSwapV2 } from './solidly/forks-override/spiritSwapV2';
import { Synthetix } from './synthetix/synthetix';
import { Cone } from './solidly/forks-override/cone';

const LegacyDexes = [
  CurveV2,
  StablePool,
  Smoothy,
  ZeroX,
  Bancor,
  BProtocol,
  MStable,
  Shell,
  Onebit,
  Compound,
  OneInchLp,
  DodoV1,
  DodoV2,
  Jarvis,
  Lido,
  AugustusRFQOrder,
];

const Dexes = [
  BalancerV1,
  BalancerV2,
  UniswapV2,
  BiSwap,
  MDEX,
  Dfyn,
  Excalibur,
  AaveV1,
  AaveV2,
  AaveV3,
  KyberDmm,
  Weth,
  MakerPsm,
  Nerve,
  Platypus,
  GMX,
  WooFi,
  UniswapV3,
  ParaSwapLimitOrders,
  Solidly,
  SpiritSwapV2,
  Velodrome,
<<<<<<< HEAD
  CurveV1,
  CurveFork,
  Swerve,
];

export type LegacyDexConstructor = new (
  dexHelper: IDexHelper,
  dexKey: string,
=======
  Cone,
  Synthetix,
];

export type LegacyDexConstructor = new (
  augustusAddress: Address,
  network: number,
  provider: Web3,
>>>>>>> d05d82b2
) => IDexTxBuilder<any, any>;

interface IGetDirectFunctionName {
  getDirectFunctionName?(): string[];
}

export class DexAdapterService {
  dexToKeyMap: {
    [key: string]: LegacyDexConstructor | DexContructor<any, any, any>;
  } = {};
  directFunctionsNames: string[];
  dexInstances: {
    [key: string]: IDexTxBuilder<any, any> | IDex<any, any, any>;
  } = {};
  isLegacy: { [dexKey: string]: boolean } = {};
  // dexKeys only has keys for non legacy dexes
  dexKeys: string[] = [];
  uniswapV2Alias: string | null;

  public routeOptimizers: IRouteOptimizer<UnoptimizedRate>[] = [
    balancerV1Merge,
    balancerV2Merge,
    uniswapV2Merge,
    uniswapV3Merge,
  ];

  constructor(
    public dexHelper: IDexHelper,
    public network: number,
    protected sellAdapters: Adapters = {},
    protected buyAdapters: Adapters = {},
  ) {
    dexHelper.multiWrapper = new MultiWrapper(
      dexHelper.multiContract,
      dexHelper.getLogger('MultiWrapper'),
    );
    LegacyDexes.forEach(DexAdapter => {
      DexAdapter.dexKeys.forEach(key => {
        this.dexToKeyMap[key.toLowerCase()] = DexAdapter;
        this.isLegacy[key.toLowerCase()] = true;
      });
    });

    Dexes.forEach(DexAdapter => {
      DexAdapter.dexKeysWithNetwork.forEach(({ key, networks }) => {
        if (networks.includes(network)) {
          const _key = key.toLowerCase();
          this.isLegacy[_key] = false;
          this.dexKeys.push(key);
          this.dexInstances[_key] = new DexAdapter(this.dexHelper, key);

          const sellAdaptersDex = (
            this.dexInstances[_key] as IDex<any, any, any>
          ).getAdapters(SwapSide.SELL);
          if (sellAdaptersDex)
            this.sellAdapters[_key] = sellAdaptersDex.map(
              ({ name, index }) => ({
                adapter: this.dexHelper.config.data.adapterAddresses[name],
                index,
              }),
            );

          const buyAdaptersDex = (
            this.dexInstances[_key] as IDex<any, any, any>
          ).getAdapters(SwapSide.BUY);
          if (buyAdaptersDex)
            this.buyAdapters[_key] = buyAdaptersDex.map(({ name, index }) => ({
              adapter: this.dexHelper.config.data.adapterAddresses[name],
              index,
            }));
        }
      });
    });

    this.directFunctionsNames = [...LegacyDexes, ...Dexes]
      .flatMap(dexAdapter => {
        const _dexAdapter = dexAdapter as IGetDirectFunctionName;
        return _dexAdapter.getDirectFunctionName
          ? _dexAdapter.getDirectFunctionName()
          : [];
      })
      .filter(x => !!x)
      .map(v => v.toLowerCase());

    this.uniswapV2Alias =
      this.network in UniswapV2Alias
        ? UniswapV2Alias[this.network].toLowerCase()
        : null;
  }

  getTxBuilderDexByKey(dexKey: string): IDexTxBuilder<any, any> {
    let _dexKey = this.getDexKeySpecial(dexKey);

    if (!this.dexInstances[_dexKey]) {
      const DexAdapter = this.dexToKeyMap[_dexKey];
      if (!DexAdapter)
        throw new Error(
          `${dexKey} dex is not supported for network(${this.network})!`,
        );

      this.dexInstances[_dexKey] = new (DexAdapter as LegacyDexConstructor)(
<<<<<<< HEAD
        // Temporary addition before moving to dex-lib
        // TODO: Remove this line after SpiritSwap migration
        this.dexHelper,
        _dexKey,
=======
        this.dexHelper.config.data.augustusAddress,
        this.network,
        this.dexHelper.web3Provider,
>>>>>>> d05d82b2
      );
    }

    return this.dexInstances[_dexKey];
  }

  isDirectFunctionName(functionName: string): boolean {
    return this.directFunctionsNames.includes(functionName.toLowerCase());
  }

  getAllDexKeys() {
    return this.dexKeys;
  }

  getDexByKey(key: string): IDex<any, any, any> {
    const _key = key.toLowerCase();
    if (this.isLegacy[_key]) {
      throw new Error(`Invalid Dex Key: ${key}`);
    }

    return this.dexInstances[_key] as IDex<any, any, any>;
  }

  getAllDexAdapters(side: SwapSide = SwapSide.SELL) {
    return side === SwapSide.SELL ? this.sellAdapters : this.buyAdapters;
  }

  getDexKeySpecial(dexKey: string, isAdapters: boolean = false) {
    dexKey = dexKey.toLowerCase();
    if (!isAdapters && /^paraswappool(.*)/i.test(dexKey)) return 'zerox';
    else if ('uniswapforkoptimized' === dexKey) {
      if (!this.uniswapV2Alias)
        throw new Error(
          `${dexKey} dex is not supported for network(${this.network})!`,
        );
      return this.uniswapV2Alias;
    }
    return dexKey;
  }

  getAdapter(dexKey: string, side: SwapSide) {
    const specialDexKey = this.getDexKeySpecial(dexKey, true);
    return side === SwapSide.SELL
      ? this.sellAdapters[specialDexKey]
      : this.buyAdapters[specialDexKey];
  }
}<|MERGE_RESOLUTION|>--- conflicted
+++ resolved
@@ -43,7 +43,6 @@
 import { WooFi } from './woo-fi/woo-fi';
 import { ParaSwapLimitOrders } from './paraswap-limit-orders/paraswap-limit-orders';
 import { AugustusRFQOrder } from './augustus-rfq';
-import Web3 from 'web3';
 import { MultiWrapper } from '../lib/multi-wrapper';
 import { CurveV1 } from './curve-v1/curve-v1';
 import { CurveFork } from './curve-v1/forks/curve-forks/curve-forks';
@@ -96,7 +95,8 @@
   Solidly,
   SpiritSwapV2,
   Velodrome,
-<<<<<<< HEAD
+  Cone,
+  Synthetix,
   CurveV1,
   CurveFork,
   Swerve,
@@ -105,16 +105,6 @@
 export type LegacyDexConstructor = new (
   dexHelper: IDexHelper,
   dexKey: string,
-=======
-  Cone,
-  Synthetix,
-];
-
-export type LegacyDexConstructor = new (
-  augustusAddress: Address,
-  network: number,
-  provider: Web3,
->>>>>>> d05d82b2
 ) => IDexTxBuilder<any, any>;
 
 interface IGetDirectFunctionName {
@@ -216,16 +206,10 @@
         );
 
       this.dexInstances[_dexKey] = new (DexAdapter as LegacyDexConstructor)(
-<<<<<<< HEAD
         // Temporary addition before moving to dex-lib
         // TODO: Remove this line after SpiritSwap migration
         this.dexHelper,
         _dexKey,
-=======
-        this.dexHelper.config.data.augustusAddress,
-        this.network,
-        this.dexHelper.web3Provider,
->>>>>>> d05d82b2
       );
     }
 
