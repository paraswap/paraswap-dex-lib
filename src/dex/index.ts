--- conflicted
+++ resolved
@@ -139,11 +139,8 @@
   Hashflow,
   MaverickV1,
   Camelot,
-<<<<<<< HEAD
+  SwaapV2,
   Carbon,
-=======
-  SwaapV2,
->>>>>>> 385b1c3e
 ];
 
 export type LegacyDexConstructor = new (dexHelper: IDexHelper) => IDexTxBuilder<
