--- conflicted
+++ resolved
@@ -82,11 +82,8 @@
   Platypus,
   GMX,
   WooFi,
-<<<<<<< HEAD
   UniswapV3,
-=======
   Dystopia,
->>>>>>> 01a25744
 ];
 
 const AdapterNameAddressMap: {
