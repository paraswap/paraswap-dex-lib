import _ from 'lodash';
import { UnoptimizedRate } from '../types';
import { CurveV2 } from './curve-v2/curve-v2';
import { IDexTxBuilder, DexConstructor, IDex, IRouteOptimizer } from './idex';
import { JarvisV6 } from './jarvis-v6/jarvis-v6';
import { StablePool } from './stable-pool/stable-pool';
import { Weth } from './weth/weth';
import { PolygonMigrator } from './polygon-migrator/polygon-migrator';
import { UniswapV3 } from './uniswap-v3/uniswap-v3';
import { BalancerV2 } from './balancer-v2/balancer-v2';
import { balancerV2Merge } from './balancer-v2/optimizer';
import { UniswapV2 } from './uniswap-v2/uniswap-v2';
import { UniswapV2Alias } from './uniswap-v2/constants';
import { uniswapMerge } from './uniswap-v2/optimizer';
import { BiSwap } from './uniswap-v2/biswap';
import { MDEX } from './uniswap-v2/mdex';
import { Dfyn } from './uniswap-v2/dfyn';
import { Bancor } from './bancor/bancor';
import { Compound } from './compound/compound';
import { AaveV2 } from './aave-v2/aave-v2';
import { AaveV3 } from './aave-v3/aave-v3';
import { IdleDao } from './idle-dao/idle-dao';
import { DodoV1 } from './dodo-v1/dodo-v1';
import { DodoV2 } from './dodo-v2';
import { Smoothy } from './smoothy/smoothy';
import { Nerve } from './nerve/nerve';
import { IDexHelper } from '../dex-helper';
import { SwapSide } from '../constants';
import { Adapters } from '../types';
import { Lido } from './lido/lido';
import { Excalibur } from './uniswap-v2/excalibur';
import { MakerPsm } from './maker-psm/maker-psm';
import { KyberDmm } from './kyberdmm/kyberdmm';
import { GMX } from './gmx/gmx';
import { WooFiV2 } from './woo-fi-v2/woo-fi-v2';
import { ParaSwapLimitOrders } from './paraswap-limit-orders/paraswap-limit-orders';
import { AugustusRFQOrder } from './augustus-rfq';
import { Solidly } from './solidly/solidly';
import { SolidlyV3 } from './solidly-v3/solidly-v3';
import { Ramses } from './solidly/forks-override/ramses';
import { Thena } from './solidly/forks-override/thena';
import { Chronos } from './solidly/forks-override/chronos';
import { Velodrome } from './solidly/forks-override/velodrome';
import { VelodromeV2 } from './solidly/forks-override/velodromeV2';
import { Aerodrome } from './solidly/forks-override/aerodrome';
import { SpiritSwapV2 } from './solidly/forks-override/spiritSwapV2';
import { Synthetix } from './synthetix/synthetix';
import { Usdfi } from './solidly/forks-override/usdfi';
import { Equalizer } from './solidly/forks-override/equalizer';
import { Velocimeter } from './solidly/forks-override/velocimeter';
import { BalancerV1 } from './balancer-v1/balancer-v1';
import { balancerV1Merge } from './balancer-v1/optimizer';
import { CurveV1 } from './curve-v1/curve-v1';
import { CurveFork } from './curve-v1/forks/curve-forks/curve-forks';
import { Swerve } from './curve-v1/forks/swerve/swerve';
import { CurveV1Factory } from './curve-v1-factory/curve-v1-factory';
import { CurveV1StableNg } from './curve-v1-stable-ng/curve-v1-stable-ng';
import { curveV1Merge } from './curve-v1-factory/optimizer';
import { GenericRFQ } from './generic-rfq/generic-rfq';
import { WstETH } from './wsteth/wsteth';
import { Camelot } from './camelot/camelot';
import { Hashflow } from './hashflow/hashflow';
import { SolidlyEthereum } from './solidly/solidly-ethereum';
import { MaverickV1 } from './maverick-v1/maverick-v1';
import { MaverickV2 } from './maverick-v2/maverick-v2';
import { QuickSwapV3 } from './quickswap/quickswap-v3';
import { ThenaFusion } from './quickswap/thena-fusion';
import { SwaapV2 } from './swaap-v2/swaap-v2';
import { TraderJoeV21 } from './trader-joe-v2.1/trader-joe-v2.1';
import { TraderJoeV22 } from './trader-joe-v2.1/trader-joe-v2.2';
import { PancakeswapV3 } from './pancakeswap-v3/pancakeswap-v3';
import { Algebra } from './algebra/algebra';
import { AngleTransmuter } from './angle-transmuter/angle-transmuter';
import { AngleStakedStable } from './angle-staked-stable/angle-staked-stable';
import { QuickPerps } from './quick-perps/quick-perps';
import { NomiswapV2 } from './uniswap-v2/nomiswap-v2';
import { Dexalot } from './dexalot/dexalot';
import { Wombat } from './wombat/wombat';
import { Swell } from './swell/swell';
import { PharaohV1 } from './solidly/forks-override/pharaohV1';
import { EtherFi } from './etherfi';
import { Spark } from './spark/spark';
import { VelodromeSlipstream } from './uniswap-v3/forks/velodrome-slipstream/velodrome-slipstream';
import { AaveV3Stata } from './aave-v3-stata/aave-v3-stata';
import { ConcentratorArusd } from './concentrator-arusd/concentrator-arusd';
import { FxProtocolRusd } from './fx-protocol-rusd/fx-protocol-rusd';
<<<<<<< HEAD
import { Akronswap } from './uniswap-v2/akronswap';
=======
import { LitePsm } from './lite-psm/lite-psm';
>>>>>>> c2b286d2

const LegacyDexes = [
  CurveV2,
  StablePool,
  Smoothy,
  Bancor,
  Compound,
  DodoV1,
  DodoV2,
  QuickSwapV3,
  ThenaFusion,
  TraderJoeV21,
  TraderJoeV22,
  Lido,
  AugustusRFQOrder,
  EtherFi,
];

const Dexes = [
  Dexalot,
  CurveV1,
  CurveFork,
  Swerve,
  BalancerV1,
  BalancerV2,
  UniswapV2,
  UniswapV3,
  Algebra,
  PancakeswapV3,
  VelodromeSlipstream,
  BiSwap,
  MDEX,
  Dfyn,
  Excalibur,
  AaveV2,
  AaveV3,
  IdleDao,
  KyberDmm,
  Weth,
  PolygonMigrator,
  MakerPsm,
  Nerve,
  GMX,
  JarvisV6,
  WooFiV2,
  ParaSwapLimitOrders,
  Solidly,
  SolidlyEthereum,
  SpiritSwapV2,
  Ramses,
  Thena,
  Chronos,
  Velodrome,
  VelodromeV2,
  Aerodrome,
  Equalizer,
  Velocimeter,
  Usdfi,
  Synthetix,
  CurveV1Factory,
  CurveV1StableNg,
  WstETH,
  Hashflow,
  MaverickV1,
  MaverickV2,
  Camelot,
  SwaapV2,
  AngleTransmuter,
  AngleStakedStable,
  QuickPerps,
  NomiswapV2,
  SolidlyV3,
  Wombat,
  Swell,
  PharaohV1,
  Spark,
  AaveV3Stata,
  ConcentratorArusd,
  FxProtocolRusd,
<<<<<<< HEAD
  Akronswap,
=======
  LitePsm,
>>>>>>> c2b286d2
];

export type LegacyDexConstructor = new (dexHelper: IDexHelper) => IDexTxBuilder<
  any,
  any
>;

interface IGetDirectFunctionName {
  getDirectFunctionName?(): string[];
  getDirectFunctionNameV6?(): string[];
}

export class DexAdapterService {
  dexToKeyMap: {
    [key: string]: LegacyDexConstructor | DexConstructor<any, any, any>;
  } = {};
  directFunctionsNames: string[];
  directFunctionsNamesV6: string[];
  dexInstances: {
    [key: string]: IDexTxBuilder<any, any> | IDex<any, any, any>;
  } = {};
  isLegacy: { [dexKey: string]: boolean } = {};
  // dexKeys only has keys for non legacy dexes
  dexKeys: string[] = [];
  genericRFQDexKeys: Set<string> = new Set();
  uniswapV2Alias: string | null;

  public routeOptimizers: IRouteOptimizer<UnoptimizedRate>[] = [
    balancerV1Merge,
    balancerV2Merge,
    uniswapMerge,
    curveV1Merge,
  ];

  constructor(
    public dexHelper: IDexHelper,
    public network: number,
    protected sellAdapters: Adapters = {},
    protected buyAdapters: Adapters = {},
  ) {
    LegacyDexes.forEach(DexAdapter => {
      DexAdapter.dexKeys.forEach(key => {
        this.dexToKeyMap[key.toLowerCase()] = DexAdapter;
        this.isLegacy[key.toLowerCase()] = true;
      });
    });

    const handleDex = (newDex: IDex<any, any, any>, key: string) => {
      const _key = key.toLowerCase();
      this.isLegacy[_key] = false;
      this.dexKeys.push(key);
      this.dexInstances[_key] = newDex;

      const sellAdaptersDex = (
        this.dexInstances[_key] as IDex<any, any, any>
      ).getAdapters(SwapSide.SELL);
      if (sellAdaptersDex)
        this.sellAdapters[_key] = sellAdaptersDex.map(({ name, index }) => ({
          adapter: this.dexHelper.config.data.adapterAddresses[name],
          index,
        }));

      const buyAdaptersDex = (
        this.dexInstances[_key] as IDex<any, any, any>
      ).getAdapters(SwapSide.BUY);
      if (buyAdaptersDex)
        this.buyAdapters[_key] = buyAdaptersDex.map(({ name, index }) => ({
          adapter: this.dexHelper.config.data.adapterAddresses[name],
          index,
        }));
    };

    Dexes.forEach(DexAdapter => {
      DexAdapter.dexKeysWithNetwork.forEach(({ key, networks }) => {
        if (networks.includes(network)) {
          const dex = new DexAdapter(network, key, dexHelper);
          handleDex(dex, key);
        }
      });
    });

    const rfqConfigs = dexHelper.config.data.rfqConfigs;
    Object.keys(dexHelper.config.data.rfqConfigs).forEach(rfqName => {
      const dex = new GenericRFQ(
        network,
        rfqName,
        dexHelper,
        rfqConfigs[rfqName],
      );
      handleDex(dex, rfqName);
      this.genericRFQDexKeys.add(rfqName.toLowerCase());
    });

    this.directFunctionsNames = [...LegacyDexes, ...Dexes]
      .flatMap(dexAdapter => {
        const _dexAdapter = dexAdapter as IGetDirectFunctionName;
        return _dexAdapter.getDirectFunctionName
          ? _dexAdapter.getDirectFunctionName()
          : [];
      })
      .filter(x => !!x)
      .map(v => v.toLowerCase());

    // include GenericRFQ, because it has direct method for v6
    this.directFunctionsNamesV6 = [...LegacyDexes, ...Dexes, GenericRFQ]
      .flatMap(dexAdapter => {
        const _dexAdapter = dexAdapter as IGetDirectFunctionName;
        return _dexAdapter.getDirectFunctionNameV6
          ? _dexAdapter.getDirectFunctionNameV6()
          : [];
      })
      .filter(x => !!x)
      .map(v => v.toLowerCase());

    this.uniswapV2Alias =
      this.network in UniswapV2Alias
        ? UniswapV2Alias[this.network].toLowerCase()
        : null;
  }

  getTxBuilderDexByKey(dexKey: string): IDexTxBuilder<any, any> {
    let _dexKey = this.getDexKeySpecial(dexKey);

    if (!this.dexInstances[_dexKey]) {
      const DexAdapter = this.dexToKeyMap[_dexKey];
      if (!DexAdapter)
        throw new Error(
          `${dexKey} dex is not supported for network(${this.network})!`,
        );

      this.dexInstances[_dexKey] = new (DexAdapter as LegacyDexConstructor)(
        this.dexHelper,
      );
    }

    return this.dexInstances[_dexKey];
  }

  isDirectFunctionName(functionName: string): boolean {
    return this.directFunctionsNames.includes(functionName.toLowerCase());
  }

  isDirectFunctionNameV6(functionName: string): boolean {
    return this.directFunctionsNamesV6.includes(functionName.toLowerCase());
  }

  getAllDexKeys() {
    return _.uniq(this.dexKeys);
  }

  getDexByKey(key: string): IDex<any, any, any> {
    const _key = key.toLowerCase();
    if (!(_key in this.isLegacy) || this.isLegacy[_key])
      throw new Error(`Invalid Dex Key ${key}`);

    return this.dexInstances[_key] as IDex<any, any, any>;
  }

  getAllDexAdapters(side: SwapSide = SwapSide.SELL) {
    return side === SwapSide.SELL ? this.sellAdapters : this.buyAdapters;
  }

  getDexKeySpecial(dexKey: string, isAdapters: boolean = false) {
    dexKey = dexKey.toLowerCase();
    if (this.genericRFQDexKeys.has(dexKey)) {
      return dexKey;
    }
    if ('uniswapforkoptimized' === dexKey) {
      if (!this.uniswapV2Alias)
        throw new Error(
          `${dexKey} dex is not supported for network(${this.network})!`,
        );
      return this.uniswapV2Alias;
    }
    return dexKey;
  }

  getAdapter(dexKey: string, side: SwapSide) {
    const specialDexKey = this.getDexKeySpecial(dexKey, true);
    return side === SwapSide.SELL
      ? this.sellAdapters[specialDexKey]
      : this.buyAdapters[specialDexKey];
  }

  doesPreProcessingRequireSequentiality(dexKey: string): boolean {
    try {
      const dex = this.getDexByKey(dexKey);
      return !!dex.needsSequentialPreprocessing;
    } catch (e) {
      return false;
    }
  }
}<|MERGE_RESOLUTION|>--- conflicted
+++ resolved
@@ -84,11 +84,8 @@
 import { AaveV3Stata } from './aave-v3-stata/aave-v3-stata';
 import { ConcentratorArusd } from './concentrator-arusd/concentrator-arusd';
 import { FxProtocolRusd } from './fx-protocol-rusd/fx-protocol-rusd';
-<<<<<<< HEAD
+import { LitePsm } from './lite-psm/lite-psm';
 import { Akronswap } from './uniswap-v2/akronswap';
-=======
-import { LitePsm } from './lite-psm/lite-psm';
->>>>>>> c2b286d2
 
 const LegacyDexes = [
   CurveV2,
@@ -168,11 +165,8 @@
   AaveV3Stata,
   ConcentratorArusd,
   FxProtocolRusd,
-<<<<<<< HEAD
+  LitePsm,
   Akronswap,
-=======
-  LitePsm,
->>>>>>> c2b286d2
 ];
 
 export type LegacyDexConstructor = new (dexHelper: IDexHelper) => IDexTxBuilder<
