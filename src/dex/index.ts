--- conflicted
+++ resolved
@@ -73,11 +73,8 @@
 import { TraderJoeV21 } from './trader-joe-v2.1';
 import { PancakeswapV3 } from './pancakeswap-v3/pancakeswap-v3';
 import { Algebra } from './algebra/algebra';
-<<<<<<< HEAD
 import { QuickPerps } from './quick-perps/quick-perps';
-=======
 import { NomiswapV2 } from './uniswap-v2/nomiswap-v2';
->>>>>>> 087c3317
 
 const LegacyDexes = [
   CurveV2,
@@ -148,11 +145,8 @@
   MaverickV1,
   Camelot,
   SwaapV2,
-<<<<<<< HEAD
   QuickPerps,
-=======
   NomiswapV2,
->>>>>>> 087c3317
 ];
 
 export type LegacyDexConstructor = new (dexHelper: IDexHelper) => IDexTxBuilder<
