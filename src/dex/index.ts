--- conflicted
+++ resolved
@@ -37,11 +37,8 @@
 import { Excalibur } from './uniswap-v2/excalibur';
 import { MakerPsm } from './maker-psm/maker-psm';
 import { KyberDmm } from './kyberdmm/kyberdmm';
-<<<<<<< HEAD
 import { IbAmm } from './ib-amm/ib-amm';
-=======
 import { Platypus } from './platypus/platypus';
->>>>>>> 72625df4
 
 const LegacyDexes = [
   Curve,
@@ -77,11 +74,8 @@
   KyberDmm,
   Weth,
   MakerPsm,
-<<<<<<< HEAD
   IbAmm,
-=======
   Platypus,
->>>>>>> 72625df4
 ];
 
 const AdapterNameAddressMap: {
