--- conflicted
+++ resolved
@@ -56,12 +56,9 @@
 import { GenericRFQ } from './generic-rfq/generic-rfq';
 import { SwaapV1 } from './swaap-v1/swaap-v1';
 import { WstETH } from './wsteth/wsteth';
-<<<<<<< HEAD
-import { Integral } from './integral/integral';
-=======
 import { Hashflow } from './hashflow/hashflow';
 import { SolidlyEthereum } from './solidly/solidly-ethereum';
->>>>>>> 33e8bc17
+import { Integral } from './integral/integral';
 
 const LegacyDexes = [
   CurveV2,
@@ -116,11 +113,8 @@
   CurveV1Factory,
   SwaapV1,
   WstETH,
-<<<<<<< HEAD
+  Hashflow,
   Integral,
-=======
-  Hashflow,
->>>>>>> 33e8bc17
 ];
 
 export type LegacyDexConstructor = new (dexHelper: IDexHelper) => IDexTxBuilder<
