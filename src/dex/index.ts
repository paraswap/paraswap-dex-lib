--- conflicted
+++ resolved
@@ -43,15 +43,10 @@
 import { ParaSwapLimitOrders } from './paraswap-limit-orders/paraswap-limit-orders';
 import { AugustusRFQOrder } from './augustus-rfq';
 import Web3 from 'web3';
-<<<<<<< HEAD
-import { Velodrome } from './velodrome';
-import { Solidly } from './solidly';
-import { Synthetix } from './synthetix/synthetix';
-=======
 import { Solidly } from './solidly/solidly';
 import { Velodrome } from './solidly/forks-override/velodrome';
 import { SpiritSwapV2 } from './solidly/forks-override/spiritSwapV2';
->>>>>>> 3cb55c7c
+import { Synthetix } from './synthetix/synthetix';
 
 const LegacyDexes = [
   Curve,
@@ -93,13 +88,10 @@
   GMX,
   WooFi,
   ParaSwapLimitOrders,
-<<<<<<< HEAD
-  Synthetix,
-=======
   Solidly,
   SpiritSwapV2,
   Velodrome,
->>>>>>> 3cb55c7c
+  Synthetix,
 ];
 
 export type LegacyDexConstructor = new (
