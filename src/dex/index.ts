import _ from 'lodash';
import { UnoptimizedRate } from '../types';
import { CurveV2 } from './curve-v2/curve-v2';
import { IDexTxBuilder, DexConstructor, IDex, IRouteOptimizer } from './idex';
import { JarvisV6 } from './jarvis-v6/jarvis-v6';
import { StablePool } from './stable-pool/stable-pool';
import { Weth } from './weth/weth';
import { PolygonMigrator } from './polygon-migrator/polygon-migrator';
import { UniswapV3 } from './uniswap-v3/uniswap-v3';
import { BalancerV2 } from './balancer-v2/balancer-v2';
import { balancerV2Merge } from './balancer-v2/optimizer';
import { UniswapV2 } from './uniswap-v2/uniswap-v2';
import { UniswapV2Alias } from './uniswap-v2/constants';
import { uniswapMerge } from './uniswap-v2/optimizer';
import { BiSwap } from './uniswap-v2/biswap';
import { MDEX } from './uniswap-v2/mdex';
import { Dfyn } from './uniswap-v2/dfyn';
import { Bancor } from './bancor/bancor';
import { Compound } from './compound/compound';
import { AaveV2 } from './aave-v2/aave-v2';
import { AaveV3 } from './aave-v3/aave-v3';
import { IdleDao } from './idle-dao/idle-dao';
import { DodoV1 } from './dodo-v1/dodo-v1';
import { DodoV2 } from './dodo-v2';
import { Smoothy } from './smoothy/smoothy';
import { Nerve } from './nerve/nerve';
import { IDexHelper } from '../dex-helper';
import { SwapSide } from '../constants';
import { Adapters } from '../types';
import { Lido } from './lido/lido';
import { Excalibur } from './uniswap-v2/excalibur';
import { MakerPsm } from './maker-psm/maker-psm';
import { KyberDmm } from './kyberdmm/kyberdmm';
import { GMX } from './gmx/gmx';
import { WooFiV2 } from './woo-fi-v2/woo-fi-v2';
import { ParaSwapLimitOrders } from './paraswap-limit-orders/paraswap-limit-orders';
import { AugustusRFQOrder } from './augustus-rfq';
import { Solidly } from './solidly/solidly';
import { SolidlyV3 } from './solidly-v3/solidly-v3';
import { Ramses } from './solidly/forks-override/ramses';
import { Thena } from './solidly/forks-override/thena';
import { Chronos } from './solidly/forks-override/chronos';
import { Velodrome } from './solidly/forks-override/velodrome';
import { VelodromeV2 } from './solidly/forks-override/velodromeV2';
import { Aerodrome } from './solidly/forks-override/aerodrome';
import { SpiritSwapV2 } from './solidly/forks-override/spiritSwapV2';
import { Synthetix } from './synthetix/synthetix';
import { Usdfi } from './solidly/forks-override/usdfi';
import { Equalizer } from './solidly/forks-override/equalizer';
import { Velocimeter } from './solidly/forks-override/velocimeter';
import { BalancerV1 } from './balancer-v1/balancer-v1';
import { balancerV1Merge } from './balancer-v1/optimizer';
import { CurveV1 } from './curve-v1/curve-v1';
import { CurveFork } from './curve-v1/forks/curve-forks/curve-forks';
import { Swerve } from './curve-v1/forks/swerve/swerve';
import { CurveV1Factory } from './curve-v1-factory/curve-v1-factory';
import { CurveV1StableNg } from './curve-v1-stable-ng/curve-v1-stable-ng';
import { curveV1Merge } from './curve-v1-factory/optimizer';
import { GenericRFQ } from './generic-rfq/generic-rfq';
import { WstETH } from './wsteth/wsteth';
import { ERC4626 } from './erc4626/erc4626';
import { Camelot } from './camelot/camelot';
import { Hashflow } from './hashflow/hashflow';
import { Infusion } from './infusion/infusion';
import { SolidlyEthereum } from './solidly/solidly-ethereum';
import { MaverickV1 } from './maverick-v1/maverick-v1';
import { MaverickV2 } from './maverick-v2/maverick-v2';
import { QuickSwapV3 } from './quickswap/quickswap-v3';
import { ThenaFusion } from './quickswap/thena-fusion';
import { SwaapV2 } from './swaap-v2/swaap-v2';
import { TraderJoeV21 } from './trader-joe-v2.1/trader-joe-v2.1';
import { TraderJoeV22 } from './trader-joe-v2.1/trader-joe-v2.2';
import { PancakeswapV3 } from './pancakeswap-v3/pancakeswap-v3';
import { Algebra } from './algebra/algebra';
import { AngleTransmuter } from './angle-transmuter/angle-transmuter';
import { AngleStakedStable } from './angle-staked-stable/angle-staked-stable';
import { QuickPerps } from './quick-perps/quick-perps';
import { NomiswapV2 } from './uniswap-v2/nomiswap-v2';
import { Dexalot } from './dexalot/dexalot';
import { Bebop } from './bebop/bebop';
import { Wombat } from './wombat/wombat';
import { Swell } from './swell/swell';
import { PharaohV1 } from './solidly/forks-override/pharaohV1';
import { EtherFi } from './etherfi';
import { Spark } from './spark/spark';
import { SparkPsm } from './spark/spark-psm';
import { VelodromeSlipstream } from './uniswap-v3/forks/velodrome-slipstream/velodrome-slipstream';
import { AaveV3Stata } from './aave-v3-stata/aave-v3-stata';
import { AaveV3StataV2 } from './aave-v3-stata-v2/aave-v3-stata-v2';
import { OSwap } from './oswap/oswap';
import { FluidDex } from './fluid-dex/fluid-dex';
import { ConcentratorArusd } from './concentrator-arusd/concentrator-arusd';
import { FxProtocolRusd } from './fx-protocol-rusd/fx-protocol-rusd';
import { AaveGsm } from './aave-gsm/aave-gsm';
import { LitePsm } from './lite-psm/lite-psm';
import { StkGHO } from './stkgho/stkgho';
import { BalancerV3 } from './balancer-v3/balancer-v3';
import { balancerV3Merge } from './balancer-v3/optimizer';
import { SkyConverter } from './sky-converter/sky-converter';
import { Cables } from './cables/cables';
import { Stader } from './stader/stader';
import { UsualBond } from './usual/usual-bond';
import { UsualMWrappedM } from './usual/usual-m-wrapped-m';
import { UsualMUsd0 } from './usual/usual-m-usd0';
import { MWrappedM } from './usual/m-wrapped-m';
import { WrappedMM } from './usual/wrapped-m-m';
import { UsualPP } from './usual-pp/usual-pp';
import { Ekubo } from './ekubo/ekubo';
<<<<<<< HEAD
import { Stabull } from './stabull/stabull';
=======
import { UniswapV4 } from './uniswap-v4/uniswap-v4';
import { uniswapV4Merge } from './uniswap-v4/optimizer';
>>>>>>> 58dbfa30

const LegacyDexes = [
  CurveV2,
  StablePool,
  Smoothy,
  Bancor,
  Compound,
  DodoV1,
  DodoV2,
  QuickSwapV3,
  ThenaFusion,
  TraderJoeV21,
  TraderJoeV22,
  Lido,
  AugustusRFQOrder,
  EtherFi,
];

const Dexes = [
  Stader,
  Bebop,
  Dexalot,
  CurveV1,
  CurveFork,
  Swerve,
  BalancerV1,
  BalancerV2,
  BalancerV3,
  UniswapV2,
  UniswapV3,
  UniswapV4,
  Algebra,
  PancakeswapV3,
  VelodromeSlipstream,
  BiSwap,
  MDEX,
  Dfyn,
  Excalibur,
  AaveV2,
  AaveV3,
  IdleDao,
  KyberDmm,
  Weth,
  PolygonMigrator,
  MakerPsm,
  Nerve,
  GMX,
  JarvisV6,
  WooFiV2,
  ParaSwapLimitOrders,
  Solidly,
  SolidlyEthereum,
  SpiritSwapV2,
  Ramses,
  Thena,
  Chronos,
  Velodrome,
  VelodromeV2,
  Aerodrome,
  Equalizer,
  Velocimeter,
  Usdfi,
  Synthetix,
  CurveV1Factory,
  CurveV1StableNg,
  WstETH,
  ERC4626,
  Hashflow,
  Infusion,
  MaverickV1,
  MaverickV2,
  Camelot,
  SwaapV2,
  AngleTransmuter,
  AngleStakedStable,
  QuickPerps,
  NomiswapV2,
  SolidlyV3,
  Wombat,
  Swell,
  PharaohV1,
  Spark,
  SparkPsm,
  AaveV3Stata,
  AaveV3StataV2,
  OSwap,
  ConcentratorArusd,
  FxProtocolRusd,
  AaveGsm,
  LitePsm,
  UsualBond,
  StkGHO,
  SkyConverter,
  Cables,
  FluidDex,
  UsualMWrappedM,
  MWrappedM,
  WrappedMM,
  UsualMUsd0,
  UsualPP,
  Ekubo,
  Stabull,
];

export type LegacyDexConstructor = new (dexHelper: IDexHelper) => IDexTxBuilder<
  any,
  any
>;

interface IGetDirectFunctionName {
  getDirectFunctionName?(): string[];
  getDirectFunctionNameV6?(): string[];
}

export class DexAdapterService {
  dexToKeyMap: {
    [key: string]: LegacyDexConstructor | DexConstructor<any, any, any>;
  } = {};
  directFunctionsNames: string[];
  directFunctionsNamesV6: string[];
  dexInstances: {
    [key: string]: IDexTxBuilder<any, any> | IDex<any, any, any>;
  } = {};
  isLegacy: { [dexKey: string]: boolean } = {};
  // dexKeys only has keys for non legacy dexes
  dexKeys: string[] = [];
  genericRFQDexKeys: Set<string> = new Set();
  uniswapV2Alias: string | null;

  public routeOptimizers: IRouteOptimizer<UnoptimizedRate>[] = [
    balancerV1Merge,
    balancerV2Merge,
    balancerV3Merge,
    uniswapMerge,
    curveV1Merge,
    uniswapV4Merge,
  ];

  constructor(
    public dexHelper: IDexHelper,
    public network: number,
    protected sellAdapters: Adapters = {},
    protected buyAdapters: Adapters = {},
  ) {
    LegacyDexes.forEach(DexAdapter => {
      DexAdapter.dexKeys.forEach(key => {
        this.dexToKeyMap[key.toLowerCase()] = DexAdapter;
        this.isLegacy[key.toLowerCase()] = true;
      });
    });

    const handleDex = (newDex: IDex<any, any, any>, key: string) => {
      const _key = key.toLowerCase();
      this.isLegacy[_key] = false;
      this.dexKeys.push(key);
      this.dexInstances[_key] = newDex;

      const sellAdaptersDex = (
        this.dexInstances[_key] as IDex<any, any, any>
      ).getAdapters(SwapSide.SELL);
      if (sellAdaptersDex)
        this.sellAdapters[_key] = sellAdaptersDex.map(({ name, index }) => ({
          adapter: this.dexHelper.config.data.adapterAddresses[name],
          index,
        }));

      const buyAdaptersDex = (
        this.dexInstances[_key] as IDex<any, any, any>
      ).getAdapters(SwapSide.BUY);
      if (buyAdaptersDex)
        this.buyAdapters[_key] = buyAdaptersDex.map(({ name, index }) => ({
          adapter: this.dexHelper.config.data.adapterAddresses[name],
          index,
        }));
    };

    Dexes.forEach(DexAdapter => {
      DexAdapter.dexKeysWithNetwork.forEach(({ key, networks }) => {
        if (networks.includes(network)) {
          const dex = new DexAdapter(network, key, dexHelper);
          handleDex(dex, key);
        }
      });
    });

    const rfqConfigs = dexHelper.config.data.rfqConfigs;
    Object.keys(dexHelper.config.data.rfqConfigs).forEach(rfqName => {
      const dex = new GenericRFQ(
        network,
        rfqName,
        dexHelper,
        rfqConfigs[rfqName],
      );
      handleDex(dex, rfqName);
      this.genericRFQDexKeys.add(rfqName.toLowerCase());
    });

    this.directFunctionsNames = [...LegacyDexes, ...Dexes]
      .flatMap(dexAdapter => {
        const _dexAdapter = dexAdapter as IGetDirectFunctionName;
        return _dexAdapter.getDirectFunctionName
          ? _dexAdapter.getDirectFunctionName()
          : [];
      })
      .filter(x => !!x)
      .map(v => v.toLowerCase());

    // include GenericRFQ, because it has direct method for v6
    this.directFunctionsNamesV6 = [...LegacyDexes, ...Dexes, GenericRFQ]
      .flatMap(dexAdapter => {
        const _dexAdapter = dexAdapter as IGetDirectFunctionName;
        return _dexAdapter.getDirectFunctionNameV6
          ? _dexAdapter.getDirectFunctionNameV6()
          : [];
      })
      .filter(x => !!x)
      .map(v => v.toLowerCase());

    this.uniswapV2Alias =
      this.network in UniswapV2Alias
        ? UniswapV2Alias[this.network].toLowerCase()
        : null;
  }

  getTxBuilderDexByKey(dexKey: string): IDexTxBuilder<any, any> {
    let _dexKey = this.getDexKeySpecial(dexKey);

    if (!this.dexInstances[_dexKey]) {
      const DexAdapter = this.dexToKeyMap[_dexKey];
      if (!DexAdapter)
        throw new Error(
          `${dexKey} dex is not supported for network(${this.network})!`,
        );

      this.dexInstances[_dexKey] = new (DexAdapter as LegacyDexConstructor)(
        this.dexHelper,
      );
    }

    return this.dexInstances[_dexKey];
  }

  isDirectFunctionName(functionName: string): boolean {
    return this.directFunctionsNames.includes(functionName.toLowerCase());
  }

  isDirectFunctionNameV6(functionName: string): boolean {
    return this.directFunctionsNamesV6.includes(functionName.toLowerCase());
  }

  getAllDexKeys() {
    return _.uniq(this.dexKeys);
  }

  getDexByKey(key: string): IDex<any, any, any> {
    const _key = key.toLowerCase();
    if (!(_key in this.isLegacy) || this.isLegacy[_key])
      throw new Error(`Invalid Dex Key ${key}`);

    return this.dexInstances[_key] as IDex<any, any, any>;
  }

  getAllDexAdapters(side: SwapSide = SwapSide.SELL) {
    return side === SwapSide.SELL ? this.sellAdapters : this.buyAdapters;
  }

  getDexKeySpecial(dexKey: string, isAdapters: boolean = false) {
    dexKey = dexKey.toLowerCase();
    if (this.genericRFQDexKeys.has(dexKey)) {
      return dexKey;
    }
    if ('uniswapforkoptimized' === dexKey) {
      if (!this.uniswapV2Alias)
        throw new Error(
          `${dexKey} dex is not supported for network(${this.network})!`,
        );
      return this.uniswapV2Alias;
    }
    return dexKey;
  }

  getAdapter(dexKey: string, side: SwapSide) {
    const specialDexKey = this.getDexKeySpecial(dexKey, true);
    return side === SwapSide.SELL
      ? this.sellAdapters[specialDexKey]
      : this.buyAdapters[specialDexKey];
  }

  doesPreProcessingRequireSequentiality(dexKey: string): boolean {
    try {
      const dex = this.getDexByKey(dexKey);
      return !!dex.needsSequentialPreprocessing;
    } catch (e) {
      return false;
    }
  }
}<|MERGE_RESOLUTION|>--- conflicted
+++ resolved
@@ -106,12 +106,9 @@
 import { WrappedMM } from './usual/wrapped-m-m';
 import { UsualPP } from './usual-pp/usual-pp';
 import { Ekubo } from './ekubo/ekubo';
-<<<<<<< HEAD
 import { Stabull } from './stabull/stabull';
-=======
 import { UniswapV4 } from './uniswap-v4/uniswap-v4';
 import { uniswapV4Merge } from './uniswap-v4/optimizer';
->>>>>>> 58dbfa30
 
 const LegacyDexes = [
   CurveV2,
