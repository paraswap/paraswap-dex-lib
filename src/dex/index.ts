--- conflicted
+++ resolved
@@ -88,13 +88,10 @@
 import { FxProtocolRusd } from './fx-protocol-rusd/fx-protocol-rusd';
 import { AaveGsm } from './aave-gsm/aave-gsm';
 import { LitePsm } from './lite-psm/lite-psm';
-<<<<<<< HEAD
 import { UsualBond } from './usual-bond/usual-bond';
 import { StkGHO } from './stkgho/stkgho';
 import { SkyConverter } from './sky-converter/sky-converter';
-=======
 import { Cables } from './cables/cables';
->>>>>>> fcf61bb8
 
 const LegacyDexes = [
   CurveV2,
@@ -178,13 +175,10 @@
   FxProtocolRusd,
   AaveGsm,
   LitePsm,
-<<<<<<< HEAD
   UsualBond,
   StkGHO,
   SkyConverter,
-=======
   Cables,
->>>>>>> fcf61bb8
 ];
 
 export type LegacyDexConstructor = new (dexHelper: IDexHelper) => IDexTxBuilder<
