--- conflicted
+++ resolved
@@ -88,13 +88,10 @@
 import { FxProtocolRusd } from './fx-protocol-rusd/fx-protocol-rusd';
 import { AaveGsm } from './aave-gsm/aave-gsm';
 import { LitePsm } from './lite-psm/lite-psm';
-<<<<<<< HEAD
-import { Yieldnest } from './yieldnest/yieldnest';
-=======
 import { UsualBond } from './usual-bond/usual-bond';
 import { StkGHO } from './stkgho/stkgho';
 import { SkyConverter } from './sky-converter/sky-converter';
->>>>>>> a79f8d13
+import { Yieldnest } from './yieldnest/yieldnest';
 
 const LegacyDexes = [
   CurveV2,
@@ -178,13 +175,10 @@
   FxProtocolRusd,
   AaveGsm,
   LitePsm,
-<<<<<<< HEAD
-  Yieldnest,
-=======
   UsualBond,
   StkGHO,
   SkyConverter,
->>>>>>> a79f8d13
+  Yieldnest,
 ];
 
 export type LegacyDexConstructor = new (dexHelper: IDexHelper) => IDexTxBuilder<
