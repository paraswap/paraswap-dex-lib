import { Address, UnoptimizedRate } from '../types';
import { CurveV2 } from './curve-v2';
import { IDexTxBuilder, DexContructor, IDex, IRouteOptimizer } from './idex';
import { Jarvis } from './jarvis';
import { JarvisV6 } from './jarvis-v6/jarvis-v6';
import { StablePool } from './stable-pool';
import { Weth } from './weth/weth';
import { ZeroX } from './zerox';
import { UniswapV3 } from './uniswap-v3/uniswap-v3';
import { BalancerV2 } from './balancer-v2/balancer-v2';
import { balancerV2Merge } from './balancer-v2/optimizer';
import { UniswapV2 } from './uniswap-v2/uniswap-v2';
import { UniswapV2Alias } from './uniswap-v2/constants';
import { uniswapMerge } from './uniswap-v2/optimizer';
import { BiSwap } from './uniswap-v2/biswap';
import { MDEX } from './uniswap-v2/mdex';
import { Dfyn } from './uniswap-v2/dfyn';
import { Bancor } from './bancor';
import { BProtocol } from './bProtocol';
import { MStable } from './mStable';
import { Shell } from './shell';
import { Onebit } from './onebit';
import { Compound } from './compound';
import { AaveV1 } from './aave-v1/aave-v1';
import { AaveV2 } from './aave-v2/aave-v2';
import { AaveV3 } from './aave-v3/aave-v3';
import { OneInchLp } from './OneInchLp';
import { DodoV1 } from './dodo-v1';
import { DodoV2 } from './dodo-v2';
import { Smoothy } from './smoothy';
import { Nerve } from './nerve/nerve';
import { IDexHelper } from '../dex-helper';
import { SwapSide } from '../constants';
import { Adapters } from '../types';
import { Lido } from './lido';
import { Excalibur } from './uniswap-v2/excalibur';
import { MakerPsm } from './maker-psm/maker-psm';
import { KyberDmm } from './kyberdmm/kyberdmm';
import { Platypus } from './platypus/platypus';
import { GMX } from './gmx/gmx';
import { WooFi } from './woo-fi/woo-fi';
import { ParaSwapLimitOrders } from './paraswap-limit-orders/paraswap-limit-orders';
import { AugustusRFQOrder } from './augustus-rfq';
import { Solidly } from './solidly/solidly';
import { Velodrome } from './solidly/forks-override/velodrome';
import { SpiritSwapV2 } from './solidly/forks-override/spiritSwapV2';
import { Synthetix } from './synthetix/synthetix';
import { Cone } from './solidly/forks-override/cone';
import { QuickSwapV3 } from './quickswap-v3';
import { BalancerV1 } from './balancer-v1/balancer-v1';
import { balancerV1Merge } from './balancer-v1/optimizer';
import { CurveV1 } from './curve-v1/curve-v1';
import { CurveFork } from './curve-v1/forks/curve-forks/curve-forks';
import { Swerve } from './curve-v1/forks/swerve/swerve';
<<<<<<< HEAD
import { SwaapV1 } from './swaap-v1/swaap-v1';
=======
import { Lemmaswap } from './lemmaswap/lemmaswap';
>>>>>>> 12eaa28a

const LegacyDexes = [
  CurveV2,
  StablePool,
  Smoothy,
  ZeroX,
  Bancor,
  BProtocol,
  MStable,
  Shell,
  Onebit,
  Compound,
  OneInchLp,
  DodoV1,
  DodoV2,
  QuickSwapV3,
  Jarvis,
  Lido,
  AugustusRFQOrder,
];

const Dexes = [
  CurveV1,
  CurveFork,
  Swerve,
  BalancerV1,
  BalancerV2,
  UniswapV2,
  UniswapV3,
  BiSwap,
  MDEX,
  Dfyn,
  Excalibur,
  AaveV1,
  AaveV2,
  AaveV3,
  KyberDmm,
  Weth,
  MakerPsm,
  Nerve,
  Platypus,
  GMX,
  JarvisV6,
  WooFi,
  ParaSwapLimitOrders,
  Solidly,
  SpiritSwapV2,
  Velodrome,
  Cone,
  Synthetix,
<<<<<<< HEAD
  SwaapV1
=======
  Lemmaswap,
>>>>>>> 12eaa28a
];

export type LegacyDexConstructor = new (dexHelper: IDexHelper) => IDexTxBuilder<
  any,
  any
>;

interface IGetDirectFunctionName {
  getDirectFunctionName?(): string[];
}

export class DexAdapterService {
  dexToKeyMap: {
    [key: string]: LegacyDexConstructor | DexContructor<any, any, any>;
  } = {};
  directFunctionsNames: string[];
  dexInstances: {
    [key: string]: IDexTxBuilder<any, any> | IDex<any, any, any>;
  } = {};
  isLegacy: { [dexKey: string]: boolean } = {};
  // dexKeys only has keys for non legacy dexes
  dexKeys: string[] = [];
  uniswapV2Alias: string | null;

  public routeOptimizers: IRouteOptimizer<UnoptimizedRate>[] = [
    balancerV1Merge,
    balancerV2Merge,
    uniswapMerge,
  ];

  constructor(
    public dexHelper: IDexHelper,
    public network: number,
    protected sellAdapters: Adapters = {},
    protected buyAdapters: Adapters = {},
  ) {
    LegacyDexes.forEach(DexAdapter => {
      DexAdapter.dexKeys.forEach(key => {
        this.dexToKeyMap[key.toLowerCase()] = DexAdapter;
        this.isLegacy[key.toLowerCase()] = true;
      });
    });

    Dexes.forEach(DexAdapter => {
      DexAdapter.dexKeysWithNetwork.forEach(({ key, networks }) => {
        if (networks.includes(network)) {
          const _key = key.toLowerCase();
          this.isLegacy[_key] = false;
          this.dexKeys.push(key);
          this.dexInstances[_key] = new DexAdapter(
            this.network,
            key,
            this.dexHelper,
          );

          const sellAdaptersDex = (
            this.dexInstances[_key] as IDex<any, any, any>
          ).getAdapters(SwapSide.SELL);
          if (sellAdaptersDex)
            this.sellAdapters[_key] = sellAdaptersDex.map(
              ({ name, index }) => ({
                adapter: this.dexHelper.config.data.adapterAddresses[name],
                index,
              }),
            );

          const buyAdaptersDex = (
            this.dexInstances[_key] as IDex<any, any, any>
          ).getAdapters(SwapSide.BUY);
          if (buyAdaptersDex)
            this.buyAdapters[_key] = buyAdaptersDex.map(({ name, index }) => ({
              adapter: this.dexHelper.config.data.adapterAddresses[name],
              index,
            }));
        }
      });
    });

    this.directFunctionsNames = [...LegacyDexes, ...Dexes]
      .flatMap(dexAdapter => {
        const _dexAdapter = dexAdapter as IGetDirectFunctionName;
        return _dexAdapter.getDirectFunctionName
          ? _dexAdapter.getDirectFunctionName()
          : [];
      })
      .filter(x => !!x)
      .map(v => v.toLowerCase());

    this.uniswapV2Alias =
      this.network in UniswapV2Alias
        ? UniswapV2Alias[this.network].toLowerCase()
        : null;
  }

  getTxBuilderDexByKey(dexKey: string): IDexTxBuilder<any, any> {
    let _dexKey = this.getDexKeySpecial(dexKey);

    if (!this.dexInstances[_dexKey]) {
      const DexAdapter = this.dexToKeyMap[_dexKey];
      if (!DexAdapter)
        throw new Error(
          `${dexKey} dex is not supported for network(${this.network})!`,
        );

      this.dexInstances[_dexKey] = new (DexAdapter as LegacyDexConstructor)(
        this.dexHelper,
      );
    }

    return this.dexInstances[_dexKey];
  }

  isDirectFunctionName(functionName: string): boolean {
    return this.directFunctionsNames.includes(functionName.toLowerCase());
  }

  getAllDexKeys() {
    return this.dexKeys;
  }

  getDexByKey(key: string): IDex<any, any, any> {
    const _key = key.toLowerCase();
    if (!(_key in this.isLegacy) || this.isLegacy[_key])
      throw new Error(`Invalid Dex Key ${key}`);

    return this.dexInstances[_key] as IDex<any, any, any>;
  }

  getAllDexAdapters(side: SwapSide = SwapSide.SELL) {
    return side === SwapSide.SELL ? this.sellAdapters : this.buyAdapters;
  }

  getDexKeySpecial(dexKey: string, isAdapters: boolean = false) {
    dexKey = dexKey.toLowerCase();
    if (!isAdapters && /^paraswappool(.*)/i.test(dexKey)) return 'zerox';
    else if ('uniswapforkoptimized' === dexKey) {
      if (!this.uniswapV2Alias)
        throw new Error(
          `${dexKey} dex is not supported for network(${this.network})!`,
        );
      return this.uniswapV2Alias;
    }
    return dexKey;
  }

  getAdapter(dexKey: string, side: SwapSide) {
    const specialDexKey = this.getDexKeySpecial(dexKey, true);
    return side === SwapSide.SELL
      ? this.sellAdapters[specialDexKey]
      : this.buyAdapters[specialDexKey];
  }
}<|MERGE_RESOLUTION|>--- conflicted
+++ resolved
@@ -52,11 +52,8 @@
 import { CurveV1 } from './curve-v1/curve-v1';
 import { CurveFork } from './curve-v1/forks/curve-forks/curve-forks';
 import { Swerve } from './curve-v1/forks/swerve/swerve';
-<<<<<<< HEAD
 import { SwaapV1 } from './swaap-v1/swaap-v1';
-=======
 import { Lemmaswap } from './lemmaswap/lemmaswap';
->>>>>>> 12eaa28a
 
 const LegacyDexes = [
   CurveV2,
@@ -107,11 +104,8 @@
   Velodrome,
   Cone,
   Synthetix,
-<<<<<<< HEAD
-  SwaapV1
-=======
+  SwaapV1,
   Lemmaswap,
->>>>>>> 12eaa28a
 ];
 
 export type LegacyDexConstructor = new (dexHelper: IDexHelper) => IDexTxBuilder<
