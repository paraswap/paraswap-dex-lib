import { Provider } from '@ethersproject/providers';
import { Address, UnoptimizedRate } from '../types';
import { Curve } from './curve';
import { CurveV2 } from './curve-v2';
import { IDexTxBuilder, DexContructor, IDex, IRouteOptimizer } from './idex';
import { Jarvis } from './jarvis';
import { StablePool } from './stable-pool';
import { Weth } from './weth/weth';
import { ZeroX } from './zerox';
import { UniswapV3 } from './uniswap-v3';
import { Balancer } from './balancer';
import { BalancerV2 } from './balancer-v2/balancer-v2';
import { balancerV2Merge } from './balancer-v2/optimizer';
import { UniswapV2 } from './uniswap-v2/uniswap-v2';
import { UniswapV2Alias } from './uniswap-v2/constants';
import { uniswapMerge } from './uniswap-v2/optimizer';
import { BiSwap } from './uniswap-v2/biswap';
import { MDEX } from './uniswap-v2/mdex';
import { Dfyn } from './uniswap-v2/dfyn';
import { Bancor } from './bancor';
import { BProtocol } from './bProtocol';
import { MStable } from './mStable';
import { Shell } from './shell';
import { Onebit } from './onebit';
import { Compound } from './compound';
import { AaveV1 } from './aave-v1/aave-v1';
import { AaveV2 } from './aave-v2/aave-v2';
import { AaveV3 } from './aave-v3/aave-v3';
import { OneInchLp } from './OneInchLp';
import { DodoV1 } from './dodo-v1';
import { DodoV2 } from './dodo-v2';
import { Smoothy } from './smoothy';
import { Nerve } from './nerve/nerve';
import { IDexHelper } from '../dex-helper/idex-helper';
import { SwapSide, Network } from '../constants';
import { Adapters } from '../types';
import { Lido } from './lido';
import { Excalibur } from './uniswap-v2/excalibur';
import { MakerPsm } from './maker-psm/maker-psm';
import { KyberDmm } from './kyberdmm/kyberdmm';
import { Platypus } from './platypus/platypus';
import { GMX } from './gmx/gmx';

const LegacyDexes = [
  Curve,
  CurveV2,
  StablePool,
  Smoothy,
  ZeroX,
  Balancer,
  Bancor,
  BProtocol,
  MStable,
  Shell,
  Onebit,
  Compound,
  OneInchLp,
  DodoV1,
  DodoV2,
  UniswapV3,
  Jarvis,
  Lido,
];

const Dexes = [
  BalancerV2,
  UniswapV2,
  BiSwap,
  MDEX,
  Dfyn,
  Excalibur,
  AaveV1,
  AaveV2,
  AaveV3,
  KyberDmm,
  Weth,
  MakerPsm,
  Nerve,
  Platypus,
  GMX,
];

const AdapterNameAddressMap: {
  [network: number]: { [name: string]: Address };
} = {
  [Network.MAINNET]: {
    Adapter01: '0x3a0430bf7cd2633af111ce3204db4b0990857a6f',
    Adapter02: '0xFC2Ba6E830a04C25e207B8214b26d8C713F6881F',
    Adapter03: '0x9Cf0b60C2133f67443fdf8a1bB952E2e6783d5DF',
    BuyAdapter: '0x8D562A7D63248Ebfdd19B26665161cf867e5c10A',
  },
  [Network.POLYGON]: {
<<<<<<< HEAD
    PolygonAdapter01: '0x564B759c1A7976476649452e804A13B963610065',
    PolygonBuyAdapter: '0x2A1b5Da9E380314602579aD269A99981DD01409c',
=======
    PolygonAdapter01: '0xD458FA906121d9081970Ed3937df50C8Ba88E9c0',
    PolygonAdapter02: '0xe56823aC543c81f747eD95F3f095b5A19224bd3a',
    PolygonBuyAdapter: '0x34E0E6448A648Fc0b340679C4F16e5ACC4Bf4c95',
>>>>>>> 8e16afa9
  },
  [Network.BSC]: {
    BscAdapter01: '0xcEC935682c0b510fb91c0A12275Bb7e14EEBE87c',
    BscBuyAdapter: '0xdA0DAFbbC95d96bAb164c847112e15c0299541f6',
  },
  [Network.ROPSTEN]: {
    RopstenAdapter01: '0x74fF86C61CF66334dCfc999814DE4695B4BaE57b',
    RopstenBuyAdapter: '0xDDbaC07C9ef96D6E792c25Ff934E7e111241BFf1',
  },
  [Network.AVALANCHE]: {
    AvalancheAdapter01: '0xaaD116D3b51893bD00bFBAf337824A15796eD97a',
    AvalancheBuyAdapter: '0x05d0c2b58fF6c05bcc3e5F2D797bEB77e0A4CC7b',
  },
  [Network.FANTOM]: {
    FantomAdapter01: '0x7EE3C983cA38c370F296FE14a31bEaC5b1c9a9FE',
    FantomBuyAdapter: '0x3032B8c9CF91C791A8EcC2c7831A11279f419386',
  },
};

export type LegacyDexConstructor = new (
  augustusAddress: Address,
  network: number,
  provider: Provider,
) => IDexTxBuilder<any, any>;

interface IGetDirectFunctionName {
  getDirectFunctionName?(): string[];
}

export class DexAdapterService {
  dexToKeyMap: {
    [key: string]: LegacyDexConstructor | DexContructor<any, any, any>;
  } = {};
  directFunctionsNames: string[];
  dexInstances: {
    [key: string]: IDexTxBuilder<any, any> | IDex<any, any, any>;
  } = {};
  isLegacy: { [dexKey: string]: boolean } = {};
  // dexKeys only has keys for non legacy dexes
  dexKeys: string[] = [];
  uniswapV2Alias: string | null;

  public routeOptimizers: IRouteOptimizer<UnoptimizedRate>[] = [
    balancerV2Merge,
    uniswapMerge,
  ];

  constructor(
    private dexHelper: IDexHelper,
    public network: number,
    protected sellAdapters: Adapters = {},
    protected buyAdapters: Adapters = {},
  ) {
    LegacyDexes.forEach(DexAdapter => {
      DexAdapter.dexKeys.forEach(key => {
        this.dexToKeyMap[key.toLowerCase()] = DexAdapter;
        this.isLegacy[key.toLowerCase()] = true;
      });
    });

    Dexes.forEach(DexAdapter => {
      DexAdapter.dexKeysWithNetwork.forEach(({ key, networks }) => {
        if (networks.includes(network)) {
          const _key = key.toLowerCase();
          this.isLegacy[_key] = false;
          this.dexKeys.push(key);
          this.dexInstances[_key] = new DexAdapter(
            this.network,
            key,
            this.dexHelper,
          );

          const sellAdaptersDex = (
            this.dexInstances[_key] as IDex<any, any, any>
          ).getAdapters(SwapSide.SELL);
          if (sellAdaptersDex)
            this.sellAdapters[_key] = sellAdaptersDex.map(
              ({ name, index }) => ({
                adapter: AdapterNameAddressMap[network][name],
                index,
              }),
            );

          const buyAdaptersDex = (
            this.dexInstances[_key] as IDex<any, any, any>
          ).getAdapters(SwapSide.BUY);
          if (buyAdaptersDex)
            this.buyAdapters[_key] = buyAdaptersDex.map(({ name, index }) => ({
              adapter: AdapterNameAddressMap[network][name],
              index,
            }));
        }
      });
    });

    this.directFunctionsNames = [...LegacyDexes, ...Dexes]
      .flatMap(dexAdapter => {
        const _dexAdapter = dexAdapter as IGetDirectFunctionName;
        return _dexAdapter.getDirectFunctionName
          ? _dexAdapter.getDirectFunctionName()
          : [];
      })
      .filter(x => !!x)
      .map(v => v.toLowerCase());

    this.uniswapV2Alias =
      this.network in UniswapV2Alias
        ? UniswapV2Alias[this.network].toLowerCase()
        : null;
  }

  getTxBuilderDexByKey(dexKey: string): IDexTxBuilder<any, any> {
    let _dexKey = this.getDexKeySpecial(dexKey);

    if (!this.dexInstances[_dexKey]) {
      const DexAdapter = this.dexToKeyMap[_dexKey];
      if (!DexAdapter)
        throw new Error(
          `${dexKey} dex is not supported for network(${this.network})!`,
        );

      this.dexInstances[_dexKey] = new (DexAdapter as LegacyDexConstructor)(
        this.dexHelper.augustusAddress,
        this.network,
        this.dexHelper.provider,
      );
    }

    return this.dexInstances[_dexKey];
  }

  isDirectFunctionName(functionName: string): boolean {
    return this.directFunctionsNames.includes(functionName.toLowerCase());
  }

  getAllDexKeys() {
    return this.dexKeys;
  }

  getDexByKey(key: string): IDex<any, any, any> {
    const _key = key.toLowerCase();
    if (!(_key in this.isLegacy) || this.isLegacy[_key])
      throw new Error('Invalid Dex Key');

    return this.dexInstances[_key] as IDex<any, any, any>;
  }

  getAllDexAdapters(side: SwapSide = SwapSide.SELL) {
    return side === SwapSide.SELL ? this.sellAdapters : this.buyAdapters;
  }

  getDexKeySpecial(dexKey: string, isAdapters: boolean = false) {
    dexKey = dexKey.toLowerCase();
    if (!isAdapters && /^paraswappool(.*)/i.test(dexKey)) return 'zerox';
    else if ('uniswapforkoptimized' === dexKey) {
      if (!this.uniswapV2Alias)
        throw new Error(
          `${dexKey} dex is not supported for network(${this.network})!`,
        );
      return this.uniswapV2Alias;
    }
    return dexKey;
  }

  getAdapter(dexKey: string, side: SwapSide) {
    const specialDexKey = this.getDexKeySpecial(dexKey, true);
    return side === SwapSide.SELL
      ? this.sellAdapters[specialDexKey]
      : this.buyAdapters[specialDexKey];
  }
}<|MERGE_RESOLUTION|>--- conflicted
+++ resolved
@@ -90,14 +90,9 @@
     BuyAdapter: '0x8D562A7D63248Ebfdd19B26665161cf867e5c10A',
   },
   [Network.POLYGON]: {
-<<<<<<< HEAD
-    PolygonAdapter01: '0x564B759c1A7976476649452e804A13B963610065',
-    PolygonBuyAdapter: '0x2A1b5Da9E380314602579aD269A99981DD01409c',
-=======
-    PolygonAdapter01: '0xD458FA906121d9081970Ed3937df50C8Ba88E9c0',
-    PolygonAdapter02: '0xe56823aC543c81f747eD95F3f095b5A19224bd3a',
-    PolygonBuyAdapter: '0x34E0E6448A648Fc0b340679C4F16e5ACC4Bf4c95',
->>>>>>> 8e16afa9
+    PolygonAdapter01: '',
+    PolygonAdapter02: '',
+    PolygonBuyAdapter: '',
   },
   [Network.BSC]: {
     BscAdapter01: '0xcEC935682c0b510fb91c0A12275Bb7e14EEBE87c',
