import _ from 'lodash';
import { UnoptimizedRate } from '../types';
import { CurveV2 } from './curve-v2/curve-v2';
import { IDexTxBuilder, DexConstructor, IDex, IRouteOptimizer } from './idex';
import { JarvisV6 } from './jarvis-v6/jarvis-v6';
import { StablePool } from './stable-pool/stable-pool';
import { Weth } from './weth/weth';
import { PolygonMigrator } from './polygon-migrator/polygon-migrator';
import { UniswapV3 } from './uniswap-v3/uniswap-v3';
import { BalancerV2 } from './balancer-v2/balancer-v2';
import { balancerV2Merge } from './balancer-v2/optimizer';
import { UniswapV2 } from './uniswap-v2/uniswap-v2';
import { UniswapV2Alias } from './uniswap-v2/constants';
import { uniswapMerge } from './uniswap-v2/optimizer';
import { BiSwap } from './uniswap-v2/biswap';
import { MDEX } from './uniswap-v2/mdex';
import { Dfyn } from './uniswap-v2/dfyn';
import { Bancor } from './bancor/bancor';
import { Compound } from './compound/compound';
import { AaveV2 } from './aave-v2/aave-v2';
import { AaveV3 } from './aave-v3/aave-v3';
import { IdleDao } from './idle-dao/idle-dao';
import { DodoV1 } from './dodo-v1/dodo-v1';
import { DodoV2 } from './dodo-v2';
import { Smoothy } from './smoothy/smoothy';
import { Nerve } from './nerve/nerve';
import { IDexHelper } from '../dex-helper';
import { SwapSide } from '../constants';
import { Adapters } from '../types';
import { Lido } from './lido/lido';
import { Excalibur } from './uniswap-v2/excalibur';
import { MakerPsm } from './maker-psm/maker-psm';
import { KyberDmm } from './kyberdmm/kyberdmm';
import { GMX } from './gmx/gmx';
import { WooFiV2 } from './woo-fi-v2/woo-fi-v2';
import { ParaSwapLimitOrders } from './paraswap-limit-orders/paraswap-limit-orders';
import { AugustusRFQOrder } from './augustus-rfq';
import { Solidly } from './solidly/solidly';
import { SolidlyV3 } from './solidly-v3/solidly-v3';
import { Ramses } from './solidly/forks-override/ramses';
import { Thena } from './solidly/forks-override/thena';
import { Chronos } from './solidly/forks-override/chronos';
import { Velodrome } from './solidly/forks-override/velodrome';
import { VelodromeV2 } from './solidly/forks-override/velodromeV2';
import { Aerodrome } from './solidly/forks-override/aerodrome';
import { SpiritSwapV2 } from './solidly/forks-override/spiritSwapV2';
import { Synthetix } from './synthetix/synthetix';
import { Usdfi } from './solidly/forks-override/usdfi';
import { Equalizer } from './solidly/forks-override/equalizer';
import { Velocimeter } from './solidly/forks-override/velocimeter';
import { BalancerV1 } from './balancer-v1/balancer-v1';
import { balancerV1Merge } from './balancer-v1/optimizer';
import { CurveV1 } from './curve-v1/curve-v1';
import { CurveFork } from './curve-v1/forks/curve-forks/curve-forks';
import { Swerve } from './curve-v1/forks/swerve/swerve';
import { CurveV1Factory } from './curve-v1-factory/curve-v1-factory';
import { CurveV1StableNg } from './curve-v1-stable-ng/curve-v1-stable-ng';
import { curveV1Merge } from './curve-v1-factory/optimizer';
import { GenericRFQ } from './generic-rfq/generic-rfq';
import { WstETH } from './wsteth/wsteth';
import { Camelot } from './camelot/camelot';
import { Hashflow } from './hashflow/hashflow';
import { Infusion } from './infusion/infusion';
import { SolidlyEthereum } from './solidly/solidly-ethereum';
import { MaverickV1 } from './maverick-v1/maverick-v1';
import { MaverickV2 } from './maverick-v2/maverick-v2';
import { QuickSwapV3 } from './quickswap/quickswap-v3';
import { ThenaFusion } from './quickswap/thena-fusion';
import { SwaapV2 } from './swaap-v2/swaap-v2';
import { TraderJoeV21 } from './trader-joe-v2.1/trader-joe-v2.1';
import { TraderJoeV22 } from './trader-joe-v2.1/trader-joe-v2.2';
import { PancakeswapV3 } from './pancakeswap-v3/pancakeswap-v3';
import { Algebra } from './algebra/algebra';
import { AngleTransmuter } from './angle-transmuter/angle-transmuter';
import { AngleStakedStable } from './angle-staked-stable/angle-staked-stable';
import { QuickPerps } from './quick-perps/quick-perps';
import { NomiswapV2 } from './uniswap-v2/nomiswap-v2';
import { Dexalot } from './dexalot/dexalot';
import { Wombat } from './wombat/wombat';
import { Swell } from './swell/swell';
import { PharaohV1 } from './solidly/forks-override/pharaohV1';
import { EtherFi } from './etherfi';
import { Spark } from './spark/spark';
import { VelodromeSlipstream } from './uniswap-v3/forks/velodrome-slipstream/velodrome-slipstream';
import { AaveV3Stata } from './aave-v3-stata/aave-v3-stata';
import { OSwap } from './oswap/oswap';
import { ConcentratorArusd } from './concentrator-arusd/concentrator-arusd';
import { FxProtocolRusd } from './fx-protocol-rusd/fx-protocol-rusd';
import { AaveGsm } from './aave-gsm/aave-gsm';
import { LitePsm } from './lite-psm/lite-psm';
<<<<<<< HEAD
import { Akronswap } from './uniswap-v2/akronswap';
=======
import { StkGHO } from './stkgho/stkgho';
>>>>>>> 47872ef0

const LegacyDexes = [
  CurveV2,
  StablePool,
  Smoothy,
  Bancor,
  Compound,
  DodoV1,
  DodoV2,
  QuickSwapV3,
  ThenaFusion,
  TraderJoeV21,
  TraderJoeV22,
  Lido,
  AugustusRFQOrder,
  EtherFi,
];

const Dexes = [
  Dexalot,
  CurveV1,
  CurveFork,
  Swerve,
  BalancerV1,
  BalancerV2,
  UniswapV2,
  UniswapV3,
  Algebra,
  PancakeswapV3,
  VelodromeSlipstream,
  BiSwap,
  MDEX,
  Dfyn,
  Excalibur,
  AaveV2,
  AaveV3,
  IdleDao,
  KyberDmm,
  Weth,
  PolygonMigrator,
  MakerPsm,
  Nerve,
  GMX,
  JarvisV6,
  WooFiV2,
  ParaSwapLimitOrders,
  Solidly,
  SolidlyEthereum,
  SpiritSwapV2,
  Ramses,
  Thena,
  Chronos,
  Velodrome,
  VelodromeV2,
  Aerodrome,
  Equalizer,
  Velocimeter,
  Usdfi,
  Synthetix,
  CurveV1Factory,
  CurveV1StableNg,
  WstETH,
  Hashflow,
  Infusion,
  MaverickV1,
  MaverickV2,
  Camelot,
  SwaapV2,
  AngleTransmuter,
  AngleStakedStable,
  QuickPerps,
  NomiswapV2,
  SolidlyV3,
  Wombat,
  Swell,
  PharaohV1,
  Spark,
  AaveV3Stata,
  OSwap,
  ConcentratorArusd,
  FxProtocolRusd,
  AaveGsm,
  LitePsm,
<<<<<<< HEAD
  Akronswap,
=======
  StkGHO,
>>>>>>> 47872ef0
];

export type LegacyDexConstructor = new (dexHelper: IDexHelper) => IDexTxBuilder<
  any,
  any
>;

interface IGetDirectFunctionName {
  getDirectFunctionName?(): string[];
  getDirectFunctionNameV6?(): string[];
}

export class DexAdapterService {
  dexToKeyMap: {
    [key: string]: LegacyDexConstructor | DexConstructor<any, any, any>;
  } = {};
  directFunctionsNames: string[];
  directFunctionsNamesV6: string[];
  dexInstances: {
    [key: string]: IDexTxBuilder<any, any> | IDex<any, any, any>;
  } = {};
  isLegacy: { [dexKey: string]: boolean } = {};
  // dexKeys only has keys for non legacy dexes
  dexKeys: string[] = [];
  genericRFQDexKeys: Set<string> = new Set();
  uniswapV2Alias: string | null;

  public routeOptimizers: IRouteOptimizer<UnoptimizedRate>[] = [
    balancerV1Merge,
    balancerV2Merge,
    uniswapMerge,
    curveV1Merge,
  ];

  constructor(
    public dexHelper: IDexHelper,
    public network: number,
    protected sellAdapters: Adapters = {},
    protected buyAdapters: Adapters = {},
  ) {
    LegacyDexes.forEach(DexAdapter => {
      DexAdapter.dexKeys.forEach(key => {
        this.dexToKeyMap[key.toLowerCase()] = DexAdapter;
        this.isLegacy[key.toLowerCase()] = true;
      });
    });

    const handleDex = (newDex: IDex<any, any, any>, key: string) => {
      const _key = key.toLowerCase();
      this.isLegacy[_key] = false;
      this.dexKeys.push(key);
      this.dexInstances[_key] = newDex;

      const sellAdaptersDex = (
        this.dexInstances[_key] as IDex<any, any, any>
      ).getAdapters(SwapSide.SELL);
      if (sellAdaptersDex)
        this.sellAdapters[_key] = sellAdaptersDex.map(({ name, index }) => ({
          adapter: this.dexHelper.config.data.adapterAddresses[name],
          index,
        }));

      const buyAdaptersDex = (
        this.dexInstances[_key] as IDex<any, any, any>
      ).getAdapters(SwapSide.BUY);
      if (buyAdaptersDex)
        this.buyAdapters[_key] = buyAdaptersDex.map(({ name, index }) => ({
          adapter: this.dexHelper.config.data.adapterAddresses[name],
          index,
        }));
    };

    Dexes.forEach(DexAdapter => {
      DexAdapter.dexKeysWithNetwork.forEach(({ key, networks }) => {
        if (networks.includes(network)) {
          const dex = new DexAdapter(network, key, dexHelper);
          handleDex(dex, key);
        }
      });
    });

    const rfqConfigs = dexHelper.config.data.rfqConfigs;
    Object.keys(dexHelper.config.data.rfqConfigs).forEach(rfqName => {
      const dex = new GenericRFQ(
        network,
        rfqName,
        dexHelper,
        rfqConfigs[rfqName],
      );
      handleDex(dex, rfqName);
      this.genericRFQDexKeys.add(rfqName.toLowerCase());
    });

    this.directFunctionsNames = [...LegacyDexes, ...Dexes]
      .flatMap(dexAdapter => {
        const _dexAdapter = dexAdapter as IGetDirectFunctionName;
        return _dexAdapter.getDirectFunctionName
          ? _dexAdapter.getDirectFunctionName()
          : [];
      })
      .filter(x => !!x)
      .map(v => v.toLowerCase());

    // include GenericRFQ, because it has direct method for v6
    this.directFunctionsNamesV6 = [...LegacyDexes, ...Dexes, GenericRFQ]
      .flatMap(dexAdapter => {
        const _dexAdapter = dexAdapter as IGetDirectFunctionName;
        return _dexAdapter.getDirectFunctionNameV6
          ? _dexAdapter.getDirectFunctionNameV6()
          : [];
      })
      .filter(x => !!x)
      .map(v => v.toLowerCase());

    this.uniswapV2Alias =
      this.network in UniswapV2Alias
        ? UniswapV2Alias[this.network].toLowerCase()
        : null;
  }

  getTxBuilderDexByKey(dexKey: string): IDexTxBuilder<any, any> {
    let _dexKey = this.getDexKeySpecial(dexKey);

    if (!this.dexInstances[_dexKey]) {
      const DexAdapter = this.dexToKeyMap[_dexKey];
      if (!DexAdapter)
        throw new Error(
          `${dexKey} dex is not supported for network(${this.network})!`,
        );

      this.dexInstances[_dexKey] = new (DexAdapter as LegacyDexConstructor)(
        this.dexHelper,
      );
    }

    return this.dexInstances[_dexKey];
  }

  isDirectFunctionName(functionName: string): boolean {
    return this.directFunctionsNames.includes(functionName.toLowerCase());
  }

  isDirectFunctionNameV6(functionName: string): boolean {
    return this.directFunctionsNamesV6.includes(functionName.toLowerCase());
  }

  getAllDexKeys() {
    return _.uniq(this.dexKeys);
  }

  getDexByKey(key: string): IDex<any, any, any> {
    const _key = key.toLowerCase();
    if (!(_key in this.isLegacy) || this.isLegacy[_key])
      throw new Error(`Invalid Dex Key ${key}`);

    return this.dexInstances[_key] as IDex<any, any, any>;
  }

  getAllDexAdapters(side: SwapSide = SwapSide.SELL) {
    return side === SwapSide.SELL ? this.sellAdapters : this.buyAdapters;
  }

  getDexKeySpecial(dexKey: string, isAdapters: boolean = false) {
    dexKey = dexKey.toLowerCase();
    if (this.genericRFQDexKeys.has(dexKey)) {
      return dexKey;
    }
    if ('uniswapforkoptimized' === dexKey) {
      if (!this.uniswapV2Alias)
        throw new Error(
          `${dexKey} dex is not supported for network(${this.network})!`,
        );
      return this.uniswapV2Alias;
    }
    return dexKey;
  }

  getAdapter(dexKey: string, side: SwapSide) {
    const specialDexKey = this.getDexKeySpecial(dexKey, true);
    return side === SwapSide.SELL
      ? this.sellAdapters[specialDexKey]
      : this.buyAdapters[specialDexKey];
  }

  doesPreProcessingRequireSequentiality(dexKey: string): boolean {
    try {
      const dex = this.getDexByKey(dexKey);
      return !!dex.needsSequentialPreprocessing;
    } catch (e) {
      return false;
    }
  }
}<|MERGE_RESOLUTION|>--- conflicted
+++ resolved
@@ -88,11 +88,8 @@
 import { FxProtocolRusd } from './fx-protocol-rusd/fx-protocol-rusd';
 import { AaveGsm } from './aave-gsm/aave-gsm';
 import { LitePsm } from './lite-psm/lite-psm';
-<<<<<<< HEAD
+import { StkGHO } from './stkgho/stkgho';
 import { Akronswap } from './uniswap-v2/akronswap';
-=======
-import { StkGHO } from './stkgho/stkgho';
->>>>>>> 47872ef0
 
 const LegacyDexes = [
   CurveV2,
@@ -176,11 +173,7 @@
   FxProtocolRusd,
   AaveGsm,
   LitePsm,
-<<<<<<< HEAD
-  Akronswap,
-=======
   StkGHO,
->>>>>>> 47872ef0
 ];
 
 export type LegacyDexConstructor = new (dexHelper: IDexHelper) => IDexTxBuilder<
