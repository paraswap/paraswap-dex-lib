import { Address, UnoptimizedRate } from '../types';
import { CurveV2 } from './curve-v2';
import { IDexTxBuilder, DexContructor, IDex, IRouteOptimizer } from './idex';
import { Jarvis } from './jarvis';
import { JarvisV6 } from './jarvis-v6/jarvis-v6';
import { StablePool } from './stable-pool';
import { Weth } from './weth/weth';
import { ZeroX } from './zerox';
import { UniswapV3 } from './uniswap-v3/uniswap-v3';
import { BalancerV2 } from './balancer-v2/balancer-v2';
import { balancerV2Merge } from './balancer-v2/optimizer';
import { UniswapV2 } from './uniswap-v2/uniswap-v2';
import { UniswapV2Alias } from './uniswap-v2/constants';
import { uniswapMerge } from './uniswap-v2/optimizer';
import { BiSwap } from './uniswap-v2/biswap';
import { MDEX } from './uniswap-v2/mdex';
import { Dfyn } from './uniswap-v2/dfyn';
import { Bancor } from './bancor';
import { BProtocol } from './bProtocol';
import { MStable } from './mStable';
import { Shell } from './shell';
import { Onebit } from './onebit';
import { Compound } from './compound';
import { AaveV1 } from './aave-v1/aave-v1';
import { AaveV2 } from './aave-v2/aave-v2';
import { AaveV3 } from './aave-v3/aave-v3';
import { OneInchLp } from './OneInchLp';
import { DodoV1 } from './dodo-v1';
import { DodoV2 } from './dodo-v2';
import { Smoothy } from './smoothy';
import { Nerve } from './nerve/nerve';
import { IDexHelper } from '../dex-helper';
import { SwapSide } from '../constants';
import { Adapters } from '../types';
import { Lido } from './lido';
import { Excalibur } from './uniswap-v2/excalibur';
import { MakerPsm } from './maker-psm/maker-psm';
import { KyberDmm } from './kyberdmm/kyberdmm';
import { Platypus } from './platypus/platypus';
import { GMX } from './gmx/gmx';
import { WooFi } from './woo-fi/woo-fi';
import { ParaSwapLimitOrders } from './paraswap-limit-orders/paraswap-limit-orders';
import { AugustusRFQOrder } from './augustus-rfq';
import { Solidly } from './solidly/solidly';
import { Velodrome } from './solidly/forks-override/velodrome';
import { SpiritSwapV2 } from './solidly/forks-override/spiritSwapV2';
import { Synthetix } from './synthetix/synthetix';
import { Cone } from './solidly/forks-override/cone';
import { QuickSwapV3 } from './quickswap-v3';
import { BalancerV1 } from './balancer-v1/balancer-v1';
import { balancerV1Merge } from './balancer-v1/optimizer';
import { CurveV1 } from './curve-v1/curve-v1';
import { CurveFork } from './curve-v1/forks/curve-forks/curve-forks';
import { Swerve } from './curve-v1/forks/swerve/swerve';
<<<<<<< HEAD
import { BabydogeSwap } from './babydoge/babydoge';
=======
import { SwaapV1 } from './swaap-v1/swaap-v1';
>>>>>>> c55b9d64

const LegacyDexes = [
  CurveV2,
  StablePool,
  Smoothy,
  ZeroX,
  Bancor,
  BProtocol,
  MStable,
  Shell,
  Onebit,
  Compound,
  OneInchLp,
  DodoV1,
  DodoV2,
  QuickSwapV3,
  Jarvis,
  Lido,
  AugustusRFQOrder,
];

const Dexes = [
  CurveV1,
  CurveFork,
  Swerve,
  BalancerV1,
  BalancerV2,
  UniswapV2,
  UniswapV3,
  BiSwap,
  MDEX,
  Dfyn,
  Excalibur,
  AaveV1,
  AaveV2,
  AaveV3,
  KyberDmm,
  Weth,
  MakerPsm,
  Nerve,
  Platypus,
  GMX,
  JarvisV6,
  WooFi,
  ParaSwapLimitOrders,
  Solidly,
  SpiritSwapV2,
  Velodrome,
  Cone,
  Synthetix,
<<<<<<< HEAD
  BabydogeSwap,
=======
  SwaapV1
>>>>>>> c55b9d64
];

export type LegacyDexConstructor = new (dexHelper: IDexHelper) => IDexTxBuilder<
  any,
  any
>;

interface IGetDirectFunctionName {
  getDirectFunctionName?(): string[];
}

export class DexAdapterService {
  dexToKeyMap: {
    [key: string]: LegacyDexConstructor | DexContructor<any, any, any>;
  } = {};
  directFunctionsNames: string[];
  dexInstances: {
    [key: string]: IDexTxBuilder<any, any> | IDex<any, any, any>;
  } = {};
  isLegacy: { [dexKey: string]: boolean } = {};
  // dexKeys only has keys for non legacy dexes
  dexKeys: string[] = [];
  uniswapV2Alias: string | null;

  public routeOptimizers: IRouteOptimizer<UnoptimizedRate>[] = [
    balancerV1Merge,
    balancerV2Merge,
    uniswapMerge,
  ];

  constructor(
    public dexHelper: IDexHelper,
    public network: number,
    protected sellAdapters: Adapters = {},
    protected buyAdapters: Adapters = {},
  ) {
    LegacyDexes.forEach(DexAdapter => {
      DexAdapter.dexKeys.forEach(key => {
        this.dexToKeyMap[key.toLowerCase()] = DexAdapter;
        this.isLegacy[key.toLowerCase()] = true;
      });
    });

    Dexes.forEach(DexAdapter => {
      DexAdapter.dexKeysWithNetwork.forEach(({ key, networks }) => {
        if (networks.includes(network)) {
          const _key = key.toLowerCase();
          this.isLegacy[_key] = false;
          this.dexKeys.push(key);
          this.dexInstances[_key] = new DexAdapter(
            this.network,
            key,
            this.dexHelper,
          );

          const sellAdaptersDex = (
            this.dexInstances[_key] as IDex<any, any, any>
          ).getAdapters(SwapSide.SELL);
          if (sellAdaptersDex)
            this.sellAdapters[_key] = sellAdaptersDex.map(
              ({ name, index }) => ({
                adapter: this.dexHelper.config.data.adapterAddresses[name],
                index,
              }),
            );

          const buyAdaptersDex = (
            this.dexInstances[_key] as IDex<any, any, any>
          ).getAdapters(SwapSide.BUY);
          if (buyAdaptersDex)
            this.buyAdapters[_key] = buyAdaptersDex.map(({ name, index }) => ({
              adapter: this.dexHelper.config.data.adapterAddresses[name],
              index,
            }));
        }
      });
    });

    this.directFunctionsNames = [...LegacyDexes, ...Dexes]
      .flatMap(dexAdapter => {
        const _dexAdapter = dexAdapter as IGetDirectFunctionName;
        return _dexAdapter.getDirectFunctionName
          ? _dexAdapter.getDirectFunctionName()
          : [];
      })
      .filter(x => !!x)
      .map(v => v.toLowerCase());

    this.uniswapV2Alias =
      this.network in UniswapV2Alias
        ? UniswapV2Alias[this.network].toLowerCase()
        : null;
  }

  getTxBuilderDexByKey(dexKey: string): IDexTxBuilder<any, any> {
    let _dexKey = this.getDexKeySpecial(dexKey);

    if (!this.dexInstances[_dexKey]) {
      const DexAdapter = this.dexToKeyMap[_dexKey];
      if (!DexAdapter)
        throw new Error(
          `${dexKey} dex is not supported for network(${this.network})!`,
        );

      this.dexInstances[_dexKey] = new (DexAdapter as LegacyDexConstructor)(
        this.dexHelper,
      );
    }

    return this.dexInstances[_dexKey];
  }

  isDirectFunctionName(functionName: string): boolean {
    return this.directFunctionsNames.includes(functionName.toLowerCase());
  }

  getAllDexKeys() {
    return this.dexKeys;
  }

  getDexByKey(key: string): IDex<any, any, any> {
    const _key = key.toLowerCase();
    if (!(_key in this.isLegacy) || this.isLegacy[_key])
      throw new Error(`Invalid Dex Key ${key}`);

    return this.dexInstances[_key] as IDex<any, any, any>;
  }

  getAllDexAdapters(side: SwapSide = SwapSide.SELL) {
    return side === SwapSide.SELL ? this.sellAdapters : this.buyAdapters;
  }

  getDexKeySpecial(dexKey: string, isAdapters: boolean = false) {
    dexKey = dexKey.toLowerCase();
    if (!isAdapters && /^paraswappool(.*)/i.test(dexKey)) return 'zerox';
    else if ('uniswapforkoptimized' === dexKey) {
      if (!this.uniswapV2Alias)
        throw new Error(
          `${dexKey} dex is not supported for network(${this.network})!`,
        );
      return this.uniswapV2Alias;
    }
    return dexKey;
  }

  getAdapter(dexKey: string, side: SwapSide) {
    const specialDexKey = this.getDexKeySpecial(dexKey, true);
    return side === SwapSide.SELL
      ? this.sellAdapters[specialDexKey]
      : this.buyAdapters[specialDexKey];
  }
}<|MERGE_RESOLUTION|>--- conflicted
+++ resolved
@@ -52,11 +52,8 @@
 import { CurveV1 } from './curve-v1/curve-v1';
 import { CurveFork } from './curve-v1/forks/curve-forks/curve-forks';
 import { Swerve } from './curve-v1/forks/swerve/swerve';
-<<<<<<< HEAD
 import { BabydogeSwap } from './babydoge/babydoge';
-=======
 import { SwaapV1 } from './swaap-v1/swaap-v1';
->>>>>>> c55b9d64
 
 const LegacyDexes = [
   CurveV2,
@@ -107,11 +104,8 @@
   Velodrome,
   Cone,
   Synthetix,
-<<<<<<< HEAD
   BabydogeSwap,
-=======
   SwaapV1
->>>>>>> c55b9d64
 ];
 
 export type LegacyDexConstructor = new (dexHelper: IDexHelper) => IDexTxBuilder<
