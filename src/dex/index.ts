--- conflicted
+++ resolved
@@ -41,14 +41,12 @@
 import { Platypus } from './platypus/platypus';
 import { GMX } from './gmx/gmx';
 import { WooFi } from './woo-fi/woo-fi';
-<<<<<<< HEAD
 import { MetavaultTrade } from './metavault-trade/metavault-trade';
-=======
 import { Dystopia } from './uniswap-v2/dystopia/dystopia';
 import { ParaSwapLimitOrders } from './paraswap-limit-orders/paraswap-limit-orders';
 import { AugustusRFQOrder } from './augustus-rfq';
 import Web3 from 'web3';
->>>>>>> 5ec23c5a
+
 
 const LegacyDexes = [
   Curve,
