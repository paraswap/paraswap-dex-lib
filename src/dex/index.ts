--- conflicted
+++ resolved
@@ -79,11 +79,8 @@
 import { Algebra } from './algebra/algebra';
 import { QuickPerps } from './quick-perps/quick-perps';
 import { NomiswapV2 } from './uniswap-v2/nomiswap-v2';
-<<<<<<< HEAD
+import { Dexalot } from './dexalot/dexalot';
 import { KyberswapElastic } from './kyberswap-elastic/kyberswap-elastic';
-=======
-import { Dexalot } from './dexalot/dexalot';
->>>>>>> 1aaca75d
 
 const LegacyDexes = [
   CurveV2,
