import { Interface, AbiCoder, JsonFragment } from '@ethersproject/abi';
import BigNumber from 'bignumber.js';
import CurveABI from '../../abi/Curve.json';
import { Adapters, CurveV1Config } from './config';

import {
  AdapterExchangeParam,
  Address,
  ExchangePrices,
  PoolLiquidity,
  PoolPrices,
  SimpleExchangeParam,
  Token,
  TransferFeeParams,
} from '../../types';
import {
<<<<<<< HEAD
  ETHER_ADDRESS,
  Network,
  NULL_ADDRESS,
=======
  Network,
  NULL_ADDRESS,
  SRC_TOKEN_PARASWAP_TRANSFERS,
>>>>>>> 2dec3999
  SwapSide,
} from '../../constants';
import * as CALLDATA_GAS_COST from '../../calldata-gas-cost';
import StableSwapBBTC from '../../abi/curve/StableSwapBBTC.json';
import FactoryRegistryABI from '../../abi/curve/FactoryRegistry.json';
import { CurvePool } from './pools/curve-pool';
import { CurveMetapool } from './pools/curve-metapool';
import { ThreePool, address as ThreePoolAddress } from './pools/3pool';
import { SUSDPool, address as SUSDPoolAddress } from './pools/sUSDpool';
import { HBTCPool, address as HBTCPoolAddress } from './pools/hBTCpool';
import { RenPool, address as RenPoolAddress } from './pools/renpool';
import { SBTCPool, address as SBTCPoolAddress } from './pools/sBTCpool';
import { SETHPool, address as SETHPoolAddress } from './pools/sETHpool';
import { STETHPool, address as STETHPoolAddress } from './pools/stETHpool';
import { EURSPool, address as EURSPoolAddress } from './pools/EURSpool';
import { DUSDPool, address as DUSDPoolAddress } from './pools/DUSDpool';
import { BBTCPool, address as BBTCPoolAddress } from './pools/bBTCpool';
import { GUSDPool, address as GUSDPoolAddress } from './pools/GUSDpool';
import { HUSDPool, address as HUSDPoolAddress } from './pools/HUSDpool';
import {
  LinkUSDPool,
  address as LinkUSDPoolAddress,
} from './pools/LinkUSDpool';
import { MUSDPool, address as MUSDPoolAddress } from './pools/MUSDpool';
import { OBTCPool, address as OBTCPoolAddress } from './pools/oBTCpool';
import { PBTCPool, address as PBTCPoolAddress } from './pools/pBTCpool';
import { RSVPool, address as RSVPoolAddress } from './pools/rsvpool';
import { TBTCPool, address as TBTCPoolAddress } from './pools/tBTCpool';
import { USDKPool, address as USDKPoolAddress } from './pools/usdkpool';
import { USTPool, address as USTPoolAddress } from './pools/ustpool';
import { SLINKPool, address as SLINKPoolAddress } from './pools/sLinkpool';

import * as _ from 'lodash';
import {
  getBigIntPow,
  getDexKeysWithNetwork,
  interpolate,
  isDestTokenTransferFeeToBeExchanged,
  isSrcTokenTransferFeeToBeExchanged,
  Utils,
} from '../../utils';
import { BN_0, getBigNumberPow } from '../../bignumber-constants';
import { SimpleExchange } from '../simple-exchange';
import { IDex } from '../idex';
import { IDexHelper } from '../../dex-helper';
import { Logger } from 'log4js';
import {
  uin128DecodeToInt,
  uin256DecodeToFloat,
  uin256DecodeToNumber,
} from '../../lib/decoders';
import { getManyPoolStates } from './pools/getstate-multicall';
import { MultiCallParams, MultiResult } from '../../lib/multi-wrapper';
import {
  PoolConfig,
  CurveV1Data,
  TokenWithReasonableVolume,
  CurveSwapFunctions,
} from './types';
import { erc20Iface } from '../../lib/utils-interfaces';
import { applyTransferFee } from '../../lib/token-transfer-fee';

const CURVE_DEFAULT_CHUNKS = 10;

const CURVE_LENDING_POOl_GAS = 340 * 1000;
const CURVE_POOL_GAS = 200 * 1000;

const coder = new AbiCoder();

export class CurveV1 extends SimpleExchange implements IDex<CurveV1Data> {
  exchangeRouterInterface: Interface;
  minConversionRate = '1';

  eventPools = new Array<CurvePool | CurveMetapool>();
  public poolInterface: Interface;
  protected factoryInterface: Interface;

  private logger: Logger;

  readonly hasConstantPriceLargeAmounts = false;
  readonly isFeeOnTransferSupported = true;

  private decimalsCoinsAndUnderlying: Record<string, number> = {};

  protected pools: Record<string, PoolConfig>;
  protected eventSupportedPools: string[];
  protected factoryAddress: string | null;
  protected baseTokens: Record<string, TokenWithReasonableVolume>;

  protected disableFeeOnTransferTokenAddresses: Set<string>;

  readonly SRC_TOKEN_DEX_TRANSFERS = 1;
  readonly DEST_TOKEN_DEX_TRANSFERS = 1;

  public static dexKeysWithNetwork: { key: string; networks: Network[] }[] =
    getDexKeysWithNetwork(CurveV1Config);

  constructor(
    protected network: Network,
    dexKey: string,
    protected dexHelper: IDexHelper,
    dexConfig = CurveV1Config[dexKey][network],

    protected adapters = Adapters[network],
  ) {
    super(dexHelper, dexKey);
    this.pools = Object.keys(dexConfig.pools).reduce<
      Record<string, PoolConfig>
    >((acc, key) => {
      const poolConf = dexConfig.pools[key];

      acc[key] = {
        underlying: poolConf.underlying.map(t => t.toLowerCase()),
        coins: poolConf.coins.map(t => t.toLowerCase()),
        address: poolConf.address.toLowerCase(),
        name: poolConf.name,
        type: poolConf.type,
        version: poolConf.version,
        isLending: poolConf.isLending,
        isMetapool: poolConf.isMetapool,
        baseToken: poolConf.baseToken
          ? poolConf.baseToken.toLowerCase()
          : poolConf.baseToken,
        liquidityUSD: poolConf.liquidityUSD,
        trackCoins: poolConf.trackCoins,
        useLending: poolConf.useLending,
        precisionMul: poolConf.precisionMul,
        tokenAddress: poolConf.tokenAddress
          ? poolConf.tokenAddress.toLowerCase()
          : undefined,
        isFeeOnTransferSupported: poolConf.isFeeOnTransferSupported,
      };

      return acc;
    }, {});

    this.eventSupportedPools = dexConfig.eventSupportedPools.map(addr =>
      addr.toLowerCase(),
    );

    this.factoryAddress = dexConfig.factoryAddress
      ? dexConfig.factoryAddress.toLowerCase()
      : null;

    this.baseTokens = Object.keys(dexConfig.baseTokens).reduce<
      Record<string, TokenWithReasonableVolume>
    >((acc, key) => {
      const baseToken = dexConfig.baseTokens[key];
      acc[key.toLowerCase()] = {
        address: baseToken.address.toLowerCase(),
        decimals: baseToken.decimals,
        reasonableVolume: baseToken.reasonableVolume,
      };
      return acc;
    }, {});

    this.disableFeeOnTransferTokenAddresses =
      dexConfig.disableFeeOnTransferTokenAddresses
        ? new Set<string>(
            Array.from(
              dexConfig.disableFeeOnTransferTokenAddresses.values(),
            ).map(addr => addr.toLowerCase()),
          )
        : new Set<string>();

    this.exchangeRouterInterface = new Interface(CurveABI as JsonFragment[]);

    this.logger = dexHelper.getLogger(dexKey);

    this.poolInterface = new Interface(StableSwapBBTC as any);
    this.factoryInterface = new Interface(FactoryRegistryABI as any);
  }

  async fetchFactoryPools() {
    if (!this.factoryAddress) {
      this.logger.warn(
        `[OK] try to fetch factory pools without factoryAddress ${this.dexKey}`,
      );
      return;
    }

    const results = await this.dexHelper.multiWrapper!.tryAggregate(true, [
      {
        target: this.factoryAddress,
        callData: this.factoryInterface.encodeFunctionData('pool_count'),
        decodeFunction: uin256DecodeToNumber,
      },
    ]);

    const poolCount = results[0].returnData;

    const calldataGetPoolAddresses = _.range(0, poolCount).map(i => ({
      target: this.factoryAddress,
      callData: this.factoryInterface.encodeFunctionData('pool_list', [i]),
    }));

    const resultGetPoolAddresses = await this.dexHelper.multiContract.methods
      .aggregate(calldataGetPoolAddresses)
      .call();
    const poolAddresses = resultGetPoolAddresses.returnData.map((d: any) =>
      coder.decode(['address'], d)[0].toLowerCase(),
    );

    const existingPoolMap = Object.values(this.pools).reduce(
      (acc: { [key: string]: boolean }, p) => {
        acc[p.address.toLowerCase()] = true;
        return acc;
      },
      {},
    );
    const newPoolAddresses = poolAddresses.filter(
      (p: string) => !existingPoolMap[p],
    );

    const calldataGetCoins = newPoolAddresses
      .map((poolAddress: string) => [
        {
          target: this.factoryAddress,
          callData: this.factoryInterface.encodeFunctionData('get_coins', [
            poolAddress,
          ]),
        },
        {
          target: this.factoryAddress,
          callData: this.factoryInterface.encodeFunctionData(
            'get_underlying_coins',
            [poolAddress],
          ),
        },
      ])
      .flat();

    const resultGetCoins = await this.dexHelper.multiContract.methods
      .tryAggregate(false, calldataGetCoins)
      .call();

    newPoolAddresses.forEach((address: string, i: number) => {
      if (!resultGetCoins[2 * i].success) {
        this.logger.error('get_coins should not fail');
        return;
      }
      const coins = coder
        .decode(['address[4]'], resultGetCoins[2 * i].returnData)[0]
        .map((a: string) => a.toLowerCase())
        .filter((a: string) => a !== NULL_ADDRESS);
      const isMetapool = resultGetCoins[2 * i + 1].success;
      const underlying = isMetapool
        ? coder
            .decode(['address[8]'], resultGetCoins[2 * i + 1].returnData)[0]
            .map((a: string) => a.toLowerCase())
            .filter((a: string) => a !== NULL_ADDRESS)
        : [];
      const name = `factory_${address}`;
      const poolConfig: PoolConfig = {
        underlying,
        coins,
        address,
        name,
        type: 2,
        version: 3,
        isLending: false,
        isMetapool,
      };
      this.pools[name] = poolConfig;
    });
  }

  async initializePricing(blockNumber: number): Promise<void> {
    await this.fetchFactoryPools();
  }

  protected getPoolByAddress(address: Address) {
    return (
      this.eventPools.find(
        p => p.address.toLowerCase() == address.toLowerCase(),
      ) || null
    );
  }

  protected getPoolConfigByAddress(address: Address) {
    return Object.values(this.pools).find(p => p.address == address);
  }

  getPoolConfig(from: Token, to: Token): PoolConfig | undefined {
    return this.getPoolConfigs(from, to)[0];
  }

  getPoolConfigs(from: Token, to: Token) {
    const fromAddress = from.address.toLowerCase();
    const toAddress = to.address.toLowerCase();
    return Object.values(this.pools).filter(config => {
      const underlying = config.underlying.map((add: string) =>
        add.toLowerCase(),
      );
      const coins = config.coins.map((add: string) => add.toLowerCase());

      // Case 0: If the swap is between the underlying first token and any underlying token
      if (
        underlying.length &&
        ((underlying[0] === fromAddress && underlying.includes(toAddress)) ||
          (underlying[0] === toAddress && underlying.includes(fromAddress)))
      )
        return true;
      // Case 1: If it not a metapool and the swap is between any underlying tokens
      if (
        config.isLending &&
        underlying.includes(toAddress) &&
        underlying.includes(fromAddress)
      )
        return true;

      // Case 2: If it a swap between any direct tokens
      if (coins.includes(toAddress) && coins.includes(fromAddress)) return true;

      return false;
    });
  }

  async getPoolIdentifiers(
    _from: Token,
    _to: Token,
    side: SwapSide,
    blockNumber: number,
  ): Promise<string[]> {
    const pools = this.getPoolConfigs(_from, _to);
    return pools.map(pool => this.getPoolIdentifier(pool.name));
  }

  getContractAddress(srcToken: Token, to: Token) {
    const pool = this.getPoolConfig(srcToken, to);
    return pool && pool.address;
  }

  poolConfigsByAddress() {
    return Object.keys(this.pools).reduce((acc: any, poolName: string) => {
      acc[this.pools[poolName].address.toLowerCase()] = this.pools[poolName];
      return acc;
    }, {});
  }

  // TODO: revisit to verify the chunks for BTC pools vs USD pools
  getOnChainChunks(
    from: Token,
    to: Token,
    srcAmount: bigint,
    defaultChunks: number,
  ) {
    return CURVE_DEFAULT_CHUNKS;
    //return srcAmount >= 10000n * getBigIntPow(from.decimals)
    //  ? defaultChunks
    //  : CURVE_DEFAULT_CHUNKS;
  }

  getEventPoolInstance(poolAddress: Address): CurvePool | CurveMetapool | null {
    switch (poolAddress.toLowerCase()) {
      case ThreePoolAddress:
        return new ThreePool(this.dexKey, this.dexHelper);
      case SUSDPoolAddress:
        return new SUSDPool(this.dexKey, this.dexHelper);
      case HBTCPoolAddress:
        return new HBTCPool(this.dexKey, this.dexHelper);
      case RenPoolAddress:
        return new RenPool(this.dexKey, this.dexHelper);
      case SBTCPoolAddress:
        return new SBTCPool(this.dexKey, this.dexHelper);
      case SETHPoolAddress:
        return new SETHPool(this.dexKey, this.dexHelper);
      case STETHPoolAddress:
        return new STETHPool(this.dexKey, this.dexHelper);
      case EURSPoolAddress:
        return new EURSPool(this.dexKey, this.dexHelper);
      case DUSDPoolAddress:
        return new DUSDPool(this.dexKey, this.dexHelper);
      case BBTCPoolAddress:
        return new BBTCPool(this.dexKey, this.dexHelper);
      case GUSDPoolAddress:
        return new GUSDPool(this.dexKey, this.dexHelper);
      case HUSDPoolAddress:
        return new HUSDPool(this.dexKey, this.dexHelper);
      case LinkUSDPoolAddress:
        return new LinkUSDPool(this.dexKey, this.dexHelper);
      case MUSDPoolAddress:
        return new MUSDPool(this.dexKey, this.dexHelper);
      case OBTCPoolAddress:
        return new OBTCPool(this.dexKey, this.dexHelper);
      case PBTCPoolAddress:
        return new PBTCPool(this.dexKey, this.dexHelper);
      case RSVPoolAddress:
        return new RSVPool(this.dexKey, this.dexHelper);
      case TBTCPoolAddress:
        return new TBTCPool(this.dexKey, this.dexHelper);
      case USDKPoolAddress:
        return new USDKPool(this.dexKey, this.dexHelper);
      case USTPoolAddress:
        return new USTPool(this.dexKey, this.dexHelper);
      case SLINKPoolAddress:
        return new SLINKPool(this.dexKey, this.dexHelper);
      default:
        return null;
    }
  }

  // Makes suer all the pools from poolAddress are being tracked. If a pool in not tracked yet
  // fetch the state and setup the pool, if they are being watched but don't have a valid state
  // add it to the list of unavailable pools. Return the list of unavailable pools.
  async batchCatchUpPools(
    poolAddresses: string[],
    blockNumber: number,
  ): Promise<string[]> {
    const unavailablePools = new Array<string>();
    if (!blockNumber) return unavailablePools;
    let poolsToFetch: (CurvePool | CurveMetapool)[] = [];
    for (const poolAddress of poolAddresses) {
      // Check if the pool is already tracked
      let pool = this.getPoolByAddress(poolAddress);
      // If the pool is not stracked add it to the list of pools to fetch
      if (!pool) {
        let newPool = this.getEventPoolInstance(poolAddress);
        if (!newPool)
          throw new Error(
            `Error_${this.dexKey} requested unsupported event pool with address ${poolAddress}`,
          );
        newPool.addressesSubscribed = [poolAddress];
        await newPool.initialize(blockNumber);
        poolsToFetch.push(newPool);
      } else if (!pool.getState(blockNumber)) {
        unavailablePools.push(poolAddress);
      }
    }

    if (!poolsToFetch.length) return unavailablePools;

    try {
      const poolStates = await getManyPoolStates(
        poolsToFetch,
        this.dexHelper.multiContract,
        blockNumber,
      );

      for (let i = 0; i < poolsToFetch.length; i++) {
        await poolsToFetch[i].setup(blockNumber, poolStates[i] as any);
        this.eventPools.push(poolsToFetch[i]);
      }
      return unavailablePools;
    } catch (e) {
      this.logger.error(`Error_batchCatchUpPools`, e);
      throw e;
    }
  }

  async getRatesEventPools(
    fromToken: Token,
    toToken: Token,
    amounts: BigNumber[],
    fromBigNumbers: number,
    pools: string[],
    indexes: [number, number, number][],
    blockNumber: number,
  ) {
    const unavailablePools = await this.batchCatchUpPools(pools, blockNumber);

    if (unavailablePools.length) {
      this.logger.error(
        `Couldn't use events for ${unavailablePools.length} ${this.dexKey} pools!`,
      );
      pools = pools.filter(p => !unavailablePools.includes(p));
    }

    let rates = new Array(pools.length);
    for (let i = 0; i < pools.length; i++) {
      rates[i] = {
        exchange: pools[i],
        rates: this.getRatesEventPool(
          pools[i],
          indexes[i],
          amounts,
          fromBigNumbers,
          blockNumber,
        ),
      };
    }
    return rates;
  }

  async getRatesOnChain(
    fromToken: Token,
    toToken: Token,
    amounts: bigint[],
    pools: string[],
    indexes: [number, number, number][],
    blockNumber: number,
  ) {
    const chunks = amounts.length - 1;
    const srcAmount = amounts[chunks]!;

    // The number of chunks used onchain to minimize the full node calls
    const onChainChunks = this.getOnChainChunks(
      fromToken,
      toToken,
      srcAmount,
      chunks,
    );

    const _width = Math.floor(chunks / onChainChunks);

    const unitVolume = amounts[0];
    amounts[0] = 0n;

    const _amounts = [unitVolume].concat(
      Array.from(Array(onChainChunks).keys()).map(
        i => amounts[(i + 1) * _width],
      ),
    );

    const calldata = pools.map((p, i) =>
      _amounts.map(_amount => ({
        target: p,
        callData: this.poolInterface.encodeFunctionData(
          indexes[i][2] === 1 ? 'get_dy_underlying' : 'get_dy',
          [indexes[i][0], indexes[i][1], _amount],
        ),
      })),
    );

    //const data = await this.multi.methods
    //  .tryAggregate(false, calldata.flat())
    //  .call({}, 'latest');
    const data = (
      await Promise.all(
        calldata.map(async poolCalldata => {
          try {
            const result = await Utils.timeoutPromise<MultiResult<any>[]>(
              this.dexHelper.multiContract.methods
                .tryAggregate(false, poolCalldata)
                .call({}, 'latest'),
              2000,
              `Timed out multicall for curve pool ${poolCalldata[0].target}`,
            );
            return result;
          } catch (e) {
            this.logger.error(e);
            return Array<MultiResult<any>>(poolCalldata.length).fill({
              success: false,
              returnData: '0x',
            });
          }
        }),
      )
    ).flat();

    // Convert the on chain rates to the requested chunks, using simple interpolation
    const correctChunks = (_r: bigint[]): bigint[] => [
      _r[0],
      ...interpolate(
        _amounts.slice(1),
        _r.slice(1),
        amounts.slice(1),
        SwapSide.SELL,
      ),
    ];

    const decode = (j: number) => {
      if (!data[j].success) return 0n;
      const decoded = coder.decode(['uint256'], data[j].returnData);
      return BigInt(decoded[0].toString());
    };

    let i = 0;
    // chunks !== onChainChunks || !isAmountsLinear
    const ratesAllPools = pools.map(p => {
      const rates = _amounts.map(a => decode(i++));
      return {
        rates: correctChunks(rates),
        exchange: p,
      };
    });

    return ratesAllPools;
  }

  protected noMorePrice(prices: BigNumber[], index: number): boolean {
    return index > 1 && prices[index - 1].eq(BN_0);
  }

  getRatesEventPool(
    exchange: string,
    curveIndexes: number[],
    amounts: BigNumber[],
    fromBigNumbers: number,
    blockNumber: number,
  ) {
    let rates = new Array<BigNumber>(amounts.length).fill(BN_0);

    let fromIndex = curveIndexes[0];
    let toIndex = curveIndexes[1];
    let isTokenSwap = curveIndexes[2] == 1;

    let pool = this.getPoolByAddress(exchange);
    if (!pool) {
      throw new Error(
        `Error_${this.dexKey}_getRatesEvent pool is not initialised`,
      );
    }

    const state = pool.getState(blockNumber);
    if (!state)
      throw new Error(
        `Error_${this.dexKey}_${pool.name} expected state at blocknumber ${blockNumber}, got none`,
      );

    if (isTokenSwap) {
      rates[0] = pool.get_dy_underlying(
        fromIndex,
        toIndex,
        amounts[0],
        state as any,
      );

      for (let i = 1; i < amounts.length; i++) {
        rates[i] = this.noMorePrice(rates, i)
          ? BN_0
          : pool.get_dy_underlying(
              fromIndex,
              toIndex,
              amounts[i],
              state as any,
            );
      }
    } else {
      rates[0] = pool.get_dy(fromIndex, toIndex, amounts[0], state as any);

      for (let i = 1; i < amounts.length; i++) {
        rates[i] = this.noMorePrice(rates, i)
          ? BN_0
          : pool.get_dy(fromIndex, toIndex, amounts[i], state as any);
      }
    }

    let floatRates = rates.map(rate => BigInt(rate.toFixed(0)));
    return floatRates;
  }

  isEventPoolSupported(poolAddress: Address): Boolean {
    return this.eventSupportedPools.some(p => p === poolAddress.toLowerCase());
  }

  allocPools(
    from: Token,
    to: Token,
    side: SwapSide,
    routeID: number,
    usedPools: { [poolIdentifier: string]: number },
    isFirstSwap: boolean,
  ) {
    if (side === SwapSide.BUY) {
      return;
    }

    this.getPoolConfigs(from, to).forEach(p => {
      const poolIdentifier = this.getPoolIdentifier(p.name);
      if (!(poolIdentifier in usedPools)) {
        usedPools[poolIdentifier] = routeID;
      }
    });
  }

  public getPoolIdentifier(name: string) {
    return `${this.dexKey}_${name.toLowerCase()}`;
  }

  async getPricesVolume(
    _from: Token,
    _to: Token,
    amounts: bigint[],
    side: SwapSide,
    blockNumber: number,
    // list of pool identifiers to use for pricing, if undefined use all pools
    limitPools?: string[],
    transferFees: TransferFeeParams = {
      srcFee: 0,
      destFee: 0,
      srcDexFee: 0,
      destDexFee: 0,
    },
  ): Promise<ExchangePrices<CurveV1Data> | null> {
    try {
      if (side === SwapSide.BUY) {
        return null;
      }

      _from.address = _from.address.toLowerCase();
      _to.address = _to.address.toLowerCase();

      const _isSrcTokenTransferFeeToBeExchanged =
        this.disableFeeOnTransferTokenAddresses.has(_from.address)
          ? false
          : isSrcTokenTransferFeeToBeExchanged(transferFees);

      const _isDestTokenTransferFeeToBeExchanged =
        this.disableFeeOnTransferTokenAddresses.has(_to.address)
          ? false
          : isDestTokenTransferFeeToBeExchanged(transferFees);

      // We first filter out pools which were explicitly excluded and pools which are already used
      // then for the good pools we set the boolean to be true for used pools
      // and for each pool we take the address.
      const goodPoolConfigs = this.getPoolConfigs(_from, _to).filter(p => {
        if (limitPools !== undefined) {
          const id = this.getPoolIdentifier(p.name);
          if (!limitPools.includes(id)) {
            return false;
          }
        }

        if (_isSrcTokenTransferFeeToBeExchanged) {
          // Fee on transfers supported only when flag is specified
          return !!p.isFeeOnTransferSupported;
        }
        return true;
      });

      const goodPoolAddress = goodPoolConfigs.map(p => p.address);
      const indexesByAddress = goodPoolConfigs.reduce(
        (acc: { [address: string]: [number, number, number] }, pc) => {
          acc[pc.address] = this.getSwapIndexes(_from, _to, pc);
          return acc;
        },
        {},
      );

      if (goodPoolAddress.length === 0) {
        return null;
      }

      const amountsWithUnit = [
        getBigIntPow(_from.decimals),
        ...amounts.slice(1),
      ];
      const amountsWithUnitAndFee = _isSrcTokenTransferFeeToBeExchanged
        ? applyTransferFee(
            applyTransferFee(
              amountsWithUnit,
              side,
              transferFees.srcFee,
              SRC_TOKEN_PARASWAP_TRANSFERS,
            ),
            side,
            transferFees.srcDexFee,
            this.SRC_TOKEN_DEX_TRANSFERS,
          )
        : amountsWithUnit;

      let _prices = new Array();

      const eventPools = goodPoolAddress.filter(p =>
        this.isEventPoolSupported(p),
      );
      const eventPoolIndexes = eventPools.map(ep => indexesByAddress[ep]);
      if (eventPools) {
        const pricesEvents = await this.getRatesEventPools(
          _from,
          _to,
          amountsWithUnitAndFee.map(a => new BigNumber(a.toString())),
          _from.decimals,
          eventPools,
          eventPoolIndexes,
          blockNumber,
        );
        _prices = _prices.concat(pricesEvents);
      }

      // if the pool rates was not available in the event pool then fallback to the onchain pool query
      const isPoolNotInPrices = (poolAddress: Address) =>
        !_prices.find(
          existingPrice =>
            existingPrice.exchange.toLowerCase() === poolAddress.toLowerCase(),
        );
      const onChainPools = goodPoolAddress.filter(isPoolNotInPrices);

      const onChainPoolIndexes = onChainPools.map(op => indexesByAddress[op]);

      // onChainPools are only supported for pools with linear price chunks
      if (onChainPools.length) {
        const pricesOnChain = await this.getRatesOnChain(
          _from,
          _to,
          amountsWithUnitAndFee,
          onChainPools,
          onChainPoolIndexes,
          blockNumber,
        );
        _prices = _prices.concat(pricesOnChain);
      }

      const poolConfigsByAddress = this.poolConfigsByAddress();

      const poolPrices = _prices.reduce(
        (acc: PoolPrices<CurveV1Data>[], _price: any, idx: number) => {
          if (
            _price.exchange === NULL_ADDRESS ||
            !(_price.exchange.toLowerCase() in poolConfigsByAddress)
          )
            return acc;

          const poolConfig =
            poolConfigsByAddress[_price.exchange.toLowerCase()];
          const indexes = this.getSwapIndexes(_from, _to, poolConfig);
          const [i, j, swapType] = indexes;

          if (_isDestTokenTransferFeeToBeExchanged) {
            _price.rates = applyTransferFee(
              _price.rates,
              side,
              transferFees.destDexFee,
              this.DEST_TOKEN_DEX_TRANSFERS,
            );
          }

          acc.push({
            prices: [0n, ..._price.rates.slice(1)],
            unit: _price.rates[0],
            data: {
              exchange: _price.exchange,
              i,
              j,
              underlyingSwap: swapType === 1,
              deadline: 0,
            },
            exchange: this.dexKey,
            poolIdentifier: `${this.dexKey}_${poolConfig.name.toLowerCase()}`,
            gasCost: poolConfig.isLending
              ? CURVE_LENDING_POOl_GAS
              : CURVE_POOL_GAS,
            poolAddresses: [_price.exchange],
          });
          return acc;
        },
        [],
      );
      return poolPrices;
    } catch (e) {
      if (blockNumber === 0)
        this.logger.error(
          `Error_${this.dexKey}_getPrices: Aurelius block manager not yet instantiated`,
        );
      this.logger.error(`Error_${this.dexKey}_getPrices`, e);
      return null;
    }
  }

  getSwapIndexes(
    from: Token,
    to: Token,
    pool?: PoolConfig,
  ): [number, number, number] {
    pool = pool || this.getPoolConfig(from, to);
    if (!pool) {
      return [-1, -1, -1];
    }

    const fromAddress = from.address.toLowerCase();
    const toAddress = to.address.toLowerCase();
    const isUnderlyingSwap =
      pool.underlying.length &&
      pool.underlying.some(t => t.toLowerCase() === fromAddress) &&
      pool.underlying.some(t => t.toLowerCase() === toAddress);

    const fromIndex = isUnderlyingSwap
      ? pool.underlying.findIndex(t => t.toLowerCase() === fromAddress)
      : pool.coins.findIndex(t => t.toLowerCase() === fromAddress);

    const toIndex = isUnderlyingSwap
      ? pool.underlying.findIndex(t => t.toLowerCase() === toAddress)
      : pool.coins.findIndex(t => t.toLowerCase() === toAddress);

    const swapType = isUnderlyingSwap ? 1 : 2;

    return [fromIndex, toIndex, swapType];
  }

  getAdapterParam(
    srcToken: string,
    destToken: string,
    srcAmount: string,
    destAmount: string,
    data: CurveV1Data,
    side: SwapSide,
  ): AdapterExchangeParam {
    if (side === SwapSide.BUY) throw new Error(`Buy not supported`);

    const { i, j, deadline, underlyingSwap } = data;
    const payload = this.abiCoder.encodeParameter(
      {
        ParentStruct: {
          i: 'int128',
          j: 'int128',
          deadline: 'uint256',
          underlyingSwap: 'bool',
        },
      },
      { i, j, deadline, underlyingSwap },
    );

    return {
      targetExchange: data.exchange,
      payload,
      networkFee: '0',
    };
  }

  getCalldataGasCost(poolPrices: PoolPrices<CurveV1Data>): number | number[] {
    return (
      CALLDATA_GAS_COST.DEX_OVERHEAD +
      CALLDATA_GAS_COST.LENGTH_SMALL +
      CALLDATA_GAS_COST.INDEX +
      CALLDATA_GAS_COST.INDEX +
      CALLDATA_GAS_COST.TIMESTAMP +
      CALLDATA_GAS_COST.BOOL
    );
  }

  getAdapters(side: SwapSide): { name: string; index: number }[] | null {
    return this.adapters[side];
  }

  async getSimpleParam(
    srcToken: string,
    destToken: string,
    srcAmount: string,
    destAmount: string,
    data: CurveV1Data,
    side: SwapSide,
  ): Promise<SimpleExchangeParam> {
    if (side === SwapSide.BUY) throw new Error(`Buy not supported`);

    const { exchange, i, j, underlyingSwap } = data;
    const defaultArgs = [i, j, srcAmount, this.minConversionRate];
    const swapMethod = underlyingSwap
      ? CurveSwapFunctions.exchange_underlying
      : CurveSwapFunctions.exchange;
    const swapData = this.exchangeRouterInterface.encodeFunctionData(
      swapMethod,
      defaultArgs,
    );

    return this.buildSimpleParamWithoutWETHConversion(
      srcToken,
      srcAmount,
      destToken,
      destAmount,
      swapData,
      exchange,
    );
  }

  async updateBaseTokenPrice() {
    for (let baseToken of Object.values(this.baseTokens)) {
      const usdPrice = await this.dexHelper.getTokenUSDPrice(
        baseToken,
        baseToken.reasonableVolume,
      );

      const denominator =
        Number(baseToken.reasonableVolume) / 10 ** baseToken.decimals;

      baseToken.tokenPrice = usdPrice / denominator;
    }
  }

  async fetchDecimals() {
    const calls = Object.values(this.pools).reduce<MultiCallParams<any>[]>(
      (acc, pool) => {
        const underlyingDecimalsCalls = pool.underlying.reduce<
          MultiCallParams<any>[]
        >((_acc, _token) => {
          const token = _token.toLowerCase();
          if (token === ETHER_ADDRESS) {
            this.decimalsCoinsAndUnderlying[token] = 18;
          } else {
            _acc.push({
              target: token,
              callData: erc20Iface.encodeFunctionData('decimals'),
              decodeFunction: uin128DecodeToInt,
              cb: (decimals: number) => {
                this.decimalsCoinsAndUnderlying[token.toLowerCase()] = decimals;
              },
            });
          }

          return _acc;
        }, []);

        const coinsDecimalsCalls = pool.coins.reduce<MultiCallParams<any>[]>(
          (_acc, _coin) => {
            const coin = _coin.toLowerCase();
            if (coin === ETHER_ADDRESS) {
              this.decimalsCoinsAndUnderlying[coin] = 18;
            } else {
              _acc.push({
                target: coin,
                callData: erc20Iface.encodeFunctionData('decimals'),
                decodeFunction: uin128DecodeToInt,
                cb: (decimals: number) => {
                  this.decimalsCoinsAndUnderlying[coin.toLowerCase()] =
                    decimals;
                },
              });
            }
            return _acc;
          },
          [],
        );

        acc.push(...underlyingDecimalsCalls, ...coinsDecimalsCalls);
        return acc;
      },
      [],
    );

    return this.dexHelper.multiWrapper!.tryAggregate(true, calls);
  }

  async fetchAllPools() {
    try {
      // Hack: We choose to check the balance of the token for the pool instead of calling
      // the balances array in the pool as it was a mess to have each curve abi
      // Some have balances[uint128] some have balances[uint256]
      // One of the consequence for such a hack is below for ETH Pools
      // TODO: below can be highly optimised
      // * we don't need to query token decimals every iteration
      // * we can use the decimals from the tokens list using the api

      const calls = Object.values(this.pools).reduce<MultiCallParams<number>[]>(
        (acc, pool) => {
          const coinCalls = pool.coins.map<MultiCallParams<number>>(coin => {
            const coinLowerCase = coin.toLowerCase();
            if (coinLowerCase === ETHER_ADDRESS) {
              return {
                target:
                  this.dexHelper.config.data.multicallV2Address.toLowerCase(),
                callData: this.dexHelper.multiContract.methods
                  .getEthBalance(pool.address.toLowerCase())
                  .encodeABI(),
                decodeFunction: uin256DecodeToFloat,
              };
            } else {
              return {
                target: coinLowerCase,
                callData: erc20Iface.encodeFunctionData('balanceOf', [
                  pool.address,
                ]),
                decodeFunction: uin256DecodeToFloat,
              };
            }
          });
          acc.push(...coinCalls);
          return acc;
        },
        [],
      );

      const results = await this.dexHelper.multiWrapper!.tryAggregate(
        true,
        calls,
      );

      let index = 0;
      Object.values(this.pools).forEach(pool => {
        const balances = results.slice(index, index + pool.coins.length);
        index += pool.coins.length;

        const sumLiquidity = balances.reduce((acc, balance, i) => {
          const coin = pool.coins[i].toLowerCase();
          const decimals = this.decimalsCoinsAndUnderlying[coin];

          return acc + balance.returnData / 10 ** decimals;
        }, 0);

        let liquidityUSD = 0;
        if (pool.baseToken) {
          if (!this.baseTokens[pool.baseToken]) {
            throw new Error(
              `missing base token ${pool.baseToken} for ${this.dexKey}`,
            );
          }
          liquidityUSD =
            sumLiquidity * Number(this.baseTokens[pool.baseToken].tokenPrice!);
        }

        pool.liquidityUSD = liquidityUSD;
      });
    } catch (e) {
      this.logger.error(`fetchAllPools ${this.dexKey}`, e);
      throw e;
    }
  }

  async updatePoolState(): Promise<void> {
    if (!Object.keys(this.decimalsCoinsAndUnderlying).length) {
      await this.fetchDecimals();
    }

    await this.updateBaseTokenPrice();
    await this.fetchAllPools();
  }

  async getTopPoolsForToken(
    tokenAddress: Address,
    limit: number,
  ): Promise<PoolLiquidity[]> {
    const _tokenAddress = this.dexHelper.config.unwrapETH({
      address: tokenAddress,
      decimals: 18,
    }).address;
    // In general case a token can be in the coins or underlying
    // In case of the metapool the token might be in both at the same time
    // It is important to note that the connector tokens might not be
    // compatible for exchange among themselves.
    const selectedPool = Object.values(this.pools).reduce<PoolLiquidity[]>(
      (acc, pool) => {
        const inCoins = pool.coins.some(
          _token => _token.toLowerCase() === _tokenAddress.toLowerCase(),
        );
        const inUnderlying = pool.underlying.some(
          _token => _token.toLowerCase() === _tokenAddress.toLowerCase(),
        );
        let connectorTokens = inCoins ? pool.coins : [];
        connectorTokens = inUnderlying
          ? _.concat(connectorTokens, pool.underlying)
          : connectorTokens;

        if (connectorTokens.length) {
          acc.push({
            exchange: this.dexKey,
            address: pool.address,
            liquidityUSD: pool.liquidityUSD!,
            connectorTokens: _.uniq(connectorTokens)
              .filter(
                (_token: string) =>
                  _token.toLowerCase() !== _tokenAddress.toLowerCase(),
              )
              .map(tokenAddress => {
                const address = tokenAddress.toLowerCase();
                return {
                  address,
                  decimals: this.decimalsCoinsAndUnderlying[address],
                };
              }),
          });
        }
        return acc;
      },
      [],
    );
    return selectedPool
      .sort((a, b) => b.liquidityUSD - a.liquidityUSD)
      .slice(0, limit);
  }
}<|MERGE_RESOLUTION|>--- conflicted
+++ resolved
@@ -14,15 +14,10 @@
   TransferFeeParams,
 } from '../../types';
 import {
-<<<<<<< HEAD
   ETHER_ADDRESS,
   Network,
   NULL_ADDRESS,
-=======
-  Network,
-  NULL_ADDRESS,
   SRC_TOKEN_PARASWAP_TRANSFERS,
->>>>>>> 2dec3999
   SwapSide,
 } from '../../constants';
 import * as CALLDATA_GAS_COST from '../../calldata-gas-cost';
