import { Interface } from '@ethersproject/abi';
import { DeepReadonly } from 'ts-essentials';
import {
  Token,
  Address,
  ExchangePrices,
  PoolPrices,
  AdapterExchangeParam,
  SimpleExchangeParam,
  PoolLiquidity,
  Logger,
} from '../../types';
import nervePoolABIDefault from '../../abi/nerve/nerve-pool.json';
import { SwapSide, Network } from '../../constants';
<<<<<<< HEAD
import { getDexKeysWithNetwork, getBigIntPow, bigIntify } from '../../utils';
=======
import * as CALLDATA_GAS_COST from '../../calldata-gas-cost';
import { getDexKeysWithNetwork, getBigIntPow } from '../../utils';
>>>>>>> d05d82b2
import { IDex } from '../../dex/idex';
import { IDexHelper } from '../../dex-helper/idex-helper';
import {
  NerveData,
  PoolState,
  DexParams,
  EventPoolMappings,
  OptimizedNerveData,
  NervePoolFunctions,
  NervePoolSwapParams,
  NervePoolConfig,
} from './types';
import { SimpleExchange } from '../simple-exchange';
import { NerveConfig, Adapters, NERVE_GAS_COST } from './config';
import { NerveEventPool } from './nerve-pool';
import _ from 'lodash';

export class Nerve
  extends SimpleExchange
  implements IDex<NerveData, DexParams, OptimizedNerveData>
{
  protected eventPools: EventPoolMappings = {};

  readonly hasConstantPriceLargeAmounts = false;

  readonly minConversionRate = '1';

  public static dexKeysWithNetwork: {
    key: string;
    networks: Network[];
  }[] = getDexKeysWithNetwork(NerveConfig);

  logger: Logger;

  static getIdentifier(dexKey: string, poolAddress: string) {
    return `${dexKey.toLowerCase()}_${poolAddress.toLowerCase()}`;
  }

  constructor(
    protected dexHelper: IDexHelper,
    protected dexKey: string,
    protected adapters = Adapters[dexHelper.network] || {},
    protected poolConfigs = NerveConfig[dexKey][dexHelper.network].poolConfigs,
    protected nervePoolIface = new Interface(nervePoolABIDefault),
  ) {
    super(dexHelper, dexKey);
    this.logger = dexHelper.getLogger(dexKey);
  }

  get allPools() {
    return Object.values(this.eventPools);
  }

  async setupEventPool(poolConfig: NervePoolConfig, blockNumber: number) {
    const poolIdentifier = Nerve.getIdentifier(this.dexKey, poolConfig.address);

    if (!poolConfig.isMetapool) {
      const newPool = new NerveEventPool(
        this.dexHelper,
        this.dexKey,
        this.logger,
        poolConfig.name,
      );
      this.eventPools[poolIdentifier] = newPool;

      // Generate first state for the blockNumber and subscribe to logs
      const newPoolState = await newPool.generateState(blockNumber);
      newPool.setState(newPoolState, blockNumber);

      newPool.initialize(blockNumber);
    } else {
      this.logger.warn(
        `We don't support metapools for Nerve. Check config: ${poolConfig.name}`,
      );
      // No need to throw because we want to initialize other pools
    }
  }

  async initializePricing(blockNumber: number) {
    await Promise.all(
      Object.values(this.poolConfigs).map(
        async poolConfig => await this.setupEventPool(poolConfig, blockNumber),
      ),
    );
  }

  getAdapters(side: SwapSide): { name: string; index: number }[] | null {
    return this.adapters[side] || null;
  }

  async getStates(
    pools?: NerveEventPool[],
    blockNumber?: number,
  ): Promise<DeepReadonly<{ state: PoolState; pool: NerveEventPool }[]>> {
    const _pools = pools === undefined ? this.allPools : pools;

    const _blockNumber =
      blockNumber === undefined
        ? await this.dexHelper.web3Provider.eth.getBlockNumber()
        : blockNumber;

    // TODO: Need to batch this RPC calls in one multicall
    return Promise.all(
      _pools.map(async eventPool => {
        let state = eventPool.getState(_blockNumber);
        if (!state || !state.isValid) {
          this.logger.info(
            `State for ${this.dexKey} pool ${eventPool.name} on ${this.network} is stale or invalid on block ${_blockNumber}. Generating new one`,
          );
          const newState = await eventPool.generateState(_blockNumber);
          eventPool.setState(newState, _blockNumber);
          return { state: newState, pool: eventPool };
        } else {
          return { state, pool: eventPool };
        }
      }),
    );
  }

  async getPoolIdentifiers(
    srcToken: Token,
    destToken: Token,
    side: SwapSide,
    blockNumber: number,
  ): Promise<string[]> {
    if (side === SwapSide.BUY) return [];

    const _srcToken = this.dexHelper.config.wrapETH(srcToken);
    const _destToken = this.dexHelper.config.wrapETH(destToken);

    return this.allPools
      .filter(pool => {
        return (
          pool.tokenAddresses.includes(_srcToken.address.toLowerCase()) &&
          pool.tokenAddresses.includes(_destToken.address.toLowerCase())
        );
      })
      .map(pool => Nerve.getIdentifier(this.dexKey, pool.address));
  }

  async getPricesVolume(
    srcToken: Token,
    destToken: Token,
    amounts: bigint[],
    side: SwapSide,
    blockNumber: number,
    limitPools?: string[],
  ): Promise<null | ExchangePrices<NerveData>> {
    try {
      if (side === SwapSide.BUY) return null;

      const _srcToken = this.dexHelper.config.wrapETH(srcToken);
      const _destToken = this.dexHelper.config.wrapETH(destToken);

      if (
        _srcToken.address.toLowerCase() === _destToken.address.toLowerCase()
      ) {
        return null;
      }

      const filterPoolsByIdentifiers = (
        identifiers: string[],
        pools: NerveEventPool[],
      ) => {
        return pools.filter(pool =>
          identifiers.includes(Nerve.getIdentifier(this.dexKey, pool.address)),
        );
      };

      const selectedPools = !limitPools
        ? filterPoolsByIdentifiers(
            await this.getPoolIdentifiers(
              _srcToken,
              _destToken,
              side,
              blockNumber,
            ),
            this.allPools,
          )
        : filterPoolsByIdentifiers(limitPools, this.allPools);

      const statePoolPair = await this.getStates(selectedPools, blockNumber);

      // here side === SwapSide.SELL
      const unitVolume = getBigIntPow(_srcToken.decimals);

      const _amounts = [unitVolume, ...amounts.slice(1)];

      const result: ExchangePrices<NerveData> = [];
      for (const { pool, state } of statePoolPair) {
        if (state.paused) {
          continue;
        }

        const srcIndex = pool.tokens.findIndex(
          token =>
            token.address.toLowerCase() === _srcToken.address.toLowerCase(),
        );
        const destIndex = pool.tokens.findIndex(
          token =>
            token.address.toLowerCase() === _destToken.address.toLowerCase(),
        );

        if (srcIndex === -1 || destIndex === -1) {
          continue;
        }

        const _prices: bigint[] = [];
        for (const _amount of _amounts) {
          try {
            const out = pool.math.calculateSwap(
              state,
              srcIndex,
              destIndex,
              _amount,
              // Actually we need here block timestamp, but +- 15 seconds shouldn't
              // affect the calculations
              bigIntify((Date.now() / 1000).toFixed(0)),
            );
            _prices.push(out.dy);
          } catch (e) {
            // Something unexpected happen, so set invalidated state.
            // Later it will be regenerated
            pool.setState({ ...state, isValid: false }, blockNumber);
            this.logger.error(
              `${this.dexKey} protocol ${pool.name} (${pool.address}) pool can not calculate out swap for amount ${_amount}`,
              e,
            );
            return null;
          }
        }

        const unit = _prices[0];

        result.push({
          unit,
          prices: [0n, ..._prices.slice(1)],
          data: {
            i: srcIndex.toString(),
            j: destIndex.toString(),
            exchange: pool.address,
            deadline: (Math.floor(Date.now() / 1000) + 10 * 60).toString(),
          },
          poolIdentifier: Nerve.getIdentifier(this.dexKey, pool.address),
          exchange: this.dexKey,
          gasCost: NERVE_GAS_COST,
          poolAddresses: [pool.address],
        });
      }
      return result;
    } catch (e) {
      if (blockNumber === 0)
        this.logger.error(
          `Error_getPricesVolume: Aurelius block manager not yet instantiated`,
        );
      this.logger.error(`Error_getPrices:`, e);
      return null;
    }
  }

  // Returns estimated gas cost of calldata for this DEX in multiSwap
  getCalldataGasCost(poolPrices: PoolPrices<NerveData>): number | number[] {
    return (
      CALLDATA_GAS_COST.DEX_OVERHEAD +
      CALLDATA_GAS_COST.LENGTH_SMALL +
      CALLDATA_GAS_COST.INDEX +
      CALLDATA_GAS_COST.INDEX +
      CALLDATA_GAS_COST.TIMESTAMP
    );
  }

  getAdapterParam(
    srcToken: string,
    destToken: string,
    srcAmount: string,
    destAmount: string,
    data: OptimizedNerveData,
    side: SwapSide,
  ): AdapterExchangeParam {
    if (side === SwapSide.BUY) throw new Error(`Buy not supported`);

    const { i, j, deadline } = data;
    const payload = this.abiCoder.encodeParameter(
      {
        ParentStruct: {
          i: 'int128',
          j: 'int128',
          deadline: 'uint256',
        },
      },
      { i, j, deadline },
    );
    return {
      targetExchange: data.exchange,
      payload,
      networkFee: '0',
    };
  }

  async getSimpleParam(
    srcToken: string,
    destToken: string,
    srcAmount: string,
    destAmount: string,
    data: OptimizedNerveData,
    side: SwapSide,
  ): Promise<SimpleExchangeParam> {
    if (side === SwapSide.BUY) throw new Error(`Buy not supported`);

    const { exchange, i, j, deadline } = data;

    const swapFunctionParam: NervePoolSwapParams = [
      i,
      j,
      srcAmount,
      this.minConversionRate,
      deadline,
    ];

    const swapData = this.nervePoolIface.encodeFunctionData(
      NervePoolFunctions.swap,
      swapFunctionParam,
    );

    return this.buildSimpleParamWithoutWETHConversion(
      srcToken,
      srcAmount,
      destToken,
      destAmount,
      swapData,
      exchange,
    );
  }

  async getTopPoolsForToken(
    tokenAddress: Address,
    limit: number,
  ): Promise<PoolLiquidity[]> {
    // We set decimals to default as we don't really care of actual number.
    // We use here only address
    const wrappedTokenAddress = this.dexHelper.config.wrapETH({
      address: tokenAddress,
      decimals: 18,
    });

    const selectedPools = this.allPools.filter(pool =>
      pool.tokenAddresses.includes(wrappedTokenAddress.address),
    );

    return Promise.all(
      // As the state is readonly we spread it to receive a copy,
      // It is not a deep copy, so we shouldn't alter the nested objects
      [...(await this.getStates(selectedPools))]
        .sort((a, b) => {
          const diff = b.state.lpToken_supply - a.state.lpToken_supply;
          if (diff === 0n) {
            return 0;
          } else if (diff.toString().startsWith('-')) {
            return -1;
          } else {
            return 1;
          }
        })
        .slice(0, limit)
        .map(async ({ state, pool }) => {
          const normalisedBalances = pool.math._xp(state);
          const totalLiquidity = normalisedBalances.reduce(
            (prev, acc) => prev + acc,
            0n,
          );

          let priceInUSD = 0;
          if (pool.poolConfig.isUSDPool) {
            // We force here precision to be 0
            priceInUSD = Number(
              totalLiquidity /
                bigIntify(10) ** pool.math.POOL_PRECISION_DECIMALS,
            );
          } else {
            priceInUSD = await this.dexHelper.getTokenUSDPrice(
              {
                // I assume that the first indexed token is the most popular
                address: pool.tokens[0].address,
                decimals: Number(pool.math.POOL_PRECISION_DECIMALS),
              },
              totalLiquidity,
            );
          }

          return {
            exchange: pool.name,
            address: pool.address,
            connectorTokens: _(pool.tokens)
              .uniqBy('address')
              .filter(
                token =>
                  token.address.toLowerCase() !==
                  wrappedTokenAddress.address.toLowerCase(),
              )
              .value(),
            liquidityUSD: priceInUSD,
          };
        }),
    );
  }
}<|MERGE_RESOLUTION|>--- conflicted
+++ resolved
@@ -12,12 +12,8 @@
 } from '../../types';
 import nervePoolABIDefault from '../../abi/nerve/nerve-pool.json';
 import { SwapSide, Network } from '../../constants';
-<<<<<<< HEAD
+import * as CALLDATA_GAS_COST from '../../calldata-gas-cost';
 import { getDexKeysWithNetwork, getBigIntPow, bigIntify } from '../../utils';
-=======
-import * as CALLDATA_GAS_COST from '../../calldata-gas-cost';
-import { getDexKeysWithNetwork, getBigIntPow } from '../../utils';
->>>>>>> d05d82b2
 import { IDex } from '../../dex/idex';
 import { IDexHelper } from '../../dex-helper/idex-helper';
 import {
