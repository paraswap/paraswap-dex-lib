import { Interface } from '@ethersproject/abi';
import { DeepReadonly } from 'ts-essentials';
import {
  Token,
  Address,
  ExchangePrices,
  AdapterExchangeParam,
  SimpleExchangeParam,
  PoolLiquidity,
  Logger,
} from '../../types';
import nervePoolABIDefault from '../../abi/nerve/nerve-pool.json';
import { SwapSide, Network } from '../../constants';
<<<<<<< HEAD
import {
  wrapETH,
  getDexKeysWithNetwork,
  getBigIntPow,
  bigIntify,
} from '../../utils';
=======
import { wrapETH, getDexKeysWithNetwork, getBigIntPow } from '../../utils';
>>>>>>> 01a25744
import { IDex } from '../../dex/idex';
import { IDexHelper } from '../../dex-helper/idex-helper';
import {
  NerveData,
  PoolState,
  DexParams,
  EventPoolMappings,
  OptimizedNerveData,
  NervePoolFunctions,
  NervePoolSwapParams,
  NervePoolConfig,
} from './types';
import { SimpleExchange } from '../simple-exchange';
import { NerveConfig, Adapters, NERVE_GAS_COST } from './config';
import { NerveEventPool } from './nerve-pool';
import _ from 'lodash';

export class Nerve
  extends SimpleExchange
  implements IDex<NerveData, DexParams, OptimizedNerveData>
{
  protected eventPools: EventPoolMappings = {};

  readonly hasConstantPriceLargeAmounts = false;

  readonly minConversionRate = '1';

  public static dexKeysWithNetwork: {
    key: string;
    networks: Network[];
  }[] = getDexKeysWithNetwork(NerveConfig);

  logger: Logger;

  static getIdentifier(dexKey: string, poolAddress: string) {
    return `${dexKey.toLowerCase()}_${poolAddress.toLowerCase()}`;
  }

  constructor(
    protected network: Network,
    protected dexKey: string,
    protected dexHelper: IDexHelper,
    protected adapters = Adapters[network] || {},
    protected poolConfigs = NerveConfig[dexKey][network].poolConfigs,
    protected nervePoolIface = new Interface(nervePoolABIDefault),
  ) {
    super(dexHelper.augustusAddress, dexHelper.provider);
    this.logger = dexHelper.getLogger(dexKey);
  }

  get allPools() {
    return Object.values(this.eventPools);
  }

  async setupEventPool(poolConfig: NervePoolConfig, blockNumber: number) {
    const poolIdentifier = Nerve.getIdentifier(this.dexKey, poolConfig.address);

    if (!poolConfig.isMetapool) {
      const newPool = new NerveEventPool(
        this.dexKey,
        this.network,
        this.dexHelper,
        this.logger,
        poolConfig.name,
      );
      this.eventPools[poolIdentifier] = newPool;

      // Generate first state for the blockNumber and subscribe to logs
      const newPoolState = await newPool.generateState(blockNumber);
      newPool.setState(newPoolState, blockNumber);
      this.dexHelper.blockManager.subscribeToLogs(
        newPool,
        newPool.addressesSubscribed,
        blockNumber,
      );
    } else {
      this.logger.warn(
        `We don't support metapools for Nerve. Check config: ${poolConfig.name}`,
      );
      // No need to throw because we want to initialize other pools
    }
  }

  async initializePricing(blockNumber: number) {
    await Promise.all(
      Object.values(this.poolConfigs).map(
        async poolConfig => await this.setupEventPool(poolConfig, blockNumber),
      ),
    );
  }

  getAdapters(side: SwapSide): { name: string; index: number }[] | null {
    return this.adapters[side] || null;
  }

  async getStates(
    pools?: NerveEventPool[],
    blockNumber?: number,
  ): Promise<DeepReadonly<{ state: PoolState; pool: NerveEventPool }[]>> {
    const _pools = pools === undefined ? this.allPools : pools;

    const _blockNumber =
      blockNumber === undefined
        ? await this.dexHelper.provider.getBlockNumber()
        : blockNumber;

    // TODO: Need to batch this RPC calls in one multicall
    return Promise.all(
      _pools.map(async eventPool => {
        let state = eventPool.getState(_blockNumber);
        if (!state || !state.isValid) {
          this.logger.info(
            `State for ${this.dexKey} pool ${eventPool.name} is stale or invalid on block ${_blockNumber}. Generating new one`,
          );
          const newState = await eventPool.generateState(_blockNumber);
          eventPool.setState(newState, _blockNumber);
          return { state: newState, pool: eventPool };
        } else {
          return { state, pool: eventPool };
        }
      }),
    );
  }

  async getPoolIdentifiers(
    srcToken: Token,
    destToken: Token,
    side: SwapSide,
    blockNumber: number,
  ): Promise<string[]> {
    if (side === SwapSide.BUY) return [];

    const _srcToken = wrapETH(srcToken, this.network);
    const _destToken = wrapETH(destToken, this.network);

    return this.allPools
      .filter(pool => {
        return (
          pool.tokenAddresses.includes(_srcToken.address.toLowerCase()) &&
          pool.tokenAddresses.includes(_destToken.address.toLowerCase())
        );
      })
      .map(pool => Nerve.getIdentifier(this.dexKey, pool.address));
  }

  async getPricesVolume(
    srcToken: Token,
    destToken: Token,
    amounts: bigint[],
    side: SwapSide,
    blockNumber: number,
    limitPools?: string[],
  ): Promise<null | ExchangePrices<NerveData>> {
    try {
      if (side === SwapSide.BUY) return null;

      const _srcToken = wrapETH(srcToken, this.network);
      const _destToken = wrapETH(destToken, this.network);

      if (
        _srcToken.address.toLowerCase() === _destToken.address.toLowerCase()
      ) {
        return null;
      }

      const filterPoolsByIdentifiers = (
        identifiers: string[],
        pools: NerveEventPool[],
      ) => {
        return pools.filter(pool =>
          identifiers.includes(Nerve.getIdentifier(this.dexKey, pool.address)),
        );
      };

      const selectedPools = !limitPools
        ? filterPoolsByIdentifiers(
            await this.getPoolIdentifiers(
              _srcToken,
              _destToken,
              side,
              blockNumber,
            ),
            this.allPools,
          )
        : filterPoolsByIdentifiers(limitPools, this.allPools);

      const statePoolPair = await this.getStates(selectedPools, blockNumber);

      // here side === SwapSide.SELL
      const unitVolume = getBigIntPow(_srcToken.decimals);

      const _amounts = [unitVolume, ...amounts.slice(1)];

      const result: ExchangePrices<NerveData> = [];
      for (const { pool, state } of statePoolPair) {
        const srcIndex = pool.tokens.findIndex(
          token =>
            token.address.toLowerCase() === _srcToken.address.toLowerCase(),
        );
        const destIndex = pool.tokens.findIndex(
          token =>
            token.address.toLowerCase() === _destToken.address.toLowerCase(),
        );

        const _prices: bigint[] = [];
        for (const _amount of _amounts) {
          try {
            const out = pool.math.calculateSwap(
              state,
              srcIndex,
              destIndex,
              _amount,
              // Actually we need here block timestamp, but +- 15 seconds shouldn't
              // affect the calculations
              bigIntify((Date.now() / 1000).toFixed(0)),
            );
            _prices.push(out.dy);
          } catch (e) {
            // Something unexpected happen, so set invalidated state.
            // Later it will be regenerated
            pool.setState({ ...state, isValid: false }, blockNumber);
            this.logger.error(
              `${this.dexKey} protocol ${pool.name} (${pool.address}) pool can not calculate out swap for amount ${_amount}`,
            );
            return null;
          }
        }

        const unit = _prices[0];

        result.push({
          unit,
          prices: [0n, ..._prices.slice(1)],
          data: {
            i: srcIndex.toString(),
            j: destIndex.toString(),
            exchange: pool.address,
            deadline: (Math.floor(Date.now() / 1000) + 10 * 60).toString(),
          },
          poolIdentifier: Nerve.getIdentifier(this.dexKey, pool.address),
          exchange: this.dexKey,
          gasCost: NERVE_GAS_COST,
          poolAddresses: [pool.address],
        });
      }
      return result;
    } catch (e) {
      if (blockNumber === 0)
        this.logger.error(
          `Error_getPricesVolume: Aurelius block manager not yet instantiated`,
        );
      this.logger.error(`Error_getPrices:`, e);
      return null;
    }
  }

  getAdapterParam(
    srcToken: string,
    destToken: string,
    srcAmount: string,
    destAmount: string,
    data: OptimizedNerveData,
    side: SwapSide,
  ): AdapterExchangeParam {
    if (side === SwapSide.BUY) throw new Error(`Buy not supported`);

    const { i, j, deadline } = data;
    const payload = this.abiCoder.encodeParameter(
      {
        ParentStruct: {
          i: 'int128',
          j: 'int128',
          deadline: 'uint256',
        },
      },
      { i, j, deadline },
    );
    return {
      targetExchange: data.exchange,
      payload,
      networkFee: '0',
    };
  }

  async getSimpleParam(
    srcToken: string,
    destToken: string,
    srcAmount: string,
    destAmount: string,
    data: OptimizedNerveData,
    side: SwapSide,
  ): Promise<SimpleExchangeParam> {
    if (side === SwapSide.BUY) throw new Error(`Buy not supported`);

    const { exchange, i, j, deadline } = data;

    const swapFunctionParam: NervePoolSwapParams = [
      i,
      j,
      srcAmount,
      this.minConversionRate,
      deadline,
    ];

    const swapData = this.nervePoolIface.encodeFunctionData(
      NervePoolFunctions.swap,
      swapFunctionParam,
    );

    return this.buildSimpleParamWithoutWETHConversion(
      srcToken,
      srcAmount,
      destToken,
      destAmount,
      swapData,
      exchange,
    );
  }

  async getTopPoolsForToken(
    tokenAddress: Address,
    limit: number,
  ): Promise<PoolLiquidity[]> {
    // We set decimals to default as we don't really care of actual number.
    // We use here only address
    const wrappedTokenAddress = wrapETH(
      { address: tokenAddress, decimals: 18 },
      this.network,
    );

    const selectedPools = this.allPools.filter(pool =>
      pool.tokenAddresses.includes(wrappedTokenAddress.address),
    );

    return Promise.all(
      // As the state is readonly we spread it to receive a copy,
      // It is not a deep copy, so we shouldn't alter the nested objects
      [...(await this.getStates(selectedPools))]
        .sort((a, b) => {
          const diff = b.state.lpToken_supply - a.state.lpToken_supply;
          if (diff === 0n) {
            return 0;
          } else if (diff.toString().startsWith('-')) {
            return -1;
          } else {
            return 1;
          }
        })
        .slice(0, limit)
        .map(async ({ state, pool }) => {
          const normalisedBalances = pool.math._xp(state);
          const totalLiquidity = normalisedBalances.reduce(
            (prev, acc) => prev + acc,
            0n,
          );

          let priceInUSD = 0;
          if (pool.poolConfig.isUSDPool) {
            // We force here precision to be 0
            priceInUSD = Number(
              totalLiquidity /
                bigIntify(10) ** pool.math.POOL_PRECISION_DECIMALS,
            );
          } else {
            priceInUSD = await this.dexHelper.getTokenUSDPrice(
              {
                // I assume that the first indexed token is the most popular
                address: pool.tokens[0].address,
                decimals: Number(pool.math.POOL_PRECISION_DECIMALS),
              },
              totalLiquidity,
            );
          }

          return {
            exchange: pool.name,
            address: pool.address,
            connectorTokens: _(pool.tokens)
              .uniqBy('address')
              .filter(
                token =>
                  token.address.toLowerCase() !==
                  wrappedTokenAddress.address.toLowerCase(),
              )
              .value(),
            liquidityUSD: priceInUSD,
          };
        }),
    );
  }
}<|MERGE_RESOLUTION|>--- conflicted
+++ resolved
@@ -11,16 +11,12 @@
 } from '../../types';
 import nervePoolABIDefault from '../../abi/nerve/nerve-pool.json';
 import { SwapSide, Network } from '../../constants';
-<<<<<<< HEAD
 import {
   wrapETH,
   getDexKeysWithNetwork,
   getBigIntPow,
   bigIntify,
 } from '../../utils';
-=======
-import { wrapETH, getDexKeysWithNetwork, getBigIntPow } from '../../utils';
->>>>>>> 01a25744
 import { IDex } from '../../dex/idex';
 import { IDexHelper } from '../../dex-helper/idex-helper';
 import {
