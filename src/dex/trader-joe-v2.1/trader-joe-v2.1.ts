import { IDexHelper } from '../../dex-helper';
import { Interface, JsonFragment } from '@ethersproject/abi';
import TraderJoeV21RouterABI from '../../abi/TraderJoeV21Router.json';
<<<<<<< HEAD
import {
  TraderJoeV2Data,
  TraderJoeV2RouterFunctions,
  TraderJoeV2RouterParam,
} from './types';
import { TRADERJOE_V2_0_ROUTER_ADDRESS } from './config';
import { extractReturnAmountPosition } from '../../executor/utils';

export class TraderJoeV20
  extends SimpleExchange
  implements IDexTxBuilder<TraderJoeV2Data, TraderJoeV2RouterParam>
{
  static dexKeys = ['traderjoev2.0'];
  protected routerAddress: string;
  exchangeRouterInterface: Interface;
  needWrapNative = true;

  constructor(dexHelper: IDexHelper) {
    super(dexHelper, 'traderjoev2.0');

    this.routerAddress =
      TRADERJOE_V2_0_ROUTER_ADDRESS[dexHelper.config.data.network];
=======
import { TRADERJOE_V2_1_ROUTER_ADDRESS } from './config';
import { BaseTraderJoeV2 } from './base';

export class TraderJoeV21 extends BaseTraderJoeV2 {
  static dexKeys = ['traderjoev2.1'];
  needWrapNative = true;

  constructor(dexHelper: IDexHelper) {
    super(
      dexHelper,
      'traderjoev2.1',
      TRADERJOE_V2_1_ROUTER_ADDRESS[dexHelper.config.data.network],
      '2',
    );
>>>>>>> d74cec37

    this.exchangeRouterInterface = new Interface(
      TraderJoeV21RouterABI as JsonFragment[],
    );
  }
}<|MERGE_RESOLUTION|>--- conflicted
+++ resolved
@@ -1,30 +1,6 @@
 import { IDexHelper } from '../../dex-helper';
 import { Interface, JsonFragment } from '@ethersproject/abi';
 import TraderJoeV21RouterABI from '../../abi/TraderJoeV21Router.json';
-<<<<<<< HEAD
-import {
-  TraderJoeV2Data,
-  TraderJoeV2RouterFunctions,
-  TraderJoeV2RouterParam,
-} from './types';
-import { TRADERJOE_V2_0_ROUTER_ADDRESS } from './config';
-import { extractReturnAmountPosition } from '../../executor/utils';
-
-export class TraderJoeV20
-  extends SimpleExchange
-  implements IDexTxBuilder<TraderJoeV2Data, TraderJoeV2RouterParam>
-{
-  static dexKeys = ['traderjoev2.0'];
-  protected routerAddress: string;
-  exchangeRouterInterface: Interface;
-  needWrapNative = true;
-
-  constructor(dexHelper: IDexHelper) {
-    super(dexHelper, 'traderjoev2.0');
-
-    this.routerAddress =
-      TRADERJOE_V2_0_ROUTER_ADDRESS[dexHelper.config.data.network];
-=======
 import { TRADERJOE_V2_1_ROUTER_ADDRESS } from './config';
 import { BaseTraderJoeV2 } from './base';
 
@@ -39,7 +15,6 @@
       TRADERJOE_V2_1_ROUTER_ADDRESS[dexHelper.config.data.network],
       '2',
     );
->>>>>>> d74cec37
 
     this.exchangeRouterInterface = new Interface(
       TraderJoeV21RouterABI as JsonFragment[],
