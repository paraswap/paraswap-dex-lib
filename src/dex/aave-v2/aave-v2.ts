import { Interface } from '@ethersproject/abi';
import {
  Token,
  Address,
  ExchangePrices,
  AdapterExchangeParam,
  SimpleExchangeParam,
  PoolLiquidity,
  Logger,
} from '../../types';
import { SwapSide, Network, NULL_ADDRESS } from '../../constants';
import { isETHAddress, getDexKeysWithNetwork, getBigIntPow } from '../../utils';
import { AaveV2Data, AaveV2Param, AaveV2PoolAndWethFunctions } from './types';

import WETH_GATEWAY_ABI_MAINNET from '../../abi/aave-weth-gateway.json';
import WETH_GATEWAY_ABI_POLYGON from '../../abi/aave-weth-gateway-polygon.json';
import WETH_GATEWAY_ABI_AVALANCHE from '../../abi/aave-weth-gateway-avalanche.json';
import AAVE_LENDING_POOL_ABI_V2 from '../../abi/AaveV2_lending_pool.json';

import { IDex } from '../../dex/idex';
import { IDexHelper } from '../../dex-helper/idex-helper';

import { SimpleExchange } from '../simple-exchange';
import { AaveV2Config, Adapters } from './config';
import { isAaveV2Pair } from './tokens';

const aaveLendingPool: { [network: string]: string } = {
  [Network.MAINNET]: '0x7d2768dE32b0b80b7a3454c06BdAc94A69DDc7A9',
  [Network.POLYGON]: '0x8dff5e27ea6b7ac08ebfdf9eb090f32ee9a30fcf',
  [Network.AVALANCHE]: '0x4F01AeD16D97E3aB5ab2B501154DC9bb0F1A5A2C',
};

const WETH_GATEWAY: any = {
  [Network.MAINNET]: '0xDcD33426BA191383f1c9B431A342498fdac73488',
  [Network.POLYGON]: '0xbEadf48d62aCC944a06EEaE0A9054A90E5A7dc97',
  [Network.AVALANCHE]: '0x8a47F74d1eE0e2edEB4F3A7e64EF3bD8e11D27C8',
};

const WETH_GATEWAY_ABI: any = {
  [Network.MAINNET]: WETH_GATEWAY_ABI_MAINNET,
  [Network.POLYGON]: WETH_GATEWAY_ABI_POLYGON,
  [Network.AVALANCHE]: WETH_GATEWAY_ABI_AVALANCHE,
};

const REF_CODE = 1;

const Aave2ETHGasCost = 246 * 100;
const Aave2LendingGasCost = 328 * 1000;

export class AaveV2
  extends SimpleExchange
  implements IDex<AaveV2Data, AaveV2Param>
{
  readonly hasConstantPriceLargeAmounts = true;

  public static dexKeysWithNetwork: { key: string; networks: Network[] }[] =
    getDexKeysWithNetwork(AaveV2Config);

  logger: Logger;

  private aavePool: Interface;
  private wethGateway: Interface;
  constructor(
    protected network: Network,
    protected dexKey: string,
    protected dexHelper: IDexHelper,
  ) {
<<<<<<< HEAD
    super(dexHelper.config.data.augustusAddress, dexHelper.provider);
=======
    super(dexHelper.augustusAddress, dexHelper.web3Provider);
>>>>>>> 28f94e21
    this.logger = dexHelper.getLogger(dexKey);
    this.wethGateway = new Interface(WETH_GATEWAY_ABI[network]);
    this.aavePool = new Interface(AAVE_LENDING_POOL_ABI_V2);
  }

  // Initialize pricing is called once in the start of
  // pricing service. It is intended to setup the integration
  // for pricing requests. It is optional for a DEX to
  async initializePricing(blockNumber: number) {}

  // Returns the list of contract adapters (name and index)
  // for a buy/sell. Return null if there are no adapters.
  getAdapters(side: SwapSide): { name: string; index: number }[] | null {
    return Adapters[this.network][side];
  }

  // Returns list of pool identifiers that can be used
  // for a given swap. poolIdentifiers must be unique
  // across DEXes. It is recommended to use
  // ${dexKey}_${poolAddress} as a poolIdentifier
  async getPoolIdentifiers(
    srcToken: Token,
    destToken: Token,
    side: SwapSide,
    blockNumber: number,
  ): Promise<string[]> {
    const aToken = isAaveV2Pair(
      this.network,
      this.dexHelper.config.wrapETH(srcToken),
      this.dexHelper.config.wrapETH(destToken),
    );
    if (aToken === null) {
      return [];
    }
    const tokenAddress = [
      srcToken.address.toLowerCase(),
      destToken.address.toLowerCase(),
    ]
      .sort((a, b) => (a > b ? 1 : -1))
      .join('_');
    return [`${this.dexKey}_${tokenAddress}`];
  }

  // Returns pool prices for amounts.
  // If limitPools is defined only pools in limitPools
  // should be used. If limitPools is undefined then
  // any pools can be used.
  async getPricesVolume(
    srcToken: Token,
    destToken: Token,
    amounts: bigint[],
    side: SwapSide,
    blockNumber: number,
    limitPools?: string[],
  ): Promise<null | ExchangePrices<AaveV2Data>> {
    const _src = this.dexHelper.config.wrapETH(srcToken);
    const _dst = this.dexHelper.config.wrapETH(destToken);
    const aToken = isAaveV2Pair(this.network, _src, _dst);
    if (!aToken) {
      return null;
    }
    const fromAToken = aToken == _src;
    return [
      {
        prices: amounts,
        unit: getBigIntPow(
          (side === SwapSide.SELL ? destToken : srcToken).decimals,
        ),
        gasCost: isETHAddress(srcToken.address)
          ? Aave2ETHGasCost
          : Aave2LendingGasCost,
        exchange: this.dexKey,
        data: {
          isV2: true,
          fromAToken,
        },
        poolAddresses: [fromAToken ? srcToken.address : destToken.address],
      },
    ];
  }

  // Encode params required by the exchange adapter
  // Used for multiSwap, buy & megaSwap
  getAdapterParam(
    srcToken: string,
    destToken: string,
    srcAmount: string,
    destAmount: string,
    data: AaveV2Data,
    side: SwapSide,
  ): AdapterExchangeParam {
    const aToken = data.fromAToken ? srcToken : destToken; // Warning
    const payload = this.abiCoder.encodeParameter(
      {
        ParentStruct: {
          aToken: 'address',
        },
      },
      { aToken: aToken },
    );

    return {
      // target exchange is not used by the contract
      targetExchange: NULL_ADDRESS,
      payload,
      networkFee: '0',
    };
  }

  // Encode call data used by simpleSwap like routers
  // Used for simpleSwap & simpleBuy
  async getSimpleParam(
    srcToken: string,
    destToken: string,
    srcAmount: string,
    destAmount: string,
    data: AaveV2Data,
    side: SwapSide,
  ): Promise<SimpleExchangeParam> {
    const amount = side === SwapSide.SELL ? srcAmount : destAmount;
    const [Interface, swapCallee, swapFunction, swapFunctionParams] = ((): [
      Interface,
      Address,
      AaveV2PoolAndWethFunctions,
      AaveV2Param,
    ] => {
      if (isETHAddress(srcToken)) {
        switch (this.network) {
          case 1:
            return [
              this.wethGateway,
              WETH_GATEWAY[this.network],
              AaveV2PoolAndWethFunctions.depositETH,
              [this.augustusAddress, REF_CODE],
            ];
          case 137:
            return [
              this.wethGateway,
              WETH_GATEWAY[this.network],
              AaveV2PoolAndWethFunctions.depositETH,
              [aaveLendingPool[this.network], this.augustusAddress, REF_CODE],
            ];
          case 43114:
            return [
              this.wethGateway,
              WETH_GATEWAY[this.network],
              AaveV2PoolAndWethFunctions.depositETH,
              [aaveLendingPool[this.network], this.augustusAddress, REF_CODE],
            ];
          default:
            throw new Error(`Network ${this.network} not supported`);
        }
      }

      if (isETHAddress(destToken)) {
        switch (this.network) {
          case Network.MAINNET:
            return [
              this.wethGateway,
              WETH_GATEWAY[this.network],
              AaveV2PoolAndWethFunctions.withdrawETH,
              [amount, this.augustusAddress],
            ];
          case Network.POLYGON:
            return [
              this.wethGateway,
              WETH_GATEWAY[this.network],
              AaveV2PoolAndWethFunctions.withdrawETH,
              [aaveLendingPool[this.network], amount, this.augustusAddress],
            ];
          case Network.AVALANCHE:
            return [
              this.wethGateway,
              WETH_GATEWAY[this.network],
              AaveV2PoolAndWethFunctions.withdrawETH,
              [aaveLendingPool[this.network], amount, this.augustusAddress],
            ];
          default:
            throw new Error(`Network ${this.network} not supported`);
        }
      }

      if (data.fromAToken) {
        return [
          this.aavePool,
          aaveLendingPool[this.network],
          AaveV2PoolAndWethFunctions.withdraw,
          [destToken, amount, this.augustusAddress],
        ];
      }

      return [
        this.aavePool,
        aaveLendingPool[this.network],
        AaveV2PoolAndWethFunctions.deposit,
        [srcToken, amount, this.augustusAddress, REF_CODE],
      ];
    })();

    const swapData = Interface.encodeFunctionData(
      swapFunction,
      swapFunctionParams,
    );

    return this.buildSimpleParamWithoutWETHConversion(
      srcToken,
      amount,
      destToken,
      destAmount,
      swapData,
      swapCallee,
    );
  }

  // This is called once before getTopPoolsForToken is
  // called for multiple tokens. This can be helpful to
  // update common state required for calculating
  // getTopPoolsForToken. It is optional for a DEX
  updatePoolState(): Promise<void> {
    return Promise.resolve();
  }

  // Returns list of top pools based on liquidity. Max
  // limit number pools should be returned.
  async getTopPoolsForToken(
    tokenAddress: Address,
    limit: number,
  ): Promise<PoolLiquidity[]> {
    return [];
  }
}<|MERGE_RESOLUTION|>--- conflicted
+++ resolved
@@ -65,11 +65,7 @@
     protected dexKey: string,
     protected dexHelper: IDexHelper,
   ) {
-<<<<<<< HEAD
-    super(dexHelper.config.data.augustusAddress, dexHelper.provider);
-=======
-    super(dexHelper.augustusAddress, dexHelper.web3Provider);
->>>>>>> 28f94e21
+    super(dexHelper.config.data.augustusAddress, dexHelper.web3Provider);
     this.logger = dexHelper.getLogger(dexKey);
     this.wethGateway = new Interface(WETH_GATEWAY_ABI[network]);
     this.aavePool = new Interface(AAVE_LENDING_POOL_ABI_V2);
