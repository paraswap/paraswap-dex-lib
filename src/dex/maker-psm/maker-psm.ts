--- conflicted
+++ resolved
@@ -12,12 +12,8 @@
   PoolLiquidity,
   Logger,
 } from '../../types';
-<<<<<<< HEAD
 import { SwapSide, Network, CACHE_PREFIX } from '../../constants';
-=======
-import { SwapSide, Network } from '../../constants';
 import * as CALLDATA_GAS_COST from '../../calldata-gas-cost';
->>>>>>> d05d82b2
 import { StatefulEventSubscriber } from '../../stateful-event-subscriber';
 import { getDexKeysWithNetwork, getBigIntPow } from '../../utils';
 import { IDex } from '../../dex/idex';
