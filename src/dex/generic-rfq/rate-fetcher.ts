import BigNumber from 'bignumber.js';
import { isEmpty } from 'lodash';
import { SwapSide } from '@paraswap/core';
import { BN_1 } from '../../bignumber-constants';
import { IDexHelper } from '../../dex-helper';
import { RequestConfig } from '../../dex-helper/irequest-wrapper';
import { Fetcher } from '../../lib/fetcher/fetcher';

import { Logger, Address, Token } from '../../types';
import { OrderInfo } from '../paraswap-limit-orders/types';
import {
  BlackListResponse,
  PairMap,
  PairsResponse,
  PriceAndAmount,
  PriceAndAmountBigNumber,
  RatesResponse,
  RFQConfig,
  RFQFirmRateResponse,
  RFQPayload,
  RFQSecret,
  TokensResponse,
  TokenWithInfo,
} from './types';
import { checkOrder } from './utils';
import {
  blacklistResponseValidator,
  firmRateWithTakerValidator,
  pairsResponseValidator,
  pricesResponse,
  tokensResponseValidator,
} from './validators';
import { genericRFQAuthHttp } from './security';
import { validateAndCast } from '../../lib/validators';
import {
  createERC1271Contract,
  ERC1271Contract,
} from '../../lib/erc1271-utils';
import { isContractAddress } from '../../utils';

const GET_FIRM_RATE_TIMEOUT_MS = 2000;
export const reversePrice = (price: PriceAndAmountBigNumber) =>
  [
    BN_1.dividedBy(price[0]),
    price[1].times(price[0]),
  ] as PriceAndAmountBigNumber;

export class RateFetcher {
  private tokensFetcher: Fetcher<TokensResponse>;
  private pairsFetcher: Fetcher<PairsResponse>;
  private rateFetcher: Fetcher<RatesResponse>;
  private blackListFetcher?: Fetcher<BlackListResponse>;

  private tokens: Record<string, TokenWithInfo> = {};
  private addressToTokenMap: Record<string, TokenWithInfo> = {};
  private pairs: PairMap = {};

  private firmRateAuth?: (options: RequestConfig) => void;

  public blackListCacheKey: string;

  private authHttp: (
    secret: RFQSecret,
  ) => (options: RequestConfig) => RequestConfig;

  private verifierContract?: ERC1271Contract;

  constructor(
    private dexHelper: IDexHelper,
    private config: RFQConfig,
    private dexKey: string,
    private logger: Logger,
  ) {
    this.authHttp = genericRFQAuthHttp(config.pathToRemove);
    this.tokensFetcher = new Fetcher<TokensResponse>(
      dexHelper.httpRequest,
      {
        info: {
          requestOptions: config.tokensConfig.reqParams,
          caster: (data: unknown) => {
            return validateAndCast<TokensResponse>(
              data,
              tokensResponseValidator,
            );
          },
          authenticate: this.authHttp(config.tokensConfig.secret),
        },
        handler: this.handleTokensResponse.bind(this),
      },
      config.tokensConfig.intervalMs,
      this.logger,
    );

    this.pairsFetcher = new Fetcher<PairsResponse>(
      dexHelper.httpRequest,
      {
        info: {
          requestOptions: config.pairsConfig.reqParams,
          caster: (data: unknown) => {
            return validateAndCast<PairsResponse>(data, pairsResponseValidator);
          },
          authenticate: this.authHttp(config.pairsConfig.secret),
        },
        handler: this.handlePairsResponse.bind(this),
      },
      config.pairsConfig.intervalMs,
      this.logger,
    );

    this.rateFetcher = new Fetcher<RatesResponse>(
      dexHelper.httpRequest,
      {
        info: {
          requestOptions: config.rateConfig.reqParams,
          caster: (data: unknown) => {
            return validateAndCast<RatesResponse>(data, pricesResponse);
          },
          authenticate: this.authHttp(config.rateConfig.secret),
        },
        handler: this.handleRatesResponse.bind(this),
      },
      config.rateConfig.intervalMs,
      logger,
    );

    if (config.blacklistConfig) {
      this.blackListFetcher = new Fetcher<BlackListResponse>(
        dexHelper.httpRequest,
        {
          info: {
            requestOptions: config.blacklistConfig.reqParams,
            caster: (data: unknown) => {
              return validateAndCast<BlackListResponse>(
                data,
                blacklistResponseValidator,
              );
            },
            authenticate: this.authHttp(config.rateConfig.secret),
          },
          handler: this.handleBlackListResponse.bind(this),
        },
        config.blacklistConfig.intervalMs,
        logger,
      );
    }

    this.blackListCacheKey = `${this.dexHelper.config.data.network}_${this.dexKey}_blacklist`;
    if (this.config.firmRateConfig.secret) {
      this.firmRateAuth = this.authHttp(this.config.firmRateConfig.secret);
    }
  }

  async initialize() {
    const isContract = await isContractAddress(
      this.dexHelper.web3Provider,
      this.config.maker,
    );
    if (isContract) {
      this.verifierContract = createERC1271Contract(
        this.dexHelper.web3Provider,
        this.config.maker,
      );
    }
  }

  start() {
    this.tokensFetcher.startPolling();
    this.rateFetcher.startPolling();
    this.pairsFetcher.startPolling();
    if (this.blackListFetcher) {
      this.blackListFetcher.startPolling();
    }
  }

  stop() {
    this.tokensFetcher.stopPolling();
    this.pairsFetcher.stopPolling();
    this.rateFetcher.stopPolling();

    if (this.blackListFetcher) {
      this.blackListFetcher.stopPolling();
    }
  }

  private handleTokensResponse(data: TokensResponse) {
    for (const tokenName of Object.keys(data.tokens)) {
      const token = data.tokens[tokenName];
      token.address = token.address.toLowerCase();
      this.tokens[tokenName] = token;
    }

    this.addressToTokenMap = Object.keys(this.tokens).reduce((acc, key) => {
      const obj = this.tokens[key];
      if (!obj) {
        return acc;
      }
      acc[obj.address.toLowerCase()] = obj;
      return acc;
    }, {} as Record<string, TokenWithInfo>);
  }

  private handlePairsResponse(resp: PairsResponse) {
    this.pairs = {};

    const pairs: PairMap = {};
    for (const pairName of Object.keys(resp.pairs)) {
      pairs[pairName] = resp.pairs[pairName];
    }

    this.pairs = pairs;
  }

  private handleBlackListResponse(resp: BlackListResponse) {
    for (const address of resp.blacklist) {
      this.dexHelper.cache.sadd(this.blackListCacheKey, address.toLowerCase());
    }
  }

  public isBlackListed(userAddress: string) {
    return this.dexHelper.cache.sismember(
      this.blackListCacheKey,
      userAddress.toLowerCase(),
    );
  }

  private handleRatesResponse(resp: RatesResponse) {
    const pairs = this.pairs;

    if (isEmpty(pairs)) return;

    Object.keys(resp.prices).forEach(pairName => {
      const pair = pairs[pairName];
      if (!pair) {
        return;
      }
      const prices = resp.prices[pairName];

      if (!prices.asks || !prices.bids) {
        return;
      }

      if (isEmpty(this.tokens)) return;

      const baseToken = this.tokens[pair.base];
      const quoteToken = this.tokens[pair.quote];

      if (!baseToken || !quoteToken) {
        this.logger.warn(`missing base or quote token`);
        return;
      }

      if (prices.bids.length) {
        this.dexHelper.cache.setex(
          this.dexKey,
          this.dexHelper.config.data.network,
          `${baseToken.address}_${quoteToken.address}_bids`,
          this.config.rateConfig.dataTTLS,
          JSON.stringify(prices.bids),
        );
      }

      if (prices.asks.length) {
        this.dexHelper.cache.setex(
          this.dexKey,
          this.dexHelper.config.data.network,
          `${baseToken.address}_${quoteToken.address}_asks`,
          this.config.rateConfig.dataTTLS,
          JSON.stringify(prices.asks),
        );
      }
    });
  }

  checkHealth(): boolean {
    return [this.tokensFetcher, this.rateFetcher].some(
      f => f.lastFetchSucceeded,
    );
  }

  public getPairsLiquidity(tokenAddress: string) {
    const token = this.addressToTokenMap[tokenAddress];

    const pairNames = Object.keys(this.pairs);
    const pairs = Object.values(this.pairs);

    return pairs
      .filter((p, index) => pairNames[index].includes(token.symbol!))
      .map(p => {
        const baseToken = this.tokens[p.base];
        const quoteToken = this.tokens[p.quote];
        let connectorToken: Token | undefined;
        if (baseToken.address !== tokenAddress) {
          connectorToken = {
            address: baseToken.address,
            decimals: baseToken.decimals,
          };
        } else {
          connectorToken = {
            address: quoteToken.address,
            decimals: quoteToken.decimals,
          };
        }
        return {
          connectorTokens: [connectorToken],
          liquidityUSD: p.liquidityUSD,
        };
      });
  }

  public async getOrderPrice(
    srcToken: Token,
    destToken: Token,
    side: SwapSide,
  ): Promise<PriceAndAmountBigNumber[] | null> {
    let reversed = false;

    let pricesAsString: string | null = null;
    if (side === SwapSide.SELL) {
      pricesAsString = await this.dexHelper.cache.get(
        this.dexKey,
        this.dexHelper.config.data.network,
        `${srcToken.address}_${destToken.address}_bids`,
      );

      if (!pricesAsString) {
        pricesAsString = await this.dexHelper.cache.get(
          this.dexKey,
          this.dexHelper.config.data.network,
          `${destToken.address}_${srcToken.address}_asks`,
        );
        reversed = true;
      }
    } else {
      pricesAsString = await this.dexHelper.cache.get(
        this.dexKey,
        this.dexHelper.config.data.network,
        `${destToken.address}_${srcToken.address}_asks`,
      );

      if (!pricesAsString) {
        pricesAsString = await this.dexHelper.cache.get(
          this.dexKey,
          this.dexHelper.config.data.network,
          `${srcToken.address}_${destToken.address}_bids`,
        );
        reversed = true;
      }
    }

    if (!pricesAsString) {
      return null;
    }

    const orderPricesAsString: PriceAndAmount[] = JSON.parse(pricesAsString);
    if (!orderPricesAsString) {
      return null;
    }

    let orderPrices = orderPricesAsString.map(price => [
      new BigNumber(price[0]),
      new BigNumber(price[1]),
    ]);

    if (reversed) {
      orderPrices = orderPrices.map(price =>
        reversePrice(price as PriceAndAmountBigNumber),
      );
    }

    return orderPrices as PriceAndAmountBigNumber[];
  }

  async getFirmRate(
    _srcToken: Token,
    _destToken: Token,
    srcAmount: string,
    side: SwapSide,
    takerAddress: Address,
    userAddress: Address,
    taker: Address,
    partner?: string,
  ): Promise<OrderInfo> {
    const srcToken = this.dexHelper.config.wrapETH(_srcToken);
    const destToken = this.dexHelper.config.wrapETH(_destToken);

    if (BigInt(srcAmount) === 0n) {
      throw new Error('getFirmRate failed with srcAmount == 0');
    }

    const _payload: RFQPayload = {
      makerAsset: destToken.address,
      takerAsset: srcToken.address,
      makerAmount: side === SwapSide.BUY ? srcAmount : undefined,
      takerAmount: side === SwapSide.SELL ? srcAmount : undefined,
      userAddress,
      takerAddress,
      partner,
    };

    try {
      let payload = {
        data: _payload,
        ...this.config.firmRateConfig,
        timeout: GET_FIRM_RATE_TIMEOUT_MS,
      };

      if (this.firmRateAuth) {
        this.firmRateAuth(payload);
        delete payload.secret;
      }
      this.logger.info(
        'FirmRate Request:',
        JSON.stringify(payload).replace(/(?:\r\n|\r|\n)/g, ' '),
      );
      const { data } = await this.dexHelper.httpRequest.request<unknown>(
        payload,
      );
      this.logger.info(
        'FirmRate Response: ',
        JSON.stringify(data).replace(/(?:\r\n|\r|\n)/g, ' '),
      );
      const firmRateResp = validateAndCast<RFQFirmRateResponse>(
        data,
<<<<<<< HEAD
        firmRateWithTakerValidator(taker),
=======
        firmRateWithTakerValidator(takerAddress),
>>>>>>> 4a974690
      );

      await checkOrder(
        this.dexHelper.config.data.network,
        this.dexHelper.config.data.augustusRFQAddress,
        this.dexHelper.multiWrapper,
        takerAddress,
        firmRateResp.order,
        this.verifierContract,
      );

      return {
        order: {
          maker: firmRateResp.order.maker,
          taker: firmRateResp.order.taker,
          expiry: firmRateResp.order.expiry,
          nonceAndMeta: firmRateResp.order.nonceAndMeta,
          makerAsset: firmRateResp.order.makerAsset,
          takerAsset: firmRateResp.order.takerAsset,
          makerAmount: firmRateResp.order.makerAmount,
          takerAmount: firmRateResp.order.takerAmount,
        },
        signature: firmRateResp.order.signature,
        takerTokenFillAmount: firmRateResp.order.takerAmount,
        permitMakerAsset: '0x',
        permitTakerAsset: '0x',
      };
    } catch (e) {
      this.logger.error(e);
      throw e;
    }
  }
}<|MERGE_RESOLUTION|>--- conflicted
+++ resolved
@@ -421,18 +421,13 @@
       );
       const firmRateResp = validateAndCast<RFQFirmRateResponse>(
         data,
-<<<<<<< HEAD
-        firmRateWithTakerValidator(taker),
-=======
         firmRateWithTakerValidator(takerAddress),
->>>>>>> 4a974690
       );
 
       await checkOrder(
         this.dexHelper.config.data.network,
         this.dexHelper.config.data.augustusRFQAddress,
         this.dexHelper.multiWrapper,
-        takerAddress,
         firmRateResp.order,
         this.verifierContract,
       );
