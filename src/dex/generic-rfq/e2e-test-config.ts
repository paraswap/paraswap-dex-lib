import { Network, SwapSide } from '../../constants';

export const testConfig: {
  [network: number]: Array<{
    srcToken: string;
    destToken: string;
    swapSide: SwapSide;
    amount: string;
  }>;
} = {
  [Network.MAINNET]: [
<<<<<<< HEAD
    // {
    //   srcToken: 'USDT',
    //   destToken: 'USDC',
    //   amount: '10000',
    //   swapSide: SwapSide.BUY,
    // },
=======
    {
      srcToken: 'USDT',
      destToken: 'USDC',
      amount: '10000',
      swapSide: SwapSide.BUY,
    },
>>>>>>> 63e8342b
    {
      srcToken: 'USDC',
      destToken: 'USDT',
      amount: '10000',
      swapSide: SwapSide.SELL,
    },
  ],
};<|MERGE_RESOLUTION|>--- conflicted
+++ resolved
@@ -9,21 +9,12 @@
   }>;
 } = {
   [Network.MAINNET]: [
-<<<<<<< HEAD
-    // {
-    //   srcToken: 'USDT',
-    //   destToken: 'USDC',
-    //   amount: '10000',
-    //   swapSide: SwapSide.BUY,
-    // },
-=======
     {
       srcToken: 'USDT',
       destToken: 'USDC',
       amount: '10000',
       swapSide: SwapSide.BUY,
     },
->>>>>>> 63e8342b
     {
       srcToken: 'USDC',
       destToken: 'USDT',
