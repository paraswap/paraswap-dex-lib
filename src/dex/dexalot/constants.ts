import BigNumber from 'bignumber.js';

export const DEXALOT_PRICES_CACHES_TTL_S = 5;
<<<<<<< HEAD
=======

export const DEXALOT_PAIRS_CACHES_TTL_S = 21 * 60; // 21 mins
>>>>>>> ccb10ccf

export const DEXALOT_TOKENS_CACHES_TTL_S = 21 * 60; // 21 mins

export const DEXALOT_BLACKLIST_CACHES_TTL_S = 180 * 60; // 3 hours

export const DEXALOT_API_PRICES_POLLING_INTERVAL_MS = 2000;

export const DEXALOT_API_PAIRS_POLLING_INTERVAL_MS = 1000 * 60 * 10; // 10 mins

export const DEXALOT_API_BLACKLIST_POLLING_INTERVAL_MS = 1000 * 60 * 60; // 1 hour

export const DEXALOT_API_URL = 'https://api.dexalot.com';

export const DEXALOT_GAS_COST = 120_000;

export const DEXALOT_RATE_LIMITED_TTL_S = 60 * 60; // 1 hour

export const DEXALOT_RATELIMIT_CACHE_VALUE = 'limited';

export const DEXALOT_RESTRICT_TTL_S = 60 * 30; // 30 minutes

export const DEXALOT_RESTRICTED_CACHE_KEY = 'restricted';

export const DEXALOT_MIN_SLIPPAGE_FACTOR_THRESHOLD_FOR_RESTRICTION =
  new BigNumber('0.005');

export const DEXALOT_FIRM_QUOTE_TIMEOUT_MS = 2000;<|MERGE_RESOLUTION|>--- conflicted
+++ resolved
@@ -1,11 +1,8 @@
 import BigNumber from 'bignumber.js';
 
 export const DEXALOT_PRICES_CACHES_TTL_S = 5;
-<<<<<<< HEAD
-=======
 
 export const DEXALOT_PAIRS_CACHES_TTL_S = 21 * 60; // 21 mins
->>>>>>> ccb10ccf
 
 export const DEXALOT_TOKENS_CACHES_TTL_S = 21 * 60; // 21 mins
 
