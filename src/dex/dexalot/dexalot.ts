import {
  Token,
  Address,
  ExchangePrices,
  PoolPrices,
  AdapterExchangeParam,
  SimpleExchangeParam,
  PoolLiquidity,
  Logger,
  ExchangeTxInfo,
  OptimalSwapExchange,
  PreprocessTransactionOptions,
  TransferFeeParams,
  NumberAsString,
  DexExchangeParam,
} from '../../types';
import {
  SwapSide,
  Network,
  ETHER_ADDRESS,
  NULL_ADDRESS,
} from '../../constants';
import * as CALLDATA_GAS_COST from '../../calldata-gas-cost';
import { getDexKeysWithNetwork, isAxiosError } from '../../utils';
import { IDex } from '../idex';
import { IDexHelper } from '../../dex-helper/idex-helper';
import {
  ClobSide,
  DexalotData,
  PairData,
  DexalotRfqError,
  DexalotAPIParameters,
  RFQResponse,
  RFQResponseError,
  TokenDataMap,
} from './types';
import {
  SlippageCheckError,
  TooStrictSlippageCheckError,
} from '../generic-rfq/types';
import { SimpleExchange } from '../simple-exchange';
import { Adapters, DexalotConfig } from './config';
import { RateFetcher } from './rate-fetcher';
import mainnetRFQAbi from '../../abi/dexalot/DexalotMainnetRFQ.json';
import { Interface } from 'ethers/lib/utils';
import { assert } from 'ts-essentials';
import {
  DEXALOT_API_URL,
  DEXALOT_API_PRICES_POLLING_INTERVAL_MS,
  DEXALOT_PRICES_CACHES_TTL_S,
  DEXALOT_GAS_COST,
  DEXALOT_API_PAIRS_POLLING_INTERVAL_MS,
  DEXALOT_TOKENS_CACHES_TTL_S,
  DEXALOT_API_BLACKLIST_POLLING_INTERVAL_MS,
  DEXALOT_MIN_SLIPPAGE_FACTOR_THRESHOLD_FOR_RESTRICTION,
  DEXALOT_BLACKLIST_CACHES_TTL_S,
  DEXALOT_FIRM_QUOTE_TIMEOUT_MS,
} from './constants';
import { BI_MAX_UINT256 } from '../../bigint-constants';
import { ethers } from 'ethers';
import BigNumber from 'bignumber.js';
import { Method } from '../../dex-helper/irequest-wrapper';
import { SpecialDex } from '../../executor/types';

export class Dexalot extends SimpleExchange implements IDex<DexalotData> {
  readonly isStatePollingDex = true;
  readonly hasConstantPriceLargeAmounts = false;
  readonly needWrapNative = false;
  readonly isFeeOnTransferSupported = false;
  private rateFetcher: RateFetcher;

  private dexalotAuthToken: string;

  private pricesCacheKey: string;
  private pairsCacheKey: string;
  private tokensAddrCacheKey: string;
  private tokensCacheKey: string;
  private blacklistCacheKey: string;
  private tokensMap: TokenDataMap = {};

  public static dexKeysWithNetwork: { key: string; networks: Network[] }[] =
    getDexKeysWithNetwork(DexalotConfig);

  logger: Logger;

  constructor(
    readonly network: Network,
    readonly dexKey: string,
    readonly dexHelper: IDexHelper,
    protected adapters = Adapters[network] || {},
    readonly mainnetRFQAddress: string = DexalotConfig['Dexalot'][network]
      .mainnetRFQAddress,
    protected rfqInterface = new Interface(mainnetRFQAbi),
  ) {
    super(dexHelper, dexKey);
    this.logger = dexHelper.getLogger(dexKey);

    const authToken = dexHelper.config.data.dexalotAuthToken;
    assert(
      authToken !== undefined,
      'Dexalot auth token is not specified with env variable',
    );
    this.dexalotAuthToken = authToken;

    this.pricesCacheKey = 'prices';
    this.pairsCacheKey = 'pairs';
    this.tokensAddrCacheKey = 'tokens_addr';
    this.tokensCacheKey = 'tokens';
    this.blacklistCacheKey = 'blacklist';

    this.rateFetcher = new RateFetcher(
      this.dexHelper,
      this.dexKey,
      this.network,
      this.logger,
      {
        rateConfig: {
          pairsIntervalMs: DEXALOT_API_PAIRS_POLLING_INTERVAL_MS,
          pricesIntervalMs: DEXALOT_API_PRICES_POLLING_INTERVAL_MS,
          blacklistIntervalMs: DEXALOT_API_BLACKLIST_POLLING_INTERVAL_MS,
          pairsReqParams: this.getAPIReqParams('api/rfq/pairs', 'GET'),
          pricesReqParams: this.getAPIReqParams('api/rfq/prices', 'GET'),
          blacklistReqParams: this.getAPIReqParams('api/rfq/blacklist', 'GET'),
          pairsCacheKey: this.pairsCacheKey,
          pricesCacheKey: this.pricesCacheKey,
          pricesCacheTTLSecs: DEXALOT_PRICES_CACHES_TTL_S,
          tokensAddrCacheKey: this.tokensAddrCacheKey,
          tokensCacheKey: this.tokensCacheKey,
          tokensCacheTTLSecs: DEXALOT_TOKENS_CACHES_TTL_S,
          blacklistCacheKey: this.blacklistCacheKey,
          blacklistCacheTTLSecs: DEXALOT_BLACKLIST_CACHES_TTL_S,
        },
      },
    );
  }

  async initializePricing(blockNumber: number): Promise<void> {
    this.rateFetcher.start();
    return;
  }

  getAdapters(side: SwapSide): { name: string; index: number }[] | null {
    return this.adapters[side] ? this.adapters[side] : null;
  }

  getPairString(baseToken: Token, quoteToken: Token): string {
    return `${baseToken.symbol}/${quoteToken.symbol}`.toLowerCase();
  }

  async getPairData(
    srcToken: Token,
    destToken: Token,
  ): Promise<PairData | null> {
    const normalizedSrcToken = this.normalizeToken(srcToken);
    const normalizedDestToken = this.normalizeToken(destToken);
    if (normalizedSrcToken.address === normalizedDestToken.address) {
      return null;
    }

    const cachedTokens = (await this.rateFetcher.getCachedTokens()) || {};
    if (
      !(normalizedSrcToken.address in cachedTokens) ||
      !(normalizedDestToken.address in cachedTokens)
    ) {
      return null;
    }
    normalizedSrcToken.symbol = cachedTokens[normalizedSrcToken.address].symbol;
    normalizedDestToken.symbol =
      cachedTokens[normalizedDestToken.address].symbol;

    const cachedPairs = (await this.rateFetcher.getCachedPairs()) || {};

    const potentialPairs = [
      {
        identifier: this.getPairString(normalizedSrcToken, normalizedDestToken),
        isSrcBase: true,
      },
      {
        identifier: this.getPairString(normalizedDestToken, normalizedSrcToken),
        isSrcBase: false,
      },
    ];

    for (const pair of potentialPairs) {
      if (pair.identifier in cachedPairs) {
        const pairData = cachedPairs[pair.identifier];
        pairData.isSrcBase = pair.isSrcBase;
        return pairData;
      }
    }
    return null;
  }

  getIdentifier(srcAddress: Address, destAddress: Address) {
    const sortedAddresses =
      srcAddress < destAddress
        ? [srcAddress, destAddress]
        : [destAddress, srcAddress];

    return `${
      this.dexKey
    }_${sortedAddresses[0].toLowerCase()}_${sortedAddresses[1].toLowerCase()}`;
  }

  async getPoolIdentifiers(
    srcToken: Token,
    destToken: Token,
    side: SwapSide,
    blockNumber: number,
  ): Promise<string[]> {
    if (!srcToken || !destToken) {
      return [];
    }
    const pairData = await this.getPairData(srcToken, destToken);
    if (!pairData) {
      return [];
    }

    const tokensAddr = (await this.rateFetcher.getCachedTokensAddr()) || {};

    return [
      this.getIdentifier(
        tokensAddr[pairData.base.toLowerCase()],
        tokensAddr[pairData.quote.toLowerCase()],
      ),
    ];
  }

<<<<<<< HEAD
=======
  async getCachedPairs(): Promise<PairDataMap | null> {
    const cachedPairs = await this.dexHelper.cache.getAndCacheLocally(
      this.dexKey,
      this.network,
      this.pairsCacheKey,
      // as local cache just uses passed ttl (instead of getting actual ttl from cache)
      // pass shorter interval to avoid getting stale data
      // (same logic is used in other places)
      DEXALOT_API_PAIRS_POLLING_INTERVAL_MS / 1000,
    );

    if (cachedPairs) {
      return JSON.parse(cachedPairs) as PairDataMap;
    }

    return null;
  }

  async getCachedPrices(): Promise<PriceDataMap | null> {
    const cachedPrices = await this.dexHelper.cache.getAndCacheLocally(
      this.dexKey,
      this.network,
      this.pricesCacheKey,
      DEXALOT_API_PRICES_POLLING_INTERVAL_MS / 1000,
    );

    if (cachedPrices) {
      return JSON.parse(cachedPrices) as PriceDataMap;
    }

    return null;
  }

  async getCachedTokensAddr(): Promise<TokenAddrDataMap | null> {
    const cachedTokensAddr = await this.dexHelper.cache.getAndCacheLocally(
      this.dexKey,
      this.network,
      this.tokensAddrCacheKey,
      DEXALOT_API_PAIRS_POLLING_INTERVAL_MS / 1000,
    );

    if (cachedTokensAddr) {
      return JSON.parse(cachedTokensAddr) as TokenAddrDataMap;
    }

    return null;
  }

  async getCachedTokens(): Promise<TokenDataMap | null> {
    const cachedTokens = await this.dexHelper.cache.getAndCacheLocally(
      this.dexKey,
      this.network,
      this.tokensCacheKey,
      DEXALOT_API_PAIRS_POLLING_INTERVAL_MS / 1000,
    );

    if (cachedTokens) {
      return JSON.parse(cachedTokens) as TokenDataMap;
    }

    return null;
  }

>>>>>>> ccb10ccf
  normalizeAddress(address: string): string {
    return address.toLowerCase() === ETHER_ADDRESS
      ? NULL_ADDRESS
      : address.toLowerCase();
  }

  denormalizeAddress(address: string): string {
    return address.toLowerCase() === NULL_ADDRESS
      ? ETHER_ADDRESS
      : address.toLowerCase();
  }

  // Dexalot protocol for native token expects 0x00000... instead of 0xeeeee...
  normalizeToken(token: Token): Token {
    return {
      address: this.normalizeAddress(token.address),
      decimals: token.decimals,
    };
  }

  denormalizeToken(token: Token): Token {
    return {
      address: this.denormalizeAddress(token.address),
      decimals: token.decimals,
    };
  }

  calculateOrderPrice(
    amounts: bigint[],
    orderbook: string[][],
    baseToken: Token,
    quoteToken: Token,
    isInputQuote: boolean,
  ) {
    let result = [];

    for (let i = 0; i < amounts.length; i++) {
      let amt = amounts[i];
      if (amt === 0n) {
        result.push(amt);
        continue;
      }

      let left = 0,
        right = orderbook.length;
      let qty = BigInt(0);

      while (left < right) {
        let mid = Math.floor((left + right) / 2);
        qty = BigInt(
          ethers.utils
            .parseUnits(orderbook[mid][1], quoteToken.decimals)
            .toString(),
        );
        if (isInputQuote) {
          const price = BigInt(
            ethers.utils
              .parseUnits(orderbook[mid][0], baseToken.decimals)
              .toString(),
          );
          qty =
            (qty * BigInt(10 ** (baseToken.decimals * 2))) /
            (price * BigInt(10 ** quoteToken.decimals));
        }
        if (qty <= amt) {
          left = mid + 1;
        } else {
          right = mid;
        }
      }

      let price = BigInt(0),
        amount = BigInt(0);
      if (amounts[i] === qty) {
        price = BigInt(
          ethers.utils
            .parseUnits(orderbook[left][0], baseToken.decimals)
            .toString(),
        );
        amount = amounts[i];
      } else if (left === 0) {
        price = 0n;
      } else if (left < orderbook.length) {
        const lPrice = BigInt(
          ethers.utils
            .parseUnits(orderbook[left - 1][0], baseToken.decimals)
            .toString(),
        );
        const rPrice = BigInt(
          ethers.utils
            .parseUnits(orderbook[left][0], baseToken.decimals)
            .toString(),
        );
        let lQty = BigInt(
          ethers.utils
            .parseUnits(orderbook[left - 1][1], quoteToken.decimals)
            .toString(),
        );
        let rQty = BigInt(
          ethers.utils
            .parseUnits(orderbook[left][1], quoteToken.decimals)
            .toString(),
        );
        if (isInputQuote) {
          lQty =
            (lQty * BigInt(10 ** (baseToken.decimals * 2))) /
            (lPrice * BigInt(10 ** quoteToken.decimals));
          rQty =
            (rQty * BigInt(10 ** (baseToken.decimals * 2))) /
            (rPrice * BigInt(10 ** quoteToken.decimals));
        }
        price = lPrice + ((rPrice - lPrice) * (amt - lQty)) / (rQty - lQty);
        amount = amounts[i];
      }

      if (isInputQuote) {
        result.push(
          (price * amount * BigInt(10 ** quoteToken.decimals)) /
            BigInt(10 ** (baseToken.decimals * 2)),
        );
      } else {
        result.push(
          price !== 0n // To avoid division by zero error
            ? (amount * BigInt(10 ** (baseToken.decimals * 2))) /
                (price * BigInt(10 ** quoteToken.decimals))
            : 0n,
        );
      }
    }
    return result;
  }

  async getPricesVolume(
    srcToken: Token,
    destToken: Token,
    amounts: bigint[],
    side: SwapSide,
    blockNumber: number,
    limitPools?: string[],
    transferFees?: TransferFeeParams,
  ): Promise<null | ExchangePrices<DexalotData>> {
    try {
      const normalizedSrcToken = this.normalizeToken(srcToken);
      const normalizedDestToken = this.normalizeToken(destToken);

      this.tokensMap = (await this.rateFetcher.getCachedTokens()) || {};
      if (normalizedSrcToken.address === normalizedDestToken.address) {
        return null;
      }

      let pools = limitPools
        ? limitPools.filter(
            p =>
              p ===
              this.getIdentifier(
                normalizedSrcToken.address,
                normalizedDestToken.address,
              ),
          )
        : await this.getPoolIdentifiers(srcToken, destToken, side, blockNumber);

      pools = await Promise.all(
        pools.map(async p => !(await this.rateFetcher.isRestrictedPool(p))),
      ).then(res => pools.filter((_v, i) => res[i]));
      if (pools.length === 0) {
        return null;
      }

      const pairData = await this.getPairData(
        normalizedSrcToken,
        normalizedDestToken,
      );
      if (!pairData) {
        return null;
      }

      const priceMap = await this.rateFetcher.getCachedPrices();
      if (!priceMap) {
        return null;
      }

      const tokensAddr = (await this.rateFetcher.getCachedTokensAddr()) || {};
      const pairKey = `${pairData.base}/${pairData.quote}`.toLowerCase();
      if (
        !(pairKey in priceMap) ||
        !pools.includes(
          this.getIdentifier(
            tokensAddr[pairData.base.toLowerCase()],
            tokensAddr[pairData.quote.toLowerCase()],
          ),
        )
      ) {
        return null;
      }

      const priceData = priceMap[pairKey];
      const baseToken = pairData.isSrcBase
        ? normalizedSrcToken
        : normalizedDestToken;
      const quoteToken = pairData.isSrcBase
        ? normalizedDestToken
        : normalizedSrcToken;

      // convert from swap to clob side
      let orderbook = priceData.asks;
      let clobSide = ClobSide.BID;
      if (pairData.isSrcBase) {
        orderbook = priceData.bids;
        clobSide = ClobSide.ASK;
      }
      if (orderbook.length === 0) {
        throw new Error(`Empty orderbook for ${pairKey}`);
      }

      const isInputQuote =
        (clobSide === ClobSide.ASK && side === SwapSide.SELL) ||
        (clobSide === ClobSide.BID && side === SwapSide.BUY);

      const prices = this.calculateOrderPrice(
        amounts,
        orderbook,
        baseToken,
        quoteToken,
        isInputQuote,
      );
      const outDecimals =
        clobSide === ClobSide.BID ? baseToken.decimals : quoteToken.decimals;
      const poolIdentifier = this.getIdentifier(pairData.base, pairData.quote);

      return [
        {
          prices,
          unit: BigInt(outDecimals),
          data: {},
          poolIdentifier: poolIdentifier,
          exchange: this.dexKey,
          gasCost: DEXALOT_GAS_COST,
          poolAddresses: [this.mainnetRFQAddress],
        },
      ];
    } catch (e: unknown) {
      this.logger.error(
        `Error_getPricesVolume ${srcToken.address || srcToken.symbol}, ${
          destToken.address || destToken.symbol
        }, ${side}:`,
        e,
      );
      return null;
    }
  }

  generateRFQError(errorStr: string, swapIdentifier: string) {
    const message = `${this.dexKey}-${this.network}: Failed to fetch RFQ for ${swapIdentifier}. ${errorStr}`;
    this.logger.warn(message);
    throw new DexalotRfqError(message);
  }

  async preProcessTransaction(
    optimalSwapExchange: OptimalSwapExchange<DexalotData>,
    srcToken: Token,
    destToken: Token,
    side: SwapSide,
    options: PreprocessTransactionOptions,
  ): Promise<[OptimalSwapExchange<DexalotData>, ExchangeTxInfo]> {
    if (await this.rateFetcher.isBlacklisted(options.txOrigin)) {
      this.logger.warn(
        `${this.dexKey}-${this.network}: blacklisted TX Origin address '${options.txOrigin}' trying to build a transaction. Bailing...`,
      );
      throw new Error(
        `${this.dexKey}-${
          this.network
        }: user=${options.txOrigin.toLowerCase()} is blacklisted`,
      );
    }

    if (BigInt(optimalSwapExchange.srcAmount) === 0n) {
      throw new Error('getFirmRate failed with srcAmount === 0');
    }

    const normalizedSrcToken = this.normalizeToken(srcToken);
    const normalizedDestToken = this.normalizeToken(destToken);
    const swapIdentifier = `${this.getIdentifier(
      normalizedSrcToken.address,
      normalizedDestToken.address,
    )}_${side}`;

    try {
      const makerToken = normalizedDestToken;
      const takerToken = normalizedSrcToken;

      const isSell = side === SwapSide.SELL;
      const isBuy = side === SwapSide.BUY;

      const slippageBps = isSell
        ? BigNumber(1)
            .minus(options.slippageFactor)
            .multipliedBy(10000)
            .toFixed(0)
        : options.slippageFactor.minus(1).multipliedBy(10000).toFixed(0);

      const rfqParams = {
        makerAsset: ethers.utils.getAddress(makerToken.address),
        takerAsset: ethers.utils.getAddress(takerToken.address),
        makerAmount: isBuy ? optimalSwapExchange.destAmount : undefined,
        takerAmount: isSell ? optimalSwapExchange.srcAmount : undefined,
        userAddress: options.userAddress,
        chainid: this.network,
        executor: options.executionContractAddress,
        partner: options.partner,
        slippage: slippageBps,
      };

      const rfq: RFQResponse = await this.dexHelper.httpRequest.post(
        `${DEXALOT_API_URL}/api/rfq/firm`,
        rfqParams,
        DEXALOT_FIRM_QUOTE_TIMEOUT_MS,
        { 'x-apikey': this.dexalotAuthToken },
      );
      if (!rfq) {
        this.generateRFQError(
          'Missing quote data',
          `RFQ ${swapIdentifier} ${JSON.stringify(rfq)}`,
        );
      } else if (!rfq.signature) {
        this.generateRFQError('Missing signature', swapIdentifier);
      }
      rfq.order.signature = rfq.signature;

      const { order } = rfq;

      assert(
        order.makerAsset.toLowerCase() === makerToken.address,
        `QuoteData makerAsset=${order.makerAsset} is different from Paraswap makerAsset=${makerToken.address}`,
      );
      assert(
        order.takerAsset.toLowerCase() === takerToken.address,
        `QuoteData takerAsset=${order.takerAsset} is different from Paraswap takerAsset=${takerToken.address}`,
      );
      if (isSell) {
        assert(
          order.takerAmount === optimalSwapExchange.srcAmount,
          `QuoteData takerAmount=${order.takerAmount} is different from Paraswap srcAmount=${optimalSwapExchange.srcAmount}`,
        );
      } else {
        assert(
          order.makerAmount === optimalSwapExchange.destAmount,
          `QuoteData makerAmount=${order.makerAmount} is different from Paraswap destAmount=${optimalSwapExchange.destAmount}`,
        );
      }

      const expiryAsBigInt = BigInt(order.expiry);
      const minDeadline = expiryAsBigInt > 0 ? expiryAsBigInt : BI_MAX_UINT256;

      const slippageFactor = options.slippageFactor;
      let isFailOnSlippage = false;
      let slippageErrorMessage = '';

      if (isSell) {
        if (
          BigInt(order.makerAmount) <
          BigInt(
            new BigNumber(optimalSwapExchange.destAmount.toString())
              .times(slippageFactor)
              .toFixed(0),
          )
        ) {
          isFailOnSlippage = true;
          const message = `${this.dexKey}-${this.network}: too much slippage on quote ${side} quoteTokenAmount ${order.makerAmount} / destAmount ${optimalSwapExchange.destAmount} < ${slippageFactor}`;
          slippageErrorMessage = message;
          this.logger.warn(message);
        }
      } else {
        if (
          BigInt(order.takerAmount) >
          BigInt(
            slippageFactor
              .times(optimalSwapExchange.srcAmount.toString())
              .toFixed(0),
          )
        ) {
          isFailOnSlippage = true;
          const message = `${this.dexKey}-${
            this.network
          }: too much slippage on quote ${side} baseTokenAmount ${
            order.takerAmount
          } / srcAmount ${
            optimalSwapExchange.srcAmount
          } > ${slippageFactor.toFixed()}`;
          slippageErrorMessage = message;
          this.logger.warn(message);
        }
      }

      let isTooStrictSlippage = false;
      if (
        isFailOnSlippage &&
        isSell &&
        new BigNumber(1)
          .minus(slippageFactor)
          .lt(DEXALOT_MIN_SLIPPAGE_FACTOR_THRESHOLD_FOR_RESTRICTION)
      ) {
        isTooStrictSlippage = true;
      } else if (
        isFailOnSlippage &&
        isBuy &&
        slippageFactor
          .minus(1)
          .lt(DEXALOT_MIN_SLIPPAGE_FACTOR_THRESHOLD_FOR_RESTRICTION)
      ) {
        isTooStrictSlippage = true;
      }

      if (isFailOnSlippage && isTooStrictSlippage) {
        throw new TooStrictSlippageCheckError(slippageErrorMessage);
      } else if (isFailOnSlippage && !isTooStrictSlippage) {
        throw new SlippageCheckError(slippageErrorMessage);
      }

      return [
        {
          ...optimalSwapExchange,
          data: {
            quoteData: order,
          },
        },
        { deadline: minDeadline },
      ];
    } catch (e) {
      if (isAxiosError(e) && e.response && e.response.data) {
        const errorData = e.response.data as RFQResponseError;
        if (errorData.ReasonCode === 'FQ-009') {
          this.logger.warn(
            `${this.dexKey}-${this.network}: Encountered rate limited user=${options.userAddress}. Adding to local rate limit cache`,
          );
          await this.rateFetcher.setRateLimited(
            options.userAddress,
            errorData.RetryAfter,
          );
        } else {
          await this.rateFetcher.setBlacklist(options.userAddress);
          this.logger.error(
            `${this.dexKey}-${this.network}: Failed to fetch RFQ for ${swapIdentifier}: ${errorData.Reason}`,
          );
        }
      } else {
        if (e instanceof TooStrictSlippageCheckError) {
          this.logger.warn(
            `${this.dexKey}-${this.network}: failed to build transaction on side ${side} with too strict slippage. Skipping restriction`,
          );
        } else {
          const poolIdentifiers = await this.getPoolIdentifiers(
            srcToken,
            destToken,
            side,
            0,
          );
          this.logger.warn(
            `${this.dexKey}-${this.network}: protocol is restricted for pools ${poolIdentifiers} due to swap: ${swapIdentifier}`,
          );
          await Promise.all(
            poolIdentifiers.map(
              async p => await this.rateFetcher.restrictPool(p),
            ),
          );
        }
      }

      throw e;
    }
  }

  getCalldataGasCost(poolPrices: PoolPrices<DexalotData>): number | number[] {
    return (
      CALLDATA_GAS_COST.DEX_OVERHEAD +
      // addresses: makerAsset, takerAsset, maker, taker
      CALLDATA_GAS_COST.ADDRESS * 4 +
      // uint256: expiry
      CALLDATA_GAS_COST.wordNonZeroBytes(16) +
      // uint256: nonceAndMeta, makerAmount, takerAmount
      CALLDATA_GAS_COST.AMOUNT * 3 +
      // bytes: _signature (65 bytes)
      CALLDATA_GAS_COST.FULL_WORD * 2 +
      CALLDATA_GAS_COST.OFFSET_SMALL
    );
  }

  getTokenFromAddress(address: Address): Token {
    return this.tokensMap[this.normalizeAddress(address)];
  }

  getAdapterParam(
    srcToken: string,
    destToken: string,
    srcAmount: string,
    destAmount: string,
    data: DexalotData,
    side: SwapSide,
  ): AdapterExchangeParam {
    const { quoteData } = data;

    assert(
      quoteData !== undefined,
      `${this.dexKey}-${this.network}: quoteData undefined`,
    );

    const params = [
      {
        nonceAndMeta: quoteData.nonceAndMeta,
        expiry: quoteData.expiry,
        makerAsset: quoteData.makerAsset,
        takerAsset: quoteData.takerAsset,
        maker: quoteData.maker,
        taker: quoteData.taker,
        makerAmount: quoteData.makerAmount,
        takerAmount: quoteData.takerAmount,
      },
      quoteData.signature,
    ];

    const payload = this.abiCoder.encodeParameter(
      {
        ParentStruct: {
          order: {
            nonceAndMeta: 'uint256',
            expiry: 'uint128',
            makerAsset: 'address',
            takerAsset: 'address',
            maker: 'address',
            taker: 'address',
            makerAmount: 'uint256',
            takerAmount: 'uint256',
          },
          signature: 'bytes',
        },
      },
      {
        order: params[0],
        signature: params[1],
      },
    );

    return {
      targetExchange: this.mainnetRFQAddress,
      payload,
      networkFee: '0',
    };
  }

  async getSimpleParam(
    srcToken: string,
    destToken: string,
    srcAmount: string,
    destAmount: string,
    data: DexalotData,
    side: SwapSide,
  ): Promise<SimpleExchangeParam> {
    const { quoteData } = data;

    assert(
      quoteData !== undefined,
      `${this.dexKey}-${this.network}: quoteData undefined`,
    );

    const swapFunction = 'simpleSwap';
    const swapFunctionParams = [
      [
        quoteData.nonceAndMeta,
        quoteData.expiry,
        quoteData.makerAsset,
        quoteData.takerAsset,
        quoteData.maker,
        quoteData.taker,
        quoteData.makerAmount,
        quoteData.takerAmount,
      ],
      quoteData.signature,
    ];

    const swapData = this.rfqInterface.encodeFunctionData(
      swapFunction,
      swapFunctionParams,
    );

    return this.buildSimpleParamWithoutWETHConversion(
      srcToken,
      srcAmount,
      destToken,
      destAmount,
      swapData,
      this.mainnetRFQAddress,
    );
  }

  getDexParam(
    srcToken: Address,
    destToken: Address,
    srcAmount: NumberAsString,
    destAmount: NumberAsString,
    recipient: Address,
    data: DexalotData,
    side: SwapSide,
  ): DexExchangeParam {
    const { quoteData } = data;

    assert(
      quoteData !== undefined,
      `${this.dexKey}-${this.network}: quoteData undefined`,
    );

    const swapFunction = 'partialSwap';
    const swapFunctionParams = [
      [
        quoteData.nonceAndMeta,
        quoteData.expiry,
        quoteData.makerAsset,
        quoteData.takerAsset,
        quoteData.maker,
        quoteData.taker,
        quoteData.makerAmount,
        quoteData.takerAmount,
      ],
      quoteData.signature,
      // might be overwritten on Executors
      quoteData.takerAmount,
    ];

    const exchangeData = this.rfqInterface.encodeFunctionData(
      swapFunction,
      swapFunctionParams,
    );

    return {
      exchangeData,
      needWrapNative: this.needWrapNative,
      dexFuncHasRecipient: false,
      targetExchange: this.mainnetRFQAddress,
      returnAmountPos: undefined,
      specialDexFlag: SpecialDex.SWAP_ON_DEXALOT,
      // cannot modify amount due to signature checks
      specialDexSupportsInsertFromAmount: false,
    };
  }

  async getTopPoolsForToken(
    tokenAddress: Address,
    limit: number,
  ): Promise<PoolLiquidity[]> {
    const normalizedTokenAddress = this.normalizeAddress(tokenAddress);
    const pairs = (await this.rateFetcher.getCachedPairs()) || {};
    this.tokensMap = (await this.rateFetcher.getCachedTokens()) || {};
    const tokensAddr = (await this.rateFetcher.getCachedTokensAddr()) || {};
    const token = this.getTokenFromAddress(normalizedTokenAddress);
    if (!token) {
      return [];
    }

    const tokenSymbol = token.symbol?.toLowerCase() || '';

    let pairsByLiquidity = [];
    for (const pairName of Object.keys(pairs)) {
      if (!pairName.includes(tokenSymbol)) {
        continue;
      }

      const tokensInPair = pairName.split('/');
      if (tokensInPair.length !== 2) {
        continue;
      }

      const [baseToken, quoteToken] = tokensInPair;
      const addr = tokensAddr[baseToken.toLowerCase()];
      let outputToken = this.getTokenFromAddress(addr);
      if (baseToken === tokenSymbol) {
        const addr = tokensAddr[quoteToken.toLowerCase()];
        outputToken = this.getTokenFromAddress(addr);
      }

      const denormalizedToken = this.denormalizeToken(outputToken);

      pairsByLiquidity.push({
        exchange: this.dexKey,
        address: this.mainnetRFQAddress,
        connectorTokens: [
          {
            address: denormalizedToken.address,
            decimals: denormalizedToken.decimals,
          },
        ],
        liquidityUSD: pairs[pairName].liquidityUSD,
      });
    }

    pairsByLiquidity.sort(
      (a: PoolLiquidity, b: PoolLiquidity) => b.liquidityUSD - a.liquidityUSD,
    );

    return pairsByLiquidity.slice(0, limit);
  }

  getAPIReqParams(endpoint: string, method: Method): DexalotAPIParameters {
    return {
      url: `${DEXALOT_API_URL}/${endpoint}`,
      headers: { 'x-apikey': this.dexalotAuthToken },
      params: {
        chainid: this.network,
      },
      method: method,
    };
  }

  releaseResources(): void {
    if (this.rateFetcher) {
      this.rateFetcher.stop();
    }
  }

  async isBlacklisted(userAddress: string): Promise<boolean> {
    return this.rateFetcher.isBlacklisted(userAddress);
  }
}<|MERGE_RESOLUTION|>--- conflicted
+++ resolved
@@ -33,6 +33,9 @@
   RFQResponse,
   RFQResponseError,
   TokenDataMap,
+  PairDataMap,
+  TokenAddrDataMap,
+  PriceDataMap,
 } from './types';
 import {
   SlippageCheckError,
@@ -226,8 +229,6 @@
     ];
   }
 
-<<<<<<< HEAD
-=======
   async getCachedPairs(): Promise<PairDataMap | null> {
     const cachedPairs = await this.dexHelper.cache.getAndCacheLocally(
       this.dexKey,
@@ -291,7 +292,6 @@
     return null;
   }
 
->>>>>>> ccb10ccf
   normalizeAddress(address: string): string {
     return address.toLowerCase() === ETHER_ADDRESS
       ? NULL_ADDRESS
