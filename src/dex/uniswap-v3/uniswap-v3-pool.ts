import _, { result } from 'lodash';
import { Contract } from 'web3-eth-contract';
import { Interface } from '@ethersproject/abi';
import { ethers } from 'ethers';
import { assert, DeepReadonly } from 'ts-essentials';
import { Log, Logger, BlockHeader, Address } from '../../types';
import {
  GenerateStateResult,
  InitializeStateOptions,
  StatefulEventSubscriber,
} from '../../stateful-event-subscriber';
import { IDexHelper } from '../../dex-helper/idex-helper';
import {
  PoolState,
  DecodedStateMultiCallResultWithRelativeBitmaps,
  TickInfo,
  TickBitMapMappingsWithBigNumber,
  TickInfoMappingsWithBigNumber,
} from './types';
import UniswapV3PoolABI from '../../abi/uniswap-v3/UniswapV3Pool.abi.json';
<<<<<<< HEAD
import UniswapV3StateMulticallABI from '../../abi/uniswap-v3/UniswapV3StateMulticall.abi.json';
import {
  bigIntify,
  blockAndTryAggregate,
  catchParseLogError,
} from '../../utils';
=======
import { bigIntify, catchParseLogError } from '../../utils';
>>>>>>> b728bf7d
import { uniswapV3Math } from './contract-math/uniswap-v3-math';
import { MultiCallParams } from '../../lib/multi-wrapper';
import { NumberAsString } from '@paraswap/core';
import {
  DEFAULT_POOL_INIT_CODE_HASH,
  OUT_OF_RANGE_ERROR_POSTFIX,
  TICK_BITMAP_BUFFER,
  TICK_BITMAP_TO_USE,
} from './constants';
import { TickBitMap } from './contract-math/TickBitMap';
import { uint256ToBigInt } from '../../lib/decoders';
import { decodeStateMultiCallResultWithRelativeBitmaps } from './utils';

export class UniswapV3EventPool extends StatefulEventSubscriber<PoolState> {
  handlers: {
    [event: string]: (
      event: any,
      pool: PoolState,
      log: Log,
      blockHeader: Readonly<BlockHeader>,
    ) => PoolState;
  } = {};

  logDecoder: (log: Log) => any;

  readonly token0: Address;

  readonly token1: Address;

  private _poolAddress?: Address;

<<<<<<< HEAD
  readonly stateMultiContract: Contract;

  readonly stateMultiInterface: Interface;

  private _stateRequestCallData?: {
    funcName: string;
    params: unknown[];
  };
=======
  private _stateRequestCallData?: MultiCallParams<
    bigint | DecodedStateMultiCallResultWithRelativeBitmaps
  >[];
>>>>>>> b728bf7d

  public readonly poolIface = new Interface(UniswapV3PoolABI);

  public readonly feeCodeAsString;

  constructor(
    readonly dexHelper: IDexHelper,
    parentName: string,
<<<<<<< HEAD
    private stateMultiAddress: Address,
=======
    readonly stateMultiContract: Contract,
    readonly erc20Interface: Interface,
>>>>>>> b728bf7d
    protected readonly factoryAddress: Address,
    public readonly feeCode: bigint,
    token0: Address,
    token1: Address,
    logger: Logger,
    mapKey: string = '',
    readonly poolInitCodeHash = DEFAULT_POOL_INIT_CODE_HASH,
  ) {
    super(
      parentName,
      `${token0}_${token1}_${feeCode}`,
      dexHelper,
      logger,
      true,
      mapKey,
    );
    this.feeCodeAsString = feeCode.toString();
    this.token0 = token0.toLowerCase();
    this.token1 = token1.toLowerCase();
    this.logDecoder = (log: Log) => this.poolIface.parseLog(log);
    this.addressesSubscribed = new Array<Address>(1);

<<<<<<< HEAD
    this.stateMultiContract = new this.dexHelper.web3Provider.eth.Contract(
      UniswapV3StateMulticallABI as AbiItem[],
      stateMultiAddress,
    );

    this.stateMultiInterface = new Interface(UniswapV3StateMulticallABI);

    this.token0sub = getERC20Subscriber(this.dexHelper, this.token0);
    this.token1sub = getERC20Subscriber(this.dexHelper, this.token1);

=======
>>>>>>> b728bf7d
    // Add handlers
    this.handlers['Swap'] = this.handleSwapEvent.bind(this);
    this.handlers['Burn'] = this.handleBurnEvent.bind(this);
    this.handlers['Mint'] = this.handleMintEvent.bind(this);
    this.handlers['SetFeeProtocol'] = this.handleSetFeeProtocolEvent.bind(this);
    this.handlers['IncreaseObservationCardinalityNext'] =
      this.handleIncreaseObservationCardinalityNextEvent.bind(this);

    // Wen need them to keep balance of the pool up to date
    this.handlers['Collect'] = this.handleCollectEvent.bind(this);
    // Almost the same as Collect, but for pool owners
    this.handlers['CollectProtocol'] = this.handleCollectEvent.bind(this);
    this.handlers['Flash'] = this.handleFlashEvent.bind(this);
  }

  get poolAddress() {
    if (this._poolAddress === undefined) {
      this._poolAddress = this._computePoolAddress(
        this.token0,
        this.token1,
        this.feeCode,
      );
    }
    return this._poolAddress;
  }

  set poolAddress(address: Address) {
    this._poolAddress = address.toLowerCase();
  }

  async initialize(
    blockNumber: number | 'latest',
    options?: InitializeStateOptions<PoolState>,
  ) {
    await super.initialize(blockNumber, options);
<<<<<<< HEAD
    // only if the super call succeed

    const initPromises = [];
    const latestBlockNumber =
      this.dexHelper.blockManager.getLatestBlockNumber();
    if (!this.token0sub.isInitialized && !this.dexHelper.config.isSlave) {
      initPromises.push(
        this.token0sub.initialize(blockNumber, {
          stateWithBn: {
            blockNumber: latestBlockNumber,
            state: {},
          },
        }),
      );
    }

    if (!this.token1sub.isInitialized && !this.dexHelper.config.isSlave) {
      initPromises.push(
        this.token1sub.initialize(blockNumber, {
          stateWithBn: {
            blockNumber: latestBlockNumber,
            state: {},
          },
        }),
      );
    }

    await Promise.all(initPromises);

    await Promise.all([
      this.token0sub.subscribeToWalletBalanceChange(
        this.poolAddress,
        latestBlockNumber,
      ),
      this.token1sub.subscribeToWalletBalanceChange(
        this.poolAddress,
        latestBlockNumber,
      ),
    ]);
=======
>>>>>>> b728bf7d
  }

  protected async processBlockLogs(
    state: DeepReadonly<PoolState>,
    logs: Readonly<Log>[],
    blockHeader: Readonly<BlockHeader>,
  ): Promise<DeepReadonly<PoolState> | null> {
    const newState = await super.processBlockLogs(state, logs, blockHeader);
    if (newState && !newState.isValid) {
      const newStateWithBn = await this.generateState('latest');
      this.setState(newStateWithBn.state, newStateWithBn.blockNumber);
      return newStateWithBn.state;
    }
    return newState;
  }

  protected processLog(
    state: DeepReadonly<PoolState>,
    log: Readonly<Log>,
    blockHeader: Readonly<BlockHeader>,
  ): DeepReadonly<PoolState> | null {
    try {
      const event = this.logDecoder(log);
      if (event.name in this.handlers) {
        // Because we have observations in array which is mutable by nature, there is a
        // ts compile error: https://stackoverflow.com/questions/53412934/disable-allowing-assigning-readonly-types-to-non-readonly-types
        // And there is no good workaround, so turn off the type checker for this line
        const _state = _.cloneDeep(state) as PoolState;
        try {
          return this.handlers[event.name](event, _state, log, blockHeader);
        } catch (e) {
          if (
            e instanceof Error &&
            e.message.endsWith(OUT_OF_RANGE_ERROR_POSTFIX)
          ) {
            this.logger.warn(
              `${this.parentName}: Pool ${this.poolAddress} on ${
                this.dexHelper.config.data.network
              } is out of TickBitmap requested range. Re-query the state. ${JSON.stringify(
                event,
              )}`,
              e,
            );
          } else {
            this.logger.error(
              `${this.parentName}: Pool ${this.poolAddress}, ` +
                `network=${this.dexHelper.config.data.network}: Unexpected ` +
                `error while handling event on blockNumber=${blockHeader.number}, ` +
                `blockHash=${blockHeader.hash} and parentHash=${
                  blockHeader.parentHash
                } for UniswapV3, ${JSON.stringify(event)}`,
              e,
            );
          }
          _state.isValid = false;
          return _state;
        }
      }
    } catch (e) {
      catchParseLogError(e, this.logger);
    }
    return null; // ignore unrecognized event
  }

  private _getStateRequestCallData() {
    if (!this._stateRequestCallData) {
      const callData: MultiCallParams<
        bigint | DecodedStateMultiCallResultWithRelativeBitmaps
      >[] = [
        {
          target: this.token0,
          callData: this.erc20Interface.encodeFunctionData('balanceOf', [
            this.poolAddress,
          ]),
          decodeFunction: uint256ToBigInt,
        },
        {
          target: this.token1,
          callData: this.erc20Interface.encodeFunctionData('balanceOf', [
            this.poolAddress,
          ]),
          decodeFunction: uint256ToBigInt,
        },
        {
          target: this.stateMultiContract.options.address,
          callData: this.stateMultiContract.methods
            .getFullStateWithRelativeBitmaps(
              this.factoryAddress,
              this.token0,
              this.token1,
              this.feeCode,
              this.getBitmapRangeToRequest(),
              this.getBitmapRangeToRequest(),
            )
            .encodeABI(),
          decodeFunction: decodeStateMultiCallResultWithRelativeBitmaps,
        },
      ];
      this._stateRequestCallData = callData;
    }
    return this._stateRequestCallData;
  }

  getBitmapRangeToRequest() {
    return TICK_BITMAP_TO_USE + TICK_BITMAP_BUFFER;
  }

  async generateState(
    blockNumber: number | 'latest',
  ): Promise<GenerateStateResult<PoolState>> {
    const callData = this._getStateRequestCallData();

<<<<<<< HEAD
    const calls = [
      this.stateMultiInterface.encodeFunctionData(
        callData.funcName,
        callData.params,
      ),
    ];

    const _results = await blockAndTryAggregate(
      true,
      this.dexHelper.multiContract,
      calls.map(call => ({
        target: this.stateMultiAddress,
        callData: call,
      })),
      blockNumber,
    );

    const _state = this.stateMultiInterface.decodeFunctionResult(
      callData.funcName,
      _results.results[0].returnData,
    )[0];
=======
    const [resBalance0, resBalance1, resState] =
      await this.dexHelper.multiWrapper.tryAggregate<
        bigint | DecodedStateMultiCallResultWithRelativeBitmaps
      >(
        false,
        callData,
        blockNumber,
        this.dexHelper.multiWrapper.defaultBatchSize,
        false,
      );

    // Quite ugly solution, but this is the one that fits to current flow.
    // I think UniswapV3 callbacks subscriptions are complexified for no reason.
    // Need to be revisited later
    assert(resState.success, 'Pool does not exist');

    const [balance0, balance1, _state] = [
      resBalance0.returnData,
      resBalance1.returnData,
      resState.returnData,
    ] as [bigint, bigint, DecodedStateMultiCallResultWithRelativeBitmaps];
>>>>>>> b728bf7d

    const tickBitmap = {};
    const ticks = {};

    this._reduceTickBitmap(tickBitmap, _state.tickBitmap);
    this._reduceTicks(ticks, _state.ticks);

    const observations = {
      [_state.slot0.observationIndex]: {
        blockTimestamp: bigIntify(_state.observation.blockTimestamp),
        tickCumulative: bigIntify(_state.observation.tickCumulative),
        secondsPerLiquidityCumulativeX128: bigIntify(
          _state.observation.secondsPerLiquidityCumulativeX128,
        ),
        initialized: _state.observation.initialized,
      },
    };

    const currentTick = bigIntify(_state.slot0.tick);
    const tickSpacing = bigIntify(_state.tickSpacing);

    const startTickBitmap = TickBitMap.position(currentTick / tickSpacing)[0];
    const requestedRange = this.getBitmapRangeToRequest();

    return {
      blockNumber: _results.blockNumber,
      state: {
        pool: _state.pool,
        blockTimestamp: bigIntify(_state.blockTimestamp),
        slot0: {
          sqrtPriceX96: bigIntify(_state.slot0.sqrtPriceX96),
          tick: currentTick,
          observationIndex: +_state.slot0.observationIndex,
          observationCardinality: +_state.slot0.observationCardinality,
          observationCardinalityNext: +_state.slot0.observationCardinalityNext,
          feeProtocol: bigIntify(_state.slot0.feeProtocol),
        },
        liquidity: bigIntify(_state.liquidity),
        fee: this.feeCode,
        tickSpacing,
<<<<<<< HEAD
        maxLiquidityPerTick: bigIntify(_state.maxLiquidityPerTick),
        tickBitmap,
        ticks,
        observations,
        isValid: true,
        startTickBitmap,
        lowestKnownTick:
          (BigInt.asIntN(24, startTickBitmap - requestedRange) << 8n) *
          tickSpacing,
        highestKnownTick:
          ((BigInt.asIntN(24, startTickBitmap + requestedRange) << 8n) +
            BigInt.asIntN(24, 255n)) *
          tickSpacing,
      },
=======
      balance0,
      balance1,
>>>>>>> b728bf7d
    };
  }

  handleSwapEvent(
    event: any,
    pool: PoolState,
    log: Log,
    blockHeader: BlockHeader,
  ) {
    const newSqrtPriceX96 = bigIntify(event.args.sqrtPriceX96);
    const amount0 = bigIntify(event.args.amount0);
    const amount1 = bigIntify(event.args.amount1);
    const newTick = bigIntify(event.args.tick);
    const newLiquidity = bigIntify(event.args.liquidity);
    pool.blockTimestamp = bigIntify(blockHeader.timestamp);

    if (amount0 <= 0n && amount1 <= 0n) {
      this.logger.error(
        `${this.parentName}: amount0 <= 0n && amount1 <= 0n for ` +
          `${this.poolAddress} and ${blockHeader.number}. Check why it happened`,
      );
      pool.isValid = false;
      return pool;
    } else {
      const zeroForOne = amount0 > 0n;

      uniswapV3Math.swapFromEvent(
        pool,
        newSqrtPriceX96,
        newTick,
        newLiquidity,
        zeroForOne,
      );

      if (zeroForOne) {
        if (amount1 < 0n) {
          pool.balance1 -= BigInt.asUintN(256, -amount1);
        } else {
          this.logger.error(
            `In swapEvent for pool ${pool.pool} received incorrect values ${zeroForOne} and ${amount1}`,
          );
          pool.isValid = false;
        }
        // This is not correct fully, because pool may get more tokens then it needs, but
        // it is not accounted in internal state, it should be good enough
        pool.balance0 += BigInt.asUintN(256, amount0);
      } else {
        if (amount0 < 0n) {
          pool.balance0 -= BigInt.asUintN(256, -amount0);
        } else {
          this.logger.error(
            `In swapEvent for pool ${pool.pool} received incorrect values ${zeroForOne} and ${amount0}`,
          );
          pool.isValid = false;
        }
        pool.balance1 += BigInt.asUintN(256, amount1);
      }

      return pool;
    }
  }

  handleBurnEvent(
    event: any,
    pool: PoolState,
    log: Log,
    blockHeader: BlockHeader,
  ) {
    const amount = bigIntify(event.args.amount);
    const tickLower = bigIntify(event.args.tickLower);
    const tickUpper = bigIntify(event.args.tickUpper);
    pool.blockTimestamp = bigIntify(blockHeader.timestamp);

    uniswapV3Math._modifyPosition(pool, {
      tickLower,
      tickUpper,
      liquidityDelta: -BigInt.asIntN(128, BigInt.asIntN(256, amount)),
    });

    // From this transaction I conclude that there is no balance change from
    // Burn event: https://dashboard.tenderly.co/tx/mainnet/0xfccf5341147ac3ad0e66452273d12dfc3219e81f8fb369a6cdecfb24b9b9d078/logs
    // And it aligns with UniswapV3 doc:
    // https://github.com/Uniswap/v3-core/blob/05c10bf6d547d6121622ac51c457f93775e1df09/contracts/interfaces/pool/IUniswapV3PoolActions.sol#L59
    // It just updates positions and tokensOwed which may be requested calling collect
    // So, we don't need to update pool.balances0 and pool.balances1 here

    return pool;
  }

  handleMintEvent(
    event: any,
    pool: PoolState,
    log: Log,
    blockHeader: BlockHeader,
  ) {
    const amount = bigIntify(event.args.amount);
    const tickLower = bigIntify(event.args.tickLower);
    const tickUpper = bigIntify(event.args.tickUpper);
    const amount0 = bigIntify(event.args.amount0);
    const amount1 = bigIntify(event.args.amount1);
    pool.blockTimestamp = bigIntify(blockHeader.timestamp);

    uniswapV3Math._modifyPosition(pool, {
      tickLower,
      tickUpper,
      liquidityDelta: amount,
    });

    pool.balance0 += amount0;
    pool.balance1 += amount1;

    return pool;
  }

  handleSetFeeProtocolEvent(
    event: any,
    pool: PoolState,
    log: Log,
    blockHeader: BlockHeader,
  ) {
    const feeProtocol0 = bigIntify(event.args.feeProtocol0New);
    const feeProtocol1 = bigIntify(event.args.feeProtocol1New);
    pool.slot0.feeProtocol = feeProtocol0 + (feeProtocol1 << 4n);
    pool.blockTimestamp = bigIntify(blockHeader.timestamp);

    return pool;
  }

  handleCollectEvent(
    event: any,
    pool: PoolState,
    log: Log,
    blockHeader: BlockHeader,
  ) {
    const amount0 = bigIntify(event.args.amount0);
    const amount1 = bigIntify(event.args.amount1);
    pool.balance0 -= amount0;
    pool.balance1 -= amount1;
    pool.blockTimestamp = bigIntify(blockHeader.timestamp);

    return pool;
  }

  handleFlashEvent(
    event: any,
    pool: PoolState,
    log: Log,
    blockHeader: BlockHeader,
  ) {
    const paid0 = bigIntify(event.args.paid0);
    const paid1 = bigIntify(event.args.paid1);
    pool.balance0 += paid0;
    pool.balance1 += paid1;
    pool.blockTimestamp = bigIntify(blockHeader.timestamp);

    return pool;
  }

  handleIncreaseObservationCardinalityNextEvent(
    event: any,
    pool: PoolState,
    log: Log,
    blockHeader: BlockHeader,
  ) {
    pool.slot0.observationCardinalityNext = parseInt(
      event.args.observationCardinalityNextNew,
      10,
    );
    pool.blockTimestamp = bigIntify(blockHeader.timestamp);
    return pool;
  }

  private _reduceTickBitmap(
    tickBitmap: Record<NumberAsString, bigint>,
    tickBitmapToReduce: TickBitMapMappingsWithBigNumber[],
  ) {
    return tickBitmapToReduce.reduce<Record<NumberAsString, bigint>>(
      (acc, curr) => {
        const { index, value } = curr;
        acc[index] = bigIntify(value);
        return acc;
      },
      tickBitmap,
    );
  }

  private _reduceTicks(
    ticks: Record<NumberAsString, TickInfo>,
    ticksToReduce: TickInfoMappingsWithBigNumber[],
  ) {
    return ticksToReduce.reduce<Record<string, TickInfo>>((acc, curr) => {
      const { index, value } = curr;
      acc[index] = {
        liquidityGross: bigIntify(value.liquidityGross),
        liquidityNet: bigIntify(value.liquidityNet),
        tickCumulativeOutside: bigIntify(value.tickCumulativeOutside),
        secondsPerLiquidityOutsideX128: bigIntify(
          value.secondsPerLiquidityOutsideX128,
        ),
        secondsOutside: bigIntify(value.secondsOutside),
        initialized: value.initialized,
      };
      return acc;
    }, ticks);
  }

  private _computePoolAddress(
    token0: Address,
    token1: Address,
    fee: bigint,
  ): Address {
    // https://github.com/Uniswap/v3-periphery/blob/main/contracts/libraries/PoolAddress.sol
    if (token0 > token1) [token0, token1] = [token1, token0];

    const encodedKey = ethers.utils.keccak256(
      ethers.utils.defaultAbiCoder.encode(
        ['address', 'address', 'uint24'],
        [token0, token1, BigInt.asUintN(24, fee)],
      ),
    );

    return ethers.utils.getCreate2Address(
      this.factoryAddress,
      encodedKey,
      this.poolInitCodeHash,
    );
  }
}<|MERGE_RESOLUTION|>--- conflicted
+++ resolved
@@ -1,11 +1,10 @@
-import _, { result } from 'lodash';
+import _ from 'lodash';
 import { Contract } from 'web3-eth-contract';
 import { Interface } from '@ethersproject/abi';
 import { ethers } from 'ethers';
 import { assert, DeepReadonly } from 'ts-essentials';
 import { Log, Logger, BlockHeader, Address } from '../../types';
 import {
-  GenerateStateResult,
   InitializeStateOptions,
   StatefulEventSubscriber,
 } from '../../stateful-event-subscriber';
@@ -18,16 +17,7 @@
   TickInfoMappingsWithBigNumber,
 } from './types';
 import UniswapV3PoolABI from '../../abi/uniswap-v3/UniswapV3Pool.abi.json';
-<<<<<<< HEAD
-import UniswapV3StateMulticallABI from '../../abi/uniswap-v3/UniswapV3StateMulticall.abi.json';
-import {
-  bigIntify,
-  blockAndTryAggregate,
-  catchParseLogError,
-} from '../../utils';
-=======
 import { bigIntify, catchParseLogError } from '../../utils';
->>>>>>> b728bf7d
 import { uniswapV3Math } from './contract-math/uniswap-v3-math';
 import { MultiCallParams } from '../../lib/multi-wrapper';
 import { NumberAsString } from '@paraswap/core';
@@ -59,20 +49,9 @@
 
   private _poolAddress?: Address;
 
-<<<<<<< HEAD
-  readonly stateMultiContract: Contract;
-
-  readonly stateMultiInterface: Interface;
-
-  private _stateRequestCallData?: {
-    funcName: string;
-    params: unknown[];
-  };
-=======
   private _stateRequestCallData?: MultiCallParams<
     bigint | DecodedStateMultiCallResultWithRelativeBitmaps
   >[];
->>>>>>> b728bf7d
 
   public readonly poolIface = new Interface(UniswapV3PoolABI);
 
@@ -81,12 +60,8 @@
   constructor(
     readonly dexHelper: IDexHelper,
     parentName: string,
-<<<<<<< HEAD
-    private stateMultiAddress: Address,
-=======
     readonly stateMultiContract: Contract,
     readonly erc20Interface: Interface,
->>>>>>> b728bf7d
     protected readonly factoryAddress: Address,
     public readonly feeCode: bigint,
     token0: Address,
@@ -109,19 +84,6 @@
     this.logDecoder = (log: Log) => this.poolIface.parseLog(log);
     this.addressesSubscribed = new Array<Address>(1);
 
-<<<<<<< HEAD
-    this.stateMultiContract = new this.dexHelper.web3Provider.eth.Contract(
-      UniswapV3StateMulticallABI as AbiItem[],
-      stateMultiAddress,
-    );
-
-    this.stateMultiInterface = new Interface(UniswapV3StateMulticallABI);
-
-    this.token0sub = getERC20Subscriber(this.dexHelper, this.token0);
-    this.token1sub = getERC20Subscriber(this.dexHelper, this.token1);
-
-=======
->>>>>>> b728bf7d
     // Add handlers
     this.handlers['Swap'] = this.handleSwapEvent.bind(this);
     this.handlers['Burn'] = this.handleBurnEvent.bind(this);
@@ -153,52 +115,10 @@
   }
 
   async initialize(
-    blockNumber: number | 'latest',
+    blockNumber: number,
     options?: InitializeStateOptions<PoolState>,
   ) {
     await super.initialize(blockNumber, options);
-<<<<<<< HEAD
-    // only if the super call succeed
-
-    const initPromises = [];
-    const latestBlockNumber =
-      this.dexHelper.blockManager.getLatestBlockNumber();
-    if (!this.token0sub.isInitialized && !this.dexHelper.config.isSlave) {
-      initPromises.push(
-        this.token0sub.initialize(blockNumber, {
-          stateWithBn: {
-            blockNumber: latestBlockNumber,
-            state: {},
-          },
-        }),
-      );
-    }
-
-    if (!this.token1sub.isInitialized && !this.dexHelper.config.isSlave) {
-      initPromises.push(
-        this.token1sub.initialize(blockNumber, {
-          stateWithBn: {
-            blockNumber: latestBlockNumber,
-            state: {},
-          },
-        }),
-      );
-    }
-
-    await Promise.all(initPromises);
-
-    await Promise.all([
-      this.token0sub.subscribeToWalletBalanceChange(
-        this.poolAddress,
-        latestBlockNumber,
-      ),
-      this.token1sub.subscribeToWalletBalanceChange(
-        this.poolAddress,
-        latestBlockNumber,
-      ),
-    ]);
-=======
->>>>>>> b728bf7d
   }
 
   protected async processBlockLogs(
@@ -208,9 +128,7 @@
   ): Promise<DeepReadonly<PoolState> | null> {
     const newState = await super.processBlockLogs(state, logs, blockHeader);
     if (newState && !newState.isValid) {
-      const newStateWithBn = await this.generateState('latest');
-      this.setState(newStateWithBn.state, newStateWithBn.blockNumber);
-      return newStateWithBn.state;
+      return await this.generateState(blockHeader.number);
     }
     return newState;
   }
@@ -306,34 +224,9 @@
     return TICK_BITMAP_TO_USE + TICK_BITMAP_BUFFER;
   }
 
-  async generateState(
-    blockNumber: number | 'latest',
-  ): Promise<GenerateStateResult<PoolState>> {
+  async generateState(blockNumber: number): Promise<Readonly<PoolState>> {
     const callData = this._getStateRequestCallData();
 
-<<<<<<< HEAD
-    const calls = [
-      this.stateMultiInterface.encodeFunctionData(
-        callData.funcName,
-        callData.params,
-      ),
-    ];
-
-    const _results = await blockAndTryAggregate(
-      true,
-      this.dexHelper.multiContract,
-      calls.map(call => ({
-        target: this.stateMultiAddress,
-        callData: call,
-      })),
-      blockNumber,
-    );
-
-    const _state = this.stateMultiInterface.decodeFunctionResult(
-      callData.funcName,
-      _results.results[0].returnData,
-    )[0];
-=======
     const [resBalance0, resBalance1, resState] =
       await this.dexHelper.multiWrapper.tryAggregate<
         bigint | DecodedStateMultiCallResultWithRelativeBitmaps
@@ -355,7 +248,6 @@
       resBalance1.returnData,
       resState.returnData,
     ] as [bigint, bigint, DecodedStateMultiCallResultWithRelativeBitmaps];
->>>>>>> b728bf7d
 
     const tickBitmap = {};
     const ticks = {};
@@ -381,40 +273,34 @@
     const requestedRange = this.getBitmapRangeToRequest();
 
     return {
-      blockNumber: _results.blockNumber,
-      state: {
-        pool: _state.pool,
-        blockTimestamp: bigIntify(_state.blockTimestamp),
-        slot0: {
-          sqrtPriceX96: bigIntify(_state.slot0.sqrtPriceX96),
-          tick: currentTick,
-          observationIndex: +_state.slot0.observationIndex,
-          observationCardinality: +_state.slot0.observationCardinality,
-          observationCardinalityNext: +_state.slot0.observationCardinalityNext,
-          feeProtocol: bigIntify(_state.slot0.feeProtocol),
-        },
-        liquidity: bigIntify(_state.liquidity),
-        fee: this.feeCode,
+      pool: _state.pool,
+      blockTimestamp: bigIntify(_state.blockTimestamp),
+      slot0: {
+        sqrtPriceX96: bigIntify(_state.slot0.sqrtPriceX96),
+        tick: currentTick,
+        observationIndex: +_state.slot0.observationIndex,
+        observationCardinality: +_state.slot0.observationCardinality,
+        observationCardinalityNext: +_state.slot0.observationCardinalityNext,
+        feeProtocol: bigIntify(_state.slot0.feeProtocol),
+      },
+      liquidity: bigIntify(_state.liquidity),
+      fee: this.feeCode,
+      tickSpacing,
+      maxLiquidityPerTick: bigIntify(_state.maxLiquidityPerTick),
+      tickBitmap,
+      ticks,
+      observations,
+      isValid: true,
+      startTickBitmap,
+      lowestKnownTick:
+        (BigInt.asIntN(24, startTickBitmap - requestedRange) << 8n) *
         tickSpacing,
-<<<<<<< HEAD
-        maxLiquidityPerTick: bigIntify(_state.maxLiquidityPerTick),
-        tickBitmap,
-        ticks,
-        observations,
-        isValid: true,
-        startTickBitmap,
-        lowestKnownTick:
-          (BigInt.asIntN(24, startTickBitmap - requestedRange) << 8n) *
-          tickSpacing,
-        highestKnownTick:
-          ((BigInt.asIntN(24, startTickBitmap + requestedRange) << 8n) +
-            BigInt.asIntN(24, 255n)) *
-          tickSpacing,
-      },
-=======
+      highestKnownTick:
+        ((BigInt.asIntN(24, startTickBitmap + requestedRange) << 8n) +
+          BigInt.asIntN(24, 255n)) *
+        tickSpacing,
       balance0,
       balance1,
->>>>>>> b728bf7d
     };
   }
 
