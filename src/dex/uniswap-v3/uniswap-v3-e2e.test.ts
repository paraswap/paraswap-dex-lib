--- conflicted
+++ resolved
@@ -608,7 +608,7 @@
     });
   });
 
-  describe('RamsesV2 E2E', () => {
+  describe('RamsesV2', () => {
     const dexKey = 'RamsesV2';
 
     describe('Arbitrum', () => {
@@ -1160,18 +1160,6 @@
     });
   });
 
-<<<<<<< HEAD
-  describe('VelodromeSlipstream', () => {
-    const dexKey = 'VelodromeSlipstream';
-    describe('Optimism', () => {
-      const network = Network.OPTIMISM;
-
-      const tokenASymbol: string = 'wstETH';
-      const tokenBSymbol: string = 'WETH';
-
-      const tokenAAmount: string = '1000000000000000000';
-      const tokenBAmount: string = '1000000000000000000';
-=======
   describe('SpookySwapV3 E2E', () => {
     const dexKey = 'SpookySwapV3';
     describe('Fantom', () => {
@@ -1182,7 +1170,6 @@
 
       const tokenAAmount: string = '100000000';
       const tokenBAmount: string = '2023063319850617015';
->>>>>>> 34f92e9e
       const nativeTokenAmount = '1000000000000000000';
 
       testForNetwork(
@@ -1196,4 +1183,28 @@
       );
     });
   });
+
+  describe('VelodromeSlipstream E2E', () => {
+    const dexKey = 'VelodromeSlipstream';
+    describe('Optimism', () => {
+      const network = Network.OPTIMISM;
+
+      const tokenASymbol: string = 'wstETH';
+      const tokenBSymbol: string = 'WETH';
+
+      const tokenAAmount: string = '1000000000000000000';
+      const tokenBAmount: string = '1000000000000000000';
+      const nativeTokenAmount = '1000000000000000000';
+
+      testForNetwork(
+        network,
+        dexKey,
+        tokenASymbol,
+        tokenBSymbol,
+        tokenAAmount,
+        tokenBAmount,
+        nativeTokenAmount,
+      );
+    });
+  });
 });