/* eslint-disable no-console */
import dotenv from 'dotenv';
dotenv.config();

import { Interface, Result } from '@ethersproject/abi';
import { DummyDexHelper, IDexHelper } from '../../dex-helper/index';
import { Network, SwapSide } from '../../constants';
import { BI_POWS } from '../../bigint-constants';
import { UniswapV3 } from './uniswap-v3';
import { checkPoolPrices, checkPoolsLiquidity } from '../../../tests/utils';
import { Tokens } from '../../../tests/constants-e2e';
import UniswapV3QuoterV2ABI from '../../abi/uniswap-v3/UniswapV3QuoterV2.abi.json';
import { Address } from '@paraswap/core';
import { UniswapV3Config } from './config';

const network = Network.POLYGON;
const TokenASymbol = 'USDC';
const TokenA = Tokens[network][TokenASymbol];

const TokenBSymbol = 'WMATIC';
const TokenB = Tokens[network][TokenBSymbol];

const amounts = [
  0n,
  10_000n * BI_POWS[6],
  20_000n * BI_POWS[6],
  30_000n * BI_POWS[6],
];

const amountsBuy = [0n, 1n * BI_POWS[18], 2n * BI_POWS[18], 3n * BI_POWS[18]];

const quoterIface = new Interface(UniswapV3QuoterV2ABI);

function getReaderCalldata(
  exchangeAddress: string,
  readerIface: Interface,
  amounts: bigint[],
  funcName: string,
  tokenIn: Address,
  tokenOut: Address,
  fee: bigint,
) {
  return amounts.map(amount => ({
    target: exchangeAddress,
    callData: readerIface.encodeFunctionData(funcName, [
      [tokenIn, tokenOut, amount.toString(), fee.toString(), 0],
    ]),
  }));
}

function decodeReaderResult(
  results: Result,
  readerIface: Interface,
  funcName: string,
) {
  return results.map(result => {
    const parsed = readerIface.decodeFunctionResult(funcName, result);
    return BigInt(parsed[0]._hex);
  });
}

async function checkOnChainPricing(
  dexHelper: IDexHelper,
  uniswapV3: UniswapV3,
  funcName: string,
  blockNumber: number,
  exchangeAddress: string,
  prices: bigint[],
  tokenIn: Address,
  tokenOut: Address,
  fee: bigint,
  _amounts: bigint[],
) {
  // Quoter address
  // const exchangeAddress = '0xb27308f9F90D607463bb33eA1BeBb41C27CE5AB6';
  const readerIface = quoterIface;

  const sum = prices.reduce((acc, curr) => (acc += curr), 0n);

  if (sum === 0n) {
    console.log(
      `Prices were not calculated for tokenIn=${tokenIn}, tokenOut=${tokenOut}, fee=${fee.toString()}. Most likely price impact is too big for requested amount`,
    );
    return false;
  }

  const readerCallData = getReaderCalldata(
    exchangeAddress,
    readerIface,
    _amounts.slice(1),
    funcName,
    tokenIn,
    tokenOut,
    fee,
  );

  let readerResult;
  try {
    readerResult = (
      await dexHelper.multiContract.methods
        .aggregate(readerCallData)
        .call({}, blockNumber)
    ).returnData;
  } catch (e) {
    console.log(
      `Can not fetch on-chain pricing for fee ${fee}. It happens for low liquidity pools`,
      e,
    );
    return false;
  }

  const expectedPrices = [0n].concat(
    decodeReaderResult(readerResult, readerIface, funcName),
  );

  console.log('EXPECTED PRICES: ', expectedPrices);

  let firstZeroIndex = prices.slice(1).indexOf(0n);

  // we skipped first, so add +1 on result
  firstZeroIndex = firstZeroIndex === -1 ? prices.length : firstZeroIndex;

  // Compare only the ones for which we were able to calculate prices
  expect(prices.slice(0, firstZeroIndex)).toEqual(
    expectedPrices.slice(0, firstZeroIndex),
  );
  return true;
}

describe('UniswapV3', () => {
  const dexHelper = new DummyDexHelper(network);
  const dexKey = 'UniswapV3';

  let blockNumber: number;
  let uniswapV3: UniswapV3;
  let uniswapV3Mainnet: UniswapV3;

  beforeEach(async () => {
    blockNumber = await dexHelper.web3Provider.eth.getBlockNumber();
    uniswapV3 = new UniswapV3(network, dexKey, dexHelper);
    uniswapV3Mainnet = new UniswapV3(
      Network.ARBITRUM,
      dexKey,
      new DummyDexHelper(Network.ARBITRUM),
    );
  });

  it('getPoolIdentifiers and getPricesVolume SELL', async function () {
    const pools = await uniswapV3.getPoolIdentifiers(
      TokenA,
      TokenB,
      SwapSide.SELL,
      blockNumber,
    );
    console.log(`${TokenASymbol} <> ${TokenBSymbol} Pool Identifiers: `, pools);

    expect(pools.length).toBeGreaterThan(0);

    const poolPrices = await uniswapV3.getPricesVolume(
      TokenA,
      TokenB,
      amounts,
      SwapSide.SELL,
      blockNumber,
      pools,
    );
    console.log(`${TokenASymbol} <> ${TokenBSymbol} Pool Prices: `, poolPrices);

    expect(poolPrices).not.toBeNull();
    checkPoolPrices(poolPrices!, amounts, SwapSide.SELL, dexKey);

    let falseChecksCounter = 0;
    await Promise.all(
      poolPrices!.map(async price => {
        const fee = uniswapV3.eventPools[price.poolIdentifier!]!.feeCode;
        const res = await checkOnChainPricing(
          dexHelper,
          uniswapV3,
          'quoteExactInputSingle',
          blockNumber,
          '0x61fFE014bA17989E743c5F6cB21bF9697530B21e',
          price.prices,
          TokenA.address,
          TokenB.address,
          fee,
          amounts,
        );
        if (res === false) falseChecksCounter++;
      }),
    );

    expect(falseChecksCounter).toBeLessThan(poolPrices!.length);
  });

  it('getPoolIdentifiers and getPricesVolume BUY', async function () {
    const pools = await uniswapV3.getPoolIdentifiers(
      TokenA,
      TokenB,
      SwapSide.BUY,
      blockNumber,
    );
    console.log(`${TokenASymbol} <> ${TokenBSymbol} Pool Identifiers: `, pools);

    expect(pools.length).toBeGreaterThan(0);

    const poolPrices = await uniswapV3.getPricesVolume(
      TokenA,
      TokenB,
      amountsBuy,
      SwapSide.BUY,
      blockNumber,
      pools,
    );
    console.log(`${TokenASymbol} <> ${TokenBSymbol} Pool Prices: `, poolPrices);

    expect(poolPrices).not.toBeNull();
    checkPoolPrices(poolPrices!, amountsBuy, SwapSide.BUY, dexKey);

    // Check if onchain pricing equals to calculated ones
    let falseChecksCounter = 0;
    await Promise.all(
      poolPrices!.map(async price => {
        const fee = uniswapV3.eventPools[price.poolIdentifier!]!.feeCode;
        const res = await checkOnChainPricing(
          dexHelper,
          uniswapV3,
          'quoteExactOutputSingle',
          blockNumber,
          '0x61fFE014bA17989E743c5F6cB21bF9697530B21e',
          price.prices,
          TokenA.address,
          TokenB.address,
          fee,
          amountsBuy,
        );
        if (res === false) falseChecksCounter++;
      }),
    );
    expect(falseChecksCounter).toBeLessThan(poolPrices!.length);
  });

  it('getPoolIdentifiers and getPricesVolume SELL stable pairs', async function () {
    const TokenASymbol = 'USDT';
    const TokenA = Tokens[network][TokenASymbol];

    const TokenBSymbol = 'USDC';
    const TokenB = Tokens[network][TokenBSymbol];

    const amounts = [
      0n,
      6000000n,
      12000000n,
      18000000n,
      24000000n,
      30000000n,
      36000000n,
      42000000n,
      48000000n,
      54000000n,
      60000000n,
      66000000n,
      72000000n,
      78000000n,
      84000000n,
      90000000n,
      96000000n,
      102000000n,
      108000000n,
      114000000n,
      120000000n,
      126000000n,
      132000000n,
      138000000n,
      144000000n,
      150000000n,
      156000000n,
      162000000n,
      168000000n,
      174000000n,
      180000000n,
      186000000n,
      192000000n,
      198000000n,
      204000000n,
      210000000n,
      216000000n,
      222000000n,
      228000000n,
      234000000n,
      240000000n,
      246000000n,
      252000000n,
      258000000n,
      264000000n,
      270000000n,
      276000000n,
      282000000n,
      288000000n,
      294000000n,
      300000000n,
    ];

    const pools = await uniswapV3.getPoolIdentifiers(
      TokenA,
      TokenB,
      SwapSide.SELL,
      blockNumber,
    );
    console.log(`${TokenASymbol} <> ${TokenBSymbol} Pool Identifiers: `, pools);

    expect(pools.length).toBeGreaterThan(0);

    const poolPrices = await uniswapV3.getPricesVolume(
      TokenA,
      TokenB,
      amounts,
      SwapSide.SELL,
      blockNumber,
      pools,
    );
    console.log(`${TokenASymbol} <> ${TokenBSymbol} Pool Prices: `, poolPrices);

    expect(poolPrices).not.toBeNull();
    checkPoolPrices(
      poolPrices!.filter(pp => pp.unit !== 0n),
      amounts,
      SwapSide.SELL,
      dexKey,
    );

    // Check if onchain pricing equals to calculated ones
    let falseChecksCounter = 0;
    await Promise.all(
      poolPrices!.map(async price => {
        const fee = uniswapV3.eventPools[price.poolIdentifier!]!.feeCode;
        const res = await checkOnChainPricing(
          dexHelper,
          uniswapV3,
          'quoteExactInputSingle',
          blockNumber,
          '0x61fFE014bA17989E743c5F6cB21bF9697530B21e',
          price.prices,
          TokenA.address,
          TokenB.address,
          fee,
          amounts,
        );
        if (res === false) falseChecksCounter++;
      }),
    );
    expect(falseChecksCounter).toBeLessThan(poolPrices!.length);
  });

  it('getPoolIdentifiers and getPricesVolume BUY stable pairs', async function () {
    const TokenASymbol = 'DAI';
    const TokenA = Tokens[network][TokenASymbol];

    const TokenBSymbol = 'USDC';
    const TokenB = Tokens[network][TokenBSymbol];

    const amountsBuy = [
      0n,
      6000000n,
      12000000n,
      18000000n,
      24000000n,
      30000000n,
      36000000n,
      42000000n,
      48000000n,
      54000000n,
      60000000n,
      66000000n,
      72000000n,
      78000000n,
      84000000n,
      90000000n,
      96000000n,
      102000000n,
      108000000n,
      114000000n,
      120000000n,
      126000000n,
      132000000n,
      138000000n,
      144000000n,
      150000000n,
      156000000n,
      162000000n,
      168000000n,
      174000000n,
      180000000n,
      186000000n,
      192000000n,
      198000000n,
      204000000n,
      210000000n,
      216000000n,
      222000000n,
      228000000n,
      234000000n,
      240000000n,
      246000000n,
      252000000n,
      258000000n,
      264000000n,
      270000000n,
      276000000n,
      282000000n,
      288000000n,
      294000000n,
      300000000n,
    ];

    const pools = await uniswapV3.getPoolIdentifiers(
      TokenA,
      TokenB,
      SwapSide.BUY,
      blockNumber,
    );
    console.log(`${TokenASymbol} <> ${TokenBSymbol} Pool Identifiers: `, pools);

    expect(pools.length).toBeGreaterThan(0);

    const poolPrices = await uniswapV3.getPricesVolume(
      TokenA,
      TokenB,
      amountsBuy,
      SwapSide.BUY,
      blockNumber,
      pools,
    );
    console.log(`${TokenASymbol} <> ${TokenBSymbol} Pool Prices: `, poolPrices);

    expect(poolPrices).not.toBeNull();
    checkPoolPrices(
      poolPrices!.filter(pp => pp.unit !== 0n),
      amountsBuy,
      SwapSide.BUY,
      dexKey,
    );

    // Check if onchain pricing equals to calculated ones
    let falseChecksCounter = 0;
    await Promise.all(
      poolPrices!.map(async price => {
        const fee = uniswapV3.eventPools[price.poolIdentifier!]!.feeCode;
        const res = await checkOnChainPricing(
          dexHelper,
          uniswapV3,
          'quoteExactOutputSingle',
          blockNumber,
          '0x61fFE014bA17989E743c5F6cB21bF9697530B21e',
          price.prices,
          TokenA.address,
          TokenB.address,
          fee,
          amountsBuy,
        );
        if (res === false) falseChecksCounter++;
      }),
    );
    expect(falseChecksCounter).toBeLessThan(poolPrices!.length);
  });

  it('getTopPoolsForToken', async function () {
    const poolLiquidity = await uniswapV3Mainnet.getTopPoolsForToken(
      Tokens[Network.MAINNET]['USDC'].address,
      10,
    );
    console.log(`${TokenASymbol} Top Pools:`, poolLiquidity);

    if (!uniswapV3.hasConstantPriceLargeAmounts) {
      checkPoolsLiquidity(poolLiquidity, TokenA.address, dexKey);
    }
  });
});

describe('RamsesV2', () => {
  const dexKey = 'RamsesV2';
  let blockNumber: number;
  let uniswapV3: UniswapV3;
  let uniswapV3Mainnet: UniswapV3;

  const network = Network.ARBITRUM;
  const dexHelper = new DummyDexHelper(network);
  const TokenASymbol = 'USDCe';
  const TokenA = Tokens[network][TokenASymbol];

  const TokenBSymbol = 'USDC';
  const TokenB = Tokens[network][TokenBSymbol];

  beforeEach(async () => {
    blockNumber = await dexHelper.web3Provider.eth.getBlockNumber();
    uniswapV3 = new UniswapV3(network, dexKey, dexHelper);
    uniswapV3Mainnet = new UniswapV3(Network.ARBITRUM, dexKey, dexHelper);
  });

  it('getPoolIdentifiers and getPricesVolume SELL', async function () {
    const amounts = [
      0n,
      6000000n,
      12000000n,
      18000000n,
      24000000n,
      30000000n,
      36000000n,
      42000000n,
    ];

    const pools = await uniswapV3.getPoolIdentifiers(
      TokenA,
      TokenB,
      SwapSide.SELL,
      blockNumber,
    );
    console.log(`${TokenASymbol} <> ${TokenBSymbol} Pool Identifiers: `, pools);

    expect(pools.length).toBeGreaterThan(0);

    const poolPrices = await uniswapV3.getPricesVolume(
      TokenA,
      TokenB,
      amounts,
      SwapSide.SELL,
      blockNumber,
      pools,
    );
    console.log(`${TokenASymbol} <> ${TokenBSymbol} Pool Prices: `, poolPrices);

    expect(poolPrices).not.toBeNull();
    checkPoolPrices(poolPrices!, amounts, SwapSide.SELL, dexKey);

    let falseChecksCounter = 0;
    await Promise.all(
      poolPrices!.map(async price => {
        const fee = uniswapV3.eventPools[price.poolIdentifier!]!.feeCode;
        const res = await checkOnChainPricing(
          dexHelper,
          uniswapV3,
          'quoteExactInputSingle',
          blockNumber,
          '0xAA20EFF7ad2F523590dE6c04918DaAE0904E3b20',
          price.prices,
          TokenA.address,
          TokenB.address,
          fee,
          amounts,
        );
        if (res === false) falseChecksCounter++;
      }),
    );

    expect(falseChecksCounter).toBeLessThan(poolPrices!.length);
  });

  it('getPoolIdentifiers and getPricesVolume BUY', async function () {
    const amounts = [
      0n,
      6000000n,
      12000000n,
      18000000n,
      24000000n,
      30000000n,
      36000000n,
      42000000n,
    ];

    const pools = await uniswapV3.getPoolIdentifiers(
      TokenA,
      TokenB,
      SwapSide.BUY,
      blockNumber,
    );
    console.log(`${TokenASymbol} <> ${TokenBSymbol} Pool Identifiers: `, pools);

    expect(pools.length).toBeGreaterThan(0);

    const poolPrices = await uniswapV3.getPricesVolume(
      TokenA,
      TokenB,
      amounts,
      SwapSide.BUY,
      blockNumber,
      pools,
    );
    console.log(`${TokenASymbol} <> ${TokenBSymbol} Pool Prices: `, poolPrices);

    expect(poolPrices).not.toBeNull();
    checkPoolPrices(poolPrices!, amounts, SwapSide.SELL, dexKey);

    let falseChecksCounter = 0;
    await Promise.all(
      poolPrices!.map(async price => {
        const fee = uniswapV3.eventPools[price.poolIdentifier!]!.feeCode;
        const res = await checkOnChainPricing(
          dexHelper,
          uniswapV3,
          'quoteExactOutputSingle',
          blockNumber,
          '0xAA20EFF7ad2F523590dE6c04918DaAE0904E3b20',
          price.prices,
          TokenA.address,
          TokenB.address,
          fee,
          amounts,
        );
        if (res === false) falseChecksCounter++;
      }),
    );

    expect(falseChecksCounter).toBeLessThan(poolPrices!.length);
  });
});

describe('ChronosV3', () => {
  const dexKey = 'ChronosV3';
  let blockNumber: number;
  let uniswapV3: UniswapV3;
  let uniswapV3Mainnet: UniswapV3;

  const network = Network.ARBITRUM;
  const dexHelper = new DummyDexHelper(network);
  const TokenASymbol = 'USDCe';
  const TokenA = Tokens[network][TokenASymbol];

  const TokenBSymbol = 'USDT';
  const TokenB = Tokens[network][TokenBSymbol];

  beforeEach(async () => {
    blockNumber = await dexHelper.web3Provider.eth.getBlockNumber();
    uniswapV3 = new UniswapV3(network, dexKey, dexHelper);
    uniswapV3Mainnet = new UniswapV3(Network.ARBITRUM, dexKey, dexHelper);
  });

  it('getPoolIdentifiers and getPricesVolume SELL', async function () {
    const amounts = [0n, BI_POWS[6], 2000000n];

    const pools = await uniswapV3.getPoolIdentifiers(
      TokenA,
      TokenB,
      SwapSide.SELL,
      blockNumber,
    );
    console.log(`${TokenASymbol} <> ${TokenBSymbol} Pool Identifiers: `, pools);

    expect(pools.length).toBeGreaterThan(0);

    const poolPrices = await uniswapV3.getPricesVolume(
      TokenA,
      TokenB,
      amounts,
      SwapSide.SELL,
      blockNumber,
      pools,
    );
    console.log(`${TokenASymbol} <> ${TokenBSymbol} Pool Prices: `, poolPrices);

    expect(poolPrices).not.toBeNull();
    checkPoolPrices(poolPrices!, amounts, SwapSide.SELL, dexKey);

    let falseChecksCounter = 0;
    await Promise.all(
      poolPrices!.map(async price => {
        const fee = uniswapV3.eventPools[price.poolIdentifier!]!.feeCode;
        const res = await checkOnChainPricing(
          dexHelper,
          uniswapV3,
          'quoteExactInputSingle',
          blockNumber,
          '0x6E7f0Ca45171a4440c0CDdF3A46A8dC5D4c2d4A0',
          price.prices,
          TokenA.address,
          TokenB.address,
          fee,
          amounts,
        );
        if (res === false) falseChecksCounter++;
      }),
    );

    expect(falseChecksCounter).toBeLessThan(poolPrices!.length);
  });

  it('getPoolIdentifiers and getPricesVolume BUY', async function () {
    const amounts = [0n, BI_POWS[6], 2000000n];

    const pools = await uniswapV3.getPoolIdentifiers(
      TokenA,
      TokenB,
      SwapSide.BUY,
      blockNumber,
    );
    console.log(`${TokenASymbol} <> ${TokenBSymbol} Pool Identifiers: `, pools);

    expect(pools.length).toBeGreaterThan(0);

    const poolPrices = await uniswapV3.getPricesVolume(
      TokenA,
      TokenB,
      amounts,
      SwapSide.BUY,
      blockNumber,
      pools,
    );
    console.log(`${TokenASymbol} <> ${TokenBSymbol} Pool Prices: `, poolPrices);

    expect(poolPrices).not.toBeNull();
    checkPoolPrices(poolPrices!, amounts, SwapSide.SELL, dexKey);

    let falseChecksCounter = 0;
    await Promise.all(
      poolPrices!.map(async price => {
        const fee = uniswapV3.eventPools[price.poolIdentifier!]!.feeCode;
        const res = await checkOnChainPricing(
          dexHelper,
          uniswapV3,
          'quoteExactOutputSingle',
          blockNumber,
          '0x6E7f0Ca45171a4440c0CDdF3A46A8dC5D4c2d4A0',
          price.prices,
          TokenA.address,
          TokenB.address,
          fee,
          amounts,
        );
        if (res === false) falseChecksCounter++;
      }),
    );

    expect(falseChecksCounter).toBeLessThan(poolPrices!.length);
  });

  it.skip('getTopPoolsForToken', async function () {
    const poolLiquidity = await uniswapV3.getTopPoolsForToken(
      TokenB.address,
      10,
    );
    console.log(`${TokenASymbol} Top Pools:`, poolLiquidity);

    checkPoolsLiquidity(poolLiquidity, TokenB.address, dexKey);
  });
});

describe('SushiSwapV3', () => {
  const dexKey = 'SushiSwapV3';

  describe('Mainnet', () => {
    let blockNumber: number;
    let sushiSwapV3: UniswapV3;
    let sushiSwapV3Mainnet: UniswapV3;

    const network = Network.MAINNET;
    const dexHelper = new DummyDexHelper(network);
    const TokenASymbol = 'USDC';
    const TokenA = Tokens[network][TokenASymbol];

    const TokenBSymbol = 'USDT';
    const TokenB = Tokens[network][TokenBSymbol];

    beforeEach(async () => {
      blockNumber = await dexHelper.web3Provider.eth.getBlockNumber();
      sushiSwapV3 = new UniswapV3(network, dexKey, dexHelper);
      sushiSwapV3Mainnet = new UniswapV3(Network.MAINNET, dexKey, dexHelper);
    });

    it('getPoolIdentifiers and getPricesVolume SELL', async function () {
      const amounts = [0n, BI_POWS[6], 2000000n];

      const pools = await sushiSwapV3.getPoolIdentifiers(
        TokenA,
        TokenB,
        SwapSide.SELL,
        blockNumber,
      );
      console.log(
        `${TokenASymbol} <> ${TokenBSymbol} Pool Identifiers: `,
        pools,
      );

      expect(pools.length).toBeGreaterThan(0);

      const poolPrices = await sushiSwapV3.getPricesVolume(
        TokenA,
        TokenB,
        amounts,
        SwapSide.SELL,
        blockNumber,
        pools,
      );
      console.log(
        `${TokenASymbol} <> ${TokenBSymbol} Pool Prices: `,
        poolPrices,
      );

      expect(poolPrices).not.toBeNull();
      checkPoolPrices(poolPrices!, amounts, SwapSide.SELL, dexKey);

      let falseChecksCounter = 0;
      await Promise.all(
        poolPrices!.map(async price => {
          const fee = sushiSwapV3.eventPools[price.poolIdentifier!]!.feeCode;
          const res = await checkOnChainPricing(
            dexHelper,
            sushiSwapV3,
            'quoteExactInputSingle',
            blockNumber,
            '0x64e8802FE490fa7cc61d3463958199161Bb608A7',
            price.prices,
            TokenA.address,
            TokenB.address,
            fee,
            amounts,
          );
          if (res === false) falseChecksCounter++;
        }),
      );

      expect(falseChecksCounter).toBeLessThan(poolPrices!.length);
    });

    it('getPoolIdentifiers and getPricesVolume BUY', async function () {
      const amounts = [0n, BI_POWS[6], 2000000n];

      const pools = await sushiSwapV3.getPoolIdentifiers(
        TokenA,
        TokenB,
        SwapSide.BUY,
        blockNumber,
      );
      console.log(
        `${TokenASymbol} <> ${TokenBSymbol} Pool Identifiers: `,
        pools,
      );

      expect(pools.length).toBeGreaterThan(0);

      const poolPrices = await sushiSwapV3.getPricesVolume(
        TokenA,
        TokenB,
        amounts,
        SwapSide.BUY,
        blockNumber,
        pools,
      );
      console.log(
        `${TokenASymbol} <> ${TokenBSymbol} Pool Prices: `,
        poolPrices,
      );

      expect(poolPrices).not.toBeNull();
      checkPoolPrices(poolPrices!, amounts, SwapSide.SELL, dexKey);

      let falseChecksCounter = 0;
      await Promise.all(
        poolPrices!.map(async price => {
          const fee = sushiSwapV3.eventPools[price.poolIdentifier!]!.feeCode;
          const res = await checkOnChainPricing(
            dexHelper,
            sushiSwapV3,
            'quoteExactOutputSingle',
            blockNumber,
            '0x64e8802FE490fa7cc61d3463958199161Bb608A7',
            price.prices,
            TokenA.address,
            TokenB.address,
            fee,
            amounts,
          );
          if (res === false) falseChecksCounter++;
        }),
      );

      expect(falseChecksCounter).toBeLessThan(poolPrices!.length);
    });

    it('getTopPoolsForToken', async function () {
      const poolLiquidity = await sushiSwapV3.getTopPoolsForToken(
        TokenB.address,
        10,
      );
      console.log(`${TokenASymbol} Top Pools:`, poolLiquidity);

      checkPoolsLiquidity(poolLiquidity, TokenB.address, dexKey);
    });
  });

  describe('Arbitrum', () => {
    let blockNumber: number;
    let sushiSwapV3: UniswapV3;
    let sushiSwapV3Mainnet: UniswapV3;

    const network = Network.ARBITRUM;
    const dexHelper = new DummyDexHelper(network);
    const TokenASymbol = 'USDCe';
    const TokenA = Tokens[network][TokenASymbol];

    const TokenBSymbol = 'USDT';
    const TokenB = Tokens[network][TokenBSymbol];

    beforeEach(async () => {
      // blockNumber = await dexHelper.web3Provider.eth.getBlockNumber();
      blockNumber = 125789437;
      sushiSwapV3 = new UniswapV3(network, dexKey, dexHelper);
      sushiSwapV3Mainnet = new UniswapV3(Network.ARBITRUM, dexKey, dexHelper);
    });

    it('getPoolIdentifiers and getPricesVolume BUY', async function () {
      const amounts = [0n, 100000000n, 200000000n];

      const pools = await sushiSwapV3.getPoolIdentifiers(
        TokenA,
        TokenB,
        SwapSide.BUY,
        blockNumber,
      );
      console.log(
        `${TokenASymbol} <> ${TokenBSymbol} Pool Identifiers: `,
        pools,
      );

      expect(pools.length).toBeGreaterThan(0);

      const poolPrices = await sushiSwapV3.getPricesVolume(
        TokenA,
        TokenB,
        amounts,
        SwapSide.BUY,
        blockNumber,
        pools,
      );
      console.log(
        `${TokenASymbol} <> ${TokenBSymbol} Pool Prices: `,
        poolPrices,
      );

      expect(poolPrices).not.toBeNull();
      checkPoolPrices(poolPrices!, amounts, SwapSide.SELL, dexKey);

      let falseChecksCounter = 0;
      await Promise.all(
        poolPrices!.map(async price => {
          const fee = sushiSwapV3.eventPools[price.poolIdentifier!]!.feeCode;
          const res = await checkOnChainPricing(
            dexHelper,
            sushiSwapV3,
            'quoteExactOutputSingle',
            blockNumber,
            '0x0524E833cCD057e4d7A296e3aaAb9f7675964Ce1',
            price.prices,
            TokenA.address,
            TokenB.address,
            fee,
            amounts,
          );
          if (res === false) falseChecksCounter++;
        }),
      );

      expect(falseChecksCounter).toBeLessThan(poolPrices!.length);
    });
  });

  describe('Base', () => {
    let blockNumber: number;
    let sushiSwapV3: UniswapV3;
    let sushiSwapV3Mainnet: UniswapV3;

    const network = Network.BASE;
    const dexHelper = new DummyDexHelper(network);
    const TokenASymbol = 'USDbC';
    const TokenA = Tokens[network][TokenASymbol];

    const TokenBSymbol = 'DAI';
    const TokenB = Tokens[network][TokenBSymbol];

    beforeEach(async () => {
      blockNumber = await dexHelper.web3Provider.eth.getBlockNumber();
      sushiSwapV3 = new UniswapV3(network, dexKey, dexHelper);
      sushiSwapV3Mainnet = new UniswapV3(Network.MAINNET, dexKey, dexHelper);
    });

    it('getPoolIdentifiers and getPricesVolume SELL', async function () {
      const amounts = [0n, BI_POWS[6], 2000000n];

      const pools = await sushiSwapV3.getPoolIdentifiers(
        TokenA,
        TokenB,
        SwapSide.SELL,
        blockNumber,
      );
      console.log(
        `${TokenASymbol} <> ${TokenBSymbol} Pool Identifiers: `,
        pools,
      );

      expect(pools.length).toBeGreaterThan(0);

      const poolPrices = await sushiSwapV3.getPricesVolume(
        TokenA,
        TokenB,
        amounts,
        SwapSide.SELL,
        blockNumber,
        pools,
      );
      console.log(
        `${TokenASymbol} <> ${TokenBSymbol} Pool Prices: `,
        poolPrices,
      );

      expect(poolPrices).not.toBeNull();
      checkPoolPrices(poolPrices!, amounts, SwapSide.SELL, dexKey);

      let falseChecksCounter = 0;
      await Promise.all(
        poolPrices!.map(async price => {
          const fee = sushiSwapV3.eventPools[price.poolIdentifier!]!.feeCode;
          const res = await checkOnChainPricing(
            dexHelper,
            sushiSwapV3,
            'quoteExactInputSingle',
            blockNumber,
            '0xb1E835Dc2785b52265711e17fCCb0fd018226a6e',
            price.prices,
            TokenA.address,
            TokenB.address,
            fee,
            amounts,
          );
          if (res === false) falseChecksCounter++;
        }),
      );

      expect(falseChecksCounter).toBeLessThan(poolPrices!.length);
    });

    it('getPoolIdentifiers and getPricesVolume BUY', async function () {
      const amounts = [0n, BI_POWS[6], 2000000n];

      const pools = await sushiSwapV3.getPoolIdentifiers(
        TokenA,
        TokenB,
        SwapSide.BUY,
        blockNumber,
      );
      console.log(
        `${TokenASymbol} <> ${TokenBSymbol} Pool Identifiers: `,
        pools,
      );

      expect(pools.length).toBeGreaterThan(0);

      const poolPrices = await sushiSwapV3.getPricesVolume(
        TokenA,
        TokenB,
        amounts,
        SwapSide.BUY,
        blockNumber,
        pools,
      );
      console.log(
        `${TokenASymbol} <> ${TokenBSymbol} Pool Prices: `,
        poolPrices,
      );

      expect(poolPrices).not.toBeNull();
      checkPoolPrices(poolPrices!, amounts, SwapSide.SELL, dexKey);

      let falseChecksCounter = 0;
      await Promise.all(
        poolPrices!.map(async price => {
          const fee = sushiSwapV3.eventPools[price.poolIdentifier!]!.feeCode;
          const res = await checkOnChainPricing(
            dexHelper,
            sushiSwapV3,
            'quoteExactOutputSingle',
            blockNumber,
            '0xb1E835Dc2785b52265711e17fCCb0fd018226a6e',
            price.prices,
            TokenA.address,
            TokenB.address,
            fee,
            amounts,
          );
          if (res === false) falseChecksCounter++;
        }),
      );

      expect(falseChecksCounter).toBeLessThan(poolPrices!.length);
    });

    it('getTopPoolsForToken', async function () {
      const poolLiquidity = await sushiSwapV3.getTopPoolsForToken(
        TokenB.address,
        10,
      );
      console.log(`${TokenASymbol} Top Pools:`, poolLiquidity);

      checkPoolsLiquidity(poolLiquidity, TokenB.address, dexKey);
    });
  });
});

describe('Retro', () => {
  const dexKey = 'Retro';

  describe('Polygon', () => {
    let blockNumber: number;
    let retro: UniswapV3;

    const network = Network.POLYGON;
    const dexHelper = new DummyDexHelper(network);
    const TokenASymbol = 'USDC';
    const TokenA = Tokens[network][TokenASymbol];

    const TokenBSymbol = 'USDT';
    const TokenB = Tokens[network][TokenBSymbol];

    beforeEach(async () => {
      blockNumber = await dexHelper.web3Provider.eth.getBlockNumber();
      retro = new UniswapV3(network, dexKey, dexHelper);
    });

    it('getPoolIdentifiers and getPricesVolume SELL', async function () {
      const amounts = [0n, BI_POWS[6], 2000000n];

      const pools = await retro.getPoolIdentifiers(
        TokenA,
        TokenB,
        SwapSide.SELL,
        blockNumber,
      );
      console.log(
        `${TokenASymbol} <> ${TokenBSymbol} Pool Identifiers: `,
        pools,
      );

      expect(pools.length).toBeGreaterThan(0);

      const poolPrices = await retro.getPricesVolume(
        TokenA,
        TokenB,
        amounts,
        SwapSide.SELL,
        blockNumber,
        pools,
      );
      console.log(
        `${TokenASymbol} <> ${TokenBSymbol} Pool Prices: `,
        poolPrices,
      );

      expect(poolPrices).not.toBeNull();
      checkPoolPrices(poolPrices!, amounts, SwapSide.SELL, dexKey);

      let falseChecksCounter = 0;
      await Promise.all(
        poolPrices!.map(async price => {
          const fee = retro.eventPools[price.poolIdentifier!]!.feeCode;
          const res = await checkOnChainPricing(
            dexHelper,
            retro,
            'quoteExactInputSingle',
            blockNumber,
            '0xfe08be075758935cb6cb9318d1fbb60920416d4e',
            price.prices,
            TokenA.address,
            TokenB.address,
            fee,
            amounts,
          );
          if (res === false) falseChecksCounter++;
        }),
      );

      expect(falseChecksCounter).toBeLessThan(poolPrices!.length);
    });

    it('getPoolIdentifiers and getPricesVolume BUY', async function () {
      const amounts = [0n, BI_POWS[6], 2000000n];

      const pools = await retro.getPoolIdentifiers(
        TokenA,
        TokenB,
        SwapSide.BUY,
        blockNumber,
      );
      console.log(
        `${TokenASymbol} <> ${TokenBSymbol} Pool Identifiers: `,
        pools,
      );

      expect(pools.length).toBeGreaterThan(0);

      const poolPrices = await retro.getPricesVolume(
        TokenA,
        TokenB,
        amounts,
        SwapSide.BUY,
        blockNumber,
        pools,
      );
      console.log(
        `${TokenASymbol} <> ${TokenBSymbol} Pool Prices: `,
        poolPrices,
      );

      expect(poolPrices).not.toBeNull();
      checkPoolPrices(poolPrices!, amounts, SwapSide.SELL, dexKey);

      let falseChecksCounter = 0;
      await Promise.all(
        poolPrices!.map(async price => {
          const fee = retro.eventPools[price.poolIdentifier!]!.feeCode;
          const res = await checkOnChainPricing(
            dexHelper,
            retro,
            'quoteExactOutputSingle',
            blockNumber,
            '0xfe08be075758935cb6cb9318d1fbb60920416d4e',
            price.prices,
            TokenA.address,
            TokenB.address,
            fee,
            amounts,
          );
          if (res === false) falseChecksCounter++;
        }),
      );

      expect(falseChecksCounter).toBeLessThan(poolPrices!.length);
    });

    it('getTopPoolsForToken', async function () {
      const poolLiquidity = await retro.getTopPoolsForToken(TokenB.address, 10);
      console.log(`${TokenASymbol} Top Pools:`, poolLiquidity);

      checkPoolsLiquidity(poolLiquidity, TokenB.address, dexKey);
    });
  });
});

describe('BaseswapV3', () => {
  const dexKey = 'BaseswapV3';

  describe('Base', () => {
    const network = Network.BASE;
    const dexHelper = new DummyDexHelper(network);

    let blockNumber: number;
    let baseswapV3: UniswapV3;

    const TokenASymbol = 'USDC';
    const TokenA = Tokens[network][TokenASymbol];

    const TokenBSymbol = 'WETH';
    const TokenB = Tokens[network][TokenBSymbol];

    const QuoterV2 = UniswapV3Config[dexKey][network].quoter;

    const amountsBuy = [
      0n,
      6000000n,
      12000000n,
      18000000n,
      24000000n,
      30000000n,
      36000000n,
      42000000n,
      48000000n,
      54000000n,
      60000000n,
      66000000n,
      72000000n,
      78000000n,
      84000000n,
      90000000n,
      96000000n,
      102000000n,
      108000000n,
      114000000n,
      120000000n,
      126000000n,
      132000000n,
      138000000n,
      144000000n,
      150000000n,
      156000000n,
      162000000n,
      168000000n,
      174000000n,
      180000000n,
      186000000n,
      192000000n,
      198000000n,
      204000000n,
      210000000n,
      216000000n,
      222000000n,
      228000000n,
      234000000n,
      240000000n,
      246000000n,
      252000000n,
      258000000n,
      264000000n,
      270000000n,
      276000000n,
      282000000n,
      288000000n,
      294000000n,
      300000000n,
    ];

    beforeEach(async () => {
      blockNumber = await dexHelper.web3Provider.eth.getBlockNumber();
      baseswapV3 = new UniswapV3(network, dexKey, dexHelper);
    });

    it('getPoolIdentifiers and getPricesVolume SELL', async function () {
      const pools = await baseswapV3.getPoolIdentifiers(
        TokenA,
        TokenB,
        SwapSide.SELL,
        blockNumber,
      );
      console.log(
        `${TokenASymbol} <> ${TokenBSymbol} Pool Identifiers: `,
        pools,
      );

      expect(pools.length).toBeGreaterThan(0);

      const poolPrices = await baseswapV3.getPricesVolume(
        TokenA,
        TokenB,
        amounts,
        SwapSide.SELL,
        blockNumber,
        pools,
      );
      console.log(
        `${TokenASymbol} <> ${TokenBSymbol} Pool Prices: `,
        poolPrices,
      );

      expect(poolPrices).not.toBeNull();
      checkPoolPrices(poolPrices!, amounts, SwapSide.SELL, dexKey);

      let falseChecksCounter = 0;
      await Promise.all(
        poolPrices!.map(async price => {
          const fee = baseswapV3.eventPools[price.poolIdentifier!]!.feeCode;
          const res = await checkOnChainPricing(
            dexHelper,
            baseswapV3,
            'quoteExactInputSingle',
            blockNumber,
            QuoterV2,
            price.prices,
            TokenA.address,
            TokenB.address,
            fee,
            amounts,
          );
          if (res === false) falseChecksCounter++;
        }),
      );

      expect(falseChecksCounter).toBeLessThan(poolPrices!.length);
    });

    it('getPoolIdentifiers and getPricesVolume BUY', async function () {
      const amountsBuy = [
        0n,
        1n * BI_POWS[18],
        2n * BI_POWS[18],
        3n * BI_POWS[18],
      ];

      const pools = await baseswapV3.getPoolIdentifiers(
        TokenA,
        TokenB,
        SwapSide.BUY,
        blockNumber,
      );
      console.log(
        `${TokenASymbol} <> ${TokenBSymbol} Pool Identifiers: `,
        pools,
      );

      expect(pools.length).toBeGreaterThan(0);

      const poolPrices = await baseswapV3.getPricesVolume(
        TokenA,
        TokenB,
        amountsBuy,
        SwapSide.BUY,
        blockNumber,
        pools,
      );
      console.log(
        `${TokenASymbol} <> ${TokenBSymbol} Pool Prices: `,
        poolPrices,
      );

      expect(poolPrices).not.toBeNull();
      checkPoolPrices(poolPrices!, amountsBuy, SwapSide.BUY, dexKey);

      // Check if onchain pricing equals to calculated ones
      let falseChecksCounter = 0;
      await Promise.all(
        poolPrices!.map(async price => {
          const fee = baseswapV3.eventPools[price.poolIdentifier!]!.feeCode;
          const res = await checkOnChainPricing(
            dexHelper,
            baseswapV3,
            'quoteExactOutputSingle',
            blockNumber,
            QuoterV2,
            price.prices,
            TokenA.address,
            TokenB.address,
            fee,
            amountsBuy,
          );
          if (res === false) falseChecksCounter++;
        }),
      );
      expect(falseChecksCounter).toBeLessThan(poolPrices!.length);
    });

    it('getPoolIdentifiers and getPricesVolume SELL stable pairs', async function () {
      const TokenASymbol = 'USDbC';
      const TokenA = Tokens[network][TokenASymbol];

      const TokenBSymbol = 'USDC';
      const TokenB = Tokens[network][TokenBSymbol];

      const pools = await baseswapV3.getPoolIdentifiers(
        TokenA,
        TokenB,
        SwapSide.SELL,
        blockNumber,
      );
      console.log(
        `${TokenASymbol} <> ${TokenBSymbol} Pool Identifiers: `,
        pools,
      );

      expect(pools.length).toBeGreaterThan(0);

      const poolPrices = await baseswapV3.getPricesVolume(
        TokenA,
        TokenB,
        amountsBuy,
        SwapSide.SELL,
        blockNumber,
        pools,
      );
      console.log(
        `${TokenASymbol} <> ${TokenBSymbol} Pool Prices: `,
        poolPrices,
      );

      expect(poolPrices).not.toBeNull();
      checkPoolPrices(
        poolPrices!.filter(pp => pp.unit !== 0n),
        amountsBuy,
        SwapSide.SELL,
        dexKey,
      );

      // Check if onchain pricing equals to calculated ones
      let falseChecksCounter = 0;
      await Promise.all(
        poolPrices!.map(async price => {
          const fee = baseswapV3.eventPools[price.poolIdentifier!]!.feeCode;
          const res = await checkOnChainPricing(
            dexHelper,
            baseswapV3,
            'quoteExactInputSingle',
            blockNumber,
            QuoterV2,
            price.prices,
            TokenA.address,
            TokenB.address,
            fee,
            amountsBuy,
          );
          if (res === false) falseChecksCounter++;
        }),
      );
      expect(falseChecksCounter).toBeLessThan(poolPrices!.length);
    });

    it('getPoolIdentifiers and getPricesVolume BUY stable pairs', async function () {
      const TokenASymbol = 'DAI';
      const TokenA = Tokens[network][TokenASymbol];

      const TokenBSymbol = 'USDC';
      const TokenB = Tokens[network][TokenBSymbol];

      const pools = await baseswapV3.getPoolIdentifiers(
        TokenA,
        TokenB,
        SwapSide.BUY,
        blockNumber,
      );
      console.log(
        `${TokenASymbol} <> ${TokenBSymbol} Pool Identifiers: `,
        pools,
      );

      expect(pools.length).toBeGreaterThan(0);

      const poolPrices = await baseswapV3.getPricesVolume(
        TokenA,
        TokenB,
        amountsBuy,
        SwapSide.BUY,
        blockNumber,
        pools,
      );
      console.log(
        `${TokenASymbol} <> ${TokenBSymbol} Pool Prices: `,
        poolPrices,
      );

      expect(poolPrices).not.toBeNull();
      checkPoolPrices(
        poolPrices!.filter(pp => pp.unit !== 0n),
        amountsBuy,
        SwapSide.BUY,
        dexKey,
      );

      // Check if onchain pricing equals to calculated ones
      let falseChecksCounter = 0;
      await Promise.all(
        poolPrices!.map(async price => {
          const fee = baseswapV3.eventPools[price.poolIdentifier!]!.feeCode;
          const res = await checkOnChainPricing(
            dexHelper,
            baseswapV3,
            'quoteExactOutputSingle',
            blockNumber,
            QuoterV2,
            price.prices,
            TokenA.address,
            TokenB.address,
            fee,
            amountsBuy,
          );
          if (res === false) falseChecksCounter++;
        }),
      );
      expect(falseChecksCounter).toBeLessThan(poolPrices!.length);
    });

    it('getTopPoolsForToken', async function () {
      const poolLiquidity = await baseswapV3.getTopPoolsForToken(
        TokenB.address,
        10,
      );
      console.log(`${TokenASymbol} Top Pools:`, poolLiquidity);

      checkPoolsLiquidity(poolLiquidity, TokenB.address, dexKey);
    });
  });
});

<<<<<<< HEAD
describe('VelodromeSlipstream', () => {
  const dexKey = 'VelodromeSlipstream';

  describe('Optimism', () => {
    let blockNumber: number;
    let slipstream: UniswapV3;

    const network = Network.OPTIMISM;
    const dexHelper = new DummyDexHelper(network);
    const TokenASymbol = 'USDC';
    const TokenA = Tokens[network][TokenASymbol];

    const TokenBSymbol = 'USDT';
    const TokenB = Tokens[network][TokenBSymbol];

    beforeEach(async () => {
      blockNumber = await dexHelper.web3Provider.eth.getBlockNumber();
      slipstream = new UniswapV3(network, dexKey, dexHelper);
    });

    it('getPoolIdentifiers and getPricesVolume SELL', async function () {
      const amounts = [0n, BI_POWS[6], 2000000n];

      const pools = await slipstream.getPoolIdentifiers(
=======
describe('SpookySwapV3', () => {
  const dexKey = 'SpookySwapV3';

  describe('Fantom', () => {
    const network = Network.FANTOM;
    const dexHelper = new DummyDexHelper(network);

    let blockNumber: number;
    let baseswapV3: UniswapV3;

    const TokenASymbol = 'axlUSDC';
    const TokenA = Tokens[network][TokenASymbol];

    const TokenBSymbol = 'MIM';
    const TokenB = Tokens[network][TokenBSymbol];

    const QuoterV2 = UniswapV3Config[dexKey][network].quoter;

    beforeEach(async () => {
      blockNumber = await dexHelper.web3Provider.eth.getBlockNumber();
      baseswapV3 = new UniswapV3(network, dexKey, dexHelper);
    });

    it('getPoolIdentifiers and getPricesVolume SELL', async () => {
      const amounts = [
        0n,
        1n * BI_POWS[6],
        20n * BI_POWS[6],
        1000n * BI_POWS[6],
      ];

      const pools = await baseswapV3.getPoolIdentifiers(
>>>>>>> 34f92e9e
        TokenA,
        TokenB,
        SwapSide.SELL,
        blockNumber,
      );
      console.log(
        `${TokenASymbol} <> ${TokenBSymbol} Pool Identifiers: `,
        pools,
      );

      expect(pools.length).toBeGreaterThan(0);

<<<<<<< HEAD
      const poolPrices = await slipstream.getPricesVolume(
=======
      const poolPrices = await baseswapV3.getPricesVolume(
>>>>>>> 34f92e9e
        TokenA,
        TokenB,
        amounts,
        SwapSide.SELL,
        blockNumber,
        pools,
      );
      console.log(
        `${TokenASymbol} <> ${TokenBSymbol} Pool Prices: `,
        poolPrices,
      );

      expect(poolPrices).not.toBeNull();
<<<<<<< HEAD
      checkPoolPrices(poolPrices!, amounts, SwapSide.SELL, dexKey);
=======
      checkPoolPrices(poolPrices!, amounts, SwapSide.SELL, dexKey, false);
>>>>>>> 34f92e9e

      let falseChecksCounter = 0;
      await Promise.all(
        poolPrices!.map(async price => {
<<<<<<< HEAD
          const fee = slipstream.eventPools[price.poolIdentifier!]!.feeCode;
          const res = await checkOnChainPricing(
            dexHelper,
            slipstream,
            'quoteExactInputSingle',
            blockNumber,
            '0xA2DEcF05c16537C702779083Fe067e308463CE45',
=======
          const fee = baseswapV3.eventPools[price.poolIdentifier!]!.feeCode;
          const res = await checkOnChainPricing(
            dexHelper,
            baseswapV3,
            'quoteExactInputSingle',
            blockNumber,
            QuoterV2,
>>>>>>> 34f92e9e
            price.prices,
            TokenA.address,
            TokenB.address,
            fee,
            amounts,
          );
          if (res === false) falseChecksCounter++;
        }),
      );

      expect(falseChecksCounter).toBeLessThan(poolPrices!.length);
    });

<<<<<<< HEAD
    it('getPoolIdentifiers and getPricesVolume BUY', async function () {
      const amounts = [0n, BI_POWS[6], 2000000n];

      const pools = await slipstream.getPoolIdentifiers(
=======
    it('getPoolIdentifiers and getPricesVolume BUY', async () => {
      const amountsBuy = [
        0n,
        1n * BI_POWS[18],
        2n * BI_POWS[18],
        3n * BI_POWS[18],
      ];

      const pools = await baseswapV3.getPoolIdentifiers(
>>>>>>> 34f92e9e
        TokenA,
        TokenB,
        SwapSide.BUY,
        blockNumber,
      );
      console.log(
        `${TokenASymbol} <> ${TokenBSymbol} Pool Identifiers: `,
        pools,
      );

      expect(pools.length).toBeGreaterThan(0);

<<<<<<< HEAD
      const poolPrices = await slipstream.getPricesVolume(
        TokenA,
        TokenB,
        amounts,
=======
      const poolPrices = await baseswapV3.getPricesVolume(
        TokenA,
        TokenB,
        amountsBuy,
>>>>>>> 34f92e9e
        SwapSide.BUY,
        blockNumber,
        pools,
      );
      console.log(
        `${TokenASymbol} <> ${TokenBSymbol} Pool Prices: `,
        poolPrices,
      );

      expect(poolPrices).not.toBeNull();
<<<<<<< HEAD
      checkPoolPrices(poolPrices!, amounts, SwapSide.SELL, dexKey);

      let falseChecksCounter = 0;
      await Promise.all(
        poolPrices!.map(async price => {
          const fee = slipstream.eventPools[price.poolIdentifier!]!.feeCode;
          const res = await checkOnChainPricing(
            dexHelper,
            slipstream,
            'quoteExactOutputSingle',
            blockNumber,
            '0xA2DEcF05c16537C702779083Fe067e308463CE45',
=======
      checkPoolPrices(poolPrices!, amountsBuy, SwapSide.BUY, dexKey);

      // Check if onchain pricing equals to calculated ones
      let falseChecksCounter = 0;
      await Promise.all(
        poolPrices!.map(async price => {
          const fee = baseswapV3.eventPools[price.poolIdentifier!]!.feeCode;
          const res = await checkOnChainPricing(
            dexHelper,
            baseswapV3,
            'quoteExactOutputSingle',
            blockNumber,
            QuoterV2,
            price.prices,
            TokenA.address,
            TokenB.address,
            fee,
            amountsBuy,
          );
          if (res === false) falseChecksCounter++;
        }),
      );
      expect(falseChecksCounter).toBeLessThan(poolPrices!.length);
    });

    it('getPoolIdentifiers and getPricesVolume SELL stable pairs', async () => {
      const amounts = [0n, 1n * BI_POWS[6], 4n * BI_POWS[6]];

      const TokenASymbol = 'axlUSDC';
      const TokenA = Tokens[network][TokenASymbol];

      const TokenBSymbol = 'USDCe';
      const TokenB = Tokens[network][TokenBSymbol];

      const pools = await baseswapV3.getPoolIdentifiers(
        TokenA,
        TokenB,
        SwapSide.SELL,
        blockNumber,
      );
      console.log(
        `${TokenASymbol} <> ${TokenBSymbol} Pool Identifiers: `,
        pools,
      );

      expect(pools.length).toBeGreaterThan(0);

      const poolPrices = await baseswapV3.getPricesVolume(
        TokenA,
        TokenB,
        amounts,
        SwapSide.SELL,
        blockNumber,
        pools,
      );
      console.log(
        `${TokenASymbol} <> ${TokenBSymbol} Pool Prices: `,
        poolPrices,
      );

      expect(poolPrices).not.toBeNull();
      checkPoolPrices(
        poolPrices!.filter(pp => pp.unit !== 0n),
        amounts,
        SwapSide.SELL,
        dexKey,
        false,
      );

      // Check if onchain pricing equals to calculated ones
      let falseChecksCounter = 0;
      await Promise.all(
        poolPrices!.map(async price => {
          const fee = baseswapV3.eventPools[price.poolIdentifier!]!.feeCode;
          const res = await checkOnChainPricing(
            dexHelper,
            baseswapV3,
            'quoteExactInputSingle',
            blockNumber,
            QuoterV2,
>>>>>>> 34f92e9e
            price.prices,
            TokenA.address,
            TokenB.address,
            fee,
            amounts,
          );
          if (res === false) falseChecksCounter++;
        }),
      );
<<<<<<< HEAD

      expect(falseChecksCounter).toBeLessThan(poolPrices!.length);
    });

    it('getTopPoolsForToken', async function () {
      const poolLiquidity = await slipstream.getTopPoolsForToken(
=======
      expect(falseChecksCounter).toBeLessThan(poolPrices!.length);
    });

    it('getPoolIdentifiers and getPricesVolume BUY stable pairs', async () => {
      const amountsBuy = [
        0n,
        1n * BI_POWS[6],
        2n * BI_POWS[6],
        3n * BI_POWS[6],
      ];

      const TokenASymbol = 'axlUSDC';
      const TokenA = Tokens[network][TokenASymbol];

      const TokenBSymbol = 'USDCe';
      const TokenB = Tokens[network][TokenBSymbol];

      const pools = await baseswapV3.getPoolIdentifiers(
        TokenA,
        TokenB,
        SwapSide.BUY,
        blockNumber,
      );
      console.log(
        `${TokenASymbol} <> ${TokenBSymbol} Pool Identifiers: `,
        pools,
      );

      expect(pools.length).toBeGreaterThan(0);

      const poolPrices = await baseswapV3.getPricesVolume(
        TokenA,
        TokenB,
        amountsBuy,
        SwapSide.BUY,
        blockNumber,
        pools,
      );
      console.log(
        `${TokenASymbol} <> ${TokenBSymbol} Pool Prices: `,
        poolPrices,
      );

      expect(poolPrices).not.toBeNull();
      checkPoolPrices(
        poolPrices!.filter(pp => pp.unit !== 0n),
        amountsBuy,
        SwapSide.BUY,
        dexKey,
      );

      // Check if onchain pricing equals to calculated ones
      let falseChecksCounter = 0;
      await Promise.all(
        poolPrices!.map(async price => {
          const fee = baseswapV3.eventPools[price.poolIdentifier!]!.feeCode;
          const res = await checkOnChainPricing(
            dexHelper,
            baseswapV3,
            'quoteExactOutputSingle',
            blockNumber,
            QuoterV2,
            price.prices,
            TokenA.address,
            TokenB.address,
            fee,
            amountsBuy,
          );
          if (res === false) falseChecksCounter++;
        }),
      );
      expect(falseChecksCounter).toBeLessThan(poolPrices!.length);
    });

    it('getTopPoolsForToken', async () => {
      const poolLiquidity = await baseswapV3.getTopPoolsForToken(
>>>>>>> 34f92e9e
        TokenB.address,
        10,
      );
      console.log(`${TokenASymbol} Top Pools:`, poolLiquidity);

      checkPoolsLiquidity(poolLiquidity, TokenB.address, dexKey);
    });
  });
});<|MERGE_RESOLUTION|>--- conflicted
+++ resolved
@@ -1571,32 +1571,6 @@
   });
 });
 
-<<<<<<< HEAD
-describe('VelodromeSlipstream', () => {
-  const dexKey = 'VelodromeSlipstream';
-
-  describe('Optimism', () => {
-    let blockNumber: number;
-    let slipstream: UniswapV3;
-
-    const network = Network.OPTIMISM;
-    const dexHelper = new DummyDexHelper(network);
-    const TokenASymbol = 'USDC';
-    const TokenA = Tokens[network][TokenASymbol];
-
-    const TokenBSymbol = 'USDT';
-    const TokenB = Tokens[network][TokenBSymbol];
-
-    beforeEach(async () => {
-      blockNumber = await dexHelper.web3Provider.eth.getBlockNumber();
-      slipstream = new UniswapV3(network, dexKey, dexHelper);
-    });
-
-    it('getPoolIdentifiers and getPricesVolume SELL', async function () {
-      const amounts = [0n, BI_POWS[6], 2000000n];
-
-      const pools = await slipstream.getPoolIdentifiers(
-=======
 describe('SpookySwapV3', () => {
   const dexKey = 'SpookySwapV3';
 
@@ -1629,7 +1603,6 @@
       ];
 
       const pools = await baseswapV3.getPoolIdentifiers(
->>>>>>> 34f92e9e
         TokenA,
         TokenB,
         SwapSide.SELL,
@@ -1642,11 +1615,7 @@
 
       expect(pools.length).toBeGreaterThan(0);
 
-<<<<<<< HEAD
-      const poolPrices = await slipstream.getPricesVolume(
-=======
       const poolPrices = await baseswapV3.getPricesVolume(
->>>>>>> 34f92e9e
         TokenA,
         TokenB,
         amounts,
@@ -1660,24 +1629,11 @@
       );
 
       expect(poolPrices).not.toBeNull();
-<<<<<<< HEAD
-      checkPoolPrices(poolPrices!, amounts, SwapSide.SELL, dexKey);
-=======
       checkPoolPrices(poolPrices!, amounts, SwapSide.SELL, dexKey, false);
->>>>>>> 34f92e9e
 
       let falseChecksCounter = 0;
       await Promise.all(
         poolPrices!.map(async price => {
-<<<<<<< HEAD
-          const fee = slipstream.eventPools[price.poolIdentifier!]!.feeCode;
-          const res = await checkOnChainPricing(
-            dexHelper,
-            slipstream,
-            'quoteExactInputSingle',
-            blockNumber,
-            '0xA2DEcF05c16537C702779083Fe067e308463CE45',
-=======
           const fee = baseswapV3.eventPools[price.poolIdentifier!]!.feeCode;
           const res = await checkOnChainPricing(
             dexHelper,
@@ -1685,7 +1641,6 @@
             'quoteExactInputSingle',
             blockNumber,
             QuoterV2,
->>>>>>> 34f92e9e
             price.prices,
             TokenA.address,
             TokenB.address,
@@ -1699,12 +1654,6 @@
       expect(falseChecksCounter).toBeLessThan(poolPrices!.length);
     });
 
-<<<<<<< HEAD
-    it('getPoolIdentifiers and getPricesVolume BUY', async function () {
-      const amounts = [0n, BI_POWS[6], 2000000n];
-
-      const pools = await slipstream.getPoolIdentifiers(
-=======
     it('getPoolIdentifiers and getPricesVolume BUY', async () => {
       const amountsBuy = [
         0n,
@@ -1714,7 +1663,6 @@
       ];
 
       const pools = await baseswapV3.getPoolIdentifiers(
->>>>>>> 34f92e9e
         TokenA,
         TokenB,
         SwapSide.BUY,
@@ -1727,17 +1675,10 @@
 
       expect(pools.length).toBeGreaterThan(0);
 
-<<<<<<< HEAD
-      const poolPrices = await slipstream.getPricesVolume(
-        TokenA,
-        TokenB,
-        amounts,
-=======
       const poolPrices = await baseswapV3.getPricesVolume(
         TokenA,
         TokenB,
         amountsBuy,
->>>>>>> 34f92e9e
         SwapSide.BUY,
         blockNumber,
         pools,
@@ -1748,20 +1689,6 @@
       );
 
       expect(poolPrices).not.toBeNull();
-<<<<<<< HEAD
-      checkPoolPrices(poolPrices!, amounts, SwapSide.SELL, dexKey);
-
-      let falseChecksCounter = 0;
-      await Promise.all(
-        poolPrices!.map(async price => {
-          const fee = slipstream.eventPools[price.poolIdentifier!]!.feeCode;
-          const res = await checkOnChainPricing(
-            dexHelper,
-            slipstream,
-            'quoteExactOutputSingle',
-            blockNumber,
-            '0xA2DEcF05c16537C702779083Fe067e308463CE45',
-=======
       checkPoolPrices(poolPrices!, amountsBuy, SwapSide.BUY, dexKey);
 
       // Check if onchain pricing equals to calculated ones
@@ -1842,7 +1769,6 @@
             'quoteExactInputSingle',
             blockNumber,
             QuoterV2,
->>>>>>> 34f92e9e
             price.prices,
             TokenA.address,
             TokenB.address,
@@ -1852,14 +1778,6 @@
           if (res === false) falseChecksCounter++;
         }),
       );
-<<<<<<< HEAD
-
-      expect(falseChecksCounter).toBeLessThan(poolPrices!.length);
-    });
-
-    it('getTopPoolsForToken', async function () {
-      const poolLiquidity = await slipstream.getTopPoolsForToken(
-=======
       expect(falseChecksCounter).toBeLessThan(poolPrices!.length);
     });
 
@@ -1936,7 +1854,6 @@
 
     it('getTopPoolsForToken', async () => {
       const poolLiquidity = await baseswapV3.getTopPoolsForToken(
->>>>>>> 34f92e9e
         TokenB.address,
         10,
       );
@@ -1945,4 +1862,146 @@
       checkPoolsLiquidity(poolLiquidity, TokenB.address, dexKey);
     });
   });
+});
+
+describe('VelodromeSlipstream', () => {
+  const dexKey = 'VelodromeSlipstream';
+
+  describe('Optimism', () => {
+    let blockNumber: number;
+    let slipstream: UniswapV3;
+
+    const network = Network.OPTIMISM;
+    const dexHelper = new DummyDexHelper(network);
+    const TokenASymbol = 'USDC';
+    const TokenA = Tokens[network][TokenASymbol];
+
+    const TokenBSymbol = 'USDT';
+    const TokenB = Tokens[network][TokenBSymbol];
+
+    beforeEach(async () => {
+      blockNumber = await dexHelper.web3Provider.eth.getBlockNumber();
+      slipstream = new UniswapV3(network, dexKey, dexHelper);
+    });
+
+    it('getPoolIdentifiers and getPricesVolume SELL', async function () {
+      const amounts = [0n, BI_POWS[6], 2000000n];
+
+      const pools = await slipstream.getPoolIdentifiers(
+        TokenA,
+        TokenB,
+        SwapSide.SELL,
+        blockNumber,
+      );
+      console.log(
+        `${TokenASymbol} <> ${TokenBSymbol} Pool Identifiers: `,
+        pools,
+      );
+
+      expect(pools.length).toBeGreaterThan(0);
+
+      const poolPrices = await slipstream.getPricesVolume(
+        TokenA,
+        TokenB,
+        amounts,
+        SwapSide.SELL,
+        blockNumber,
+        pools,
+      );
+      console.log(
+        `${TokenASymbol} <> ${TokenBSymbol} Pool Prices: `,
+        poolPrices,
+      );
+
+      expect(poolPrices).not.toBeNull();
+      checkPoolPrices(poolPrices!, amounts, SwapSide.SELL, dexKey);
+
+      let falseChecksCounter = 0;
+      await Promise.all(
+        poolPrices!.map(async price => {
+          const fee = slipstream.eventPools[price.poolIdentifier!]!.feeCode;
+          const res = await checkOnChainPricing(
+            dexHelper,
+            slipstream,
+            'quoteExactInputSingle',
+            blockNumber,
+            '0xA2DEcF05c16537C702779083Fe067e308463CE45',
+            price.prices,
+            TokenA.address,
+            TokenB.address,
+            fee,
+            amounts,
+          );
+          if (res === false) falseChecksCounter++;
+        }),
+      );
+
+      expect(falseChecksCounter).toBeLessThan(poolPrices!.length);
+    });
+
+    it('getPoolIdentifiers and getPricesVolume BUY', async function () {
+      const amounts = [0n, BI_POWS[6], 2000000n];
+
+      const pools = await slipstream.getPoolIdentifiers(
+        TokenA,
+        TokenB,
+        SwapSide.BUY,
+        blockNumber,
+      );
+      console.log(
+        `${TokenASymbol} <> ${TokenBSymbol} Pool Identifiers: `,
+        pools,
+      );
+
+      expect(pools.length).toBeGreaterThan(0);
+
+      const poolPrices = await slipstream.getPricesVolume(
+        TokenA,
+        TokenB,
+        amounts,
+        SwapSide.BUY,
+        blockNumber,
+        pools,
+      );
+      console.log(
+        `${TokenASymbol} <> ${TokenBSymbol} Pool Prices: `,
+        poolPrices,
+      );
+
+      expect(poolPrices).not.toBeNull();
+      checkPoolPrices(poolPrices!, amounts, SwapSide.SELL, dexKey);
+
+      let falseChecksCounter = 0;
+      await Promise.all(
+        poolPrices!.map(async price => {
+          const fee = slipstream.eventPools[price.poolIdentifier!]!.feeCode;
+          const res = await checkOnChainPricing(
+            dexHelper,
+            slipstream,
+            'quoteExactOutputSingle',
+            blockNumber,
+            '0xA2DEcF05c16537C702779083Fe067e308463CE45',
+            price.prices,
+            TokenA.address,
+            TokenB.address,
+            fee,
+            amounts,
+          );
+          if (res === false) falseChecksCounter++;
+        }),
+      );
+
+      expect(falseChecksCounter).toBeLessThan(poolPrices!.length);
+    });
+
+    it('getTopPoolsForToken', async function () {
+      const poolLiquidity = await slipstream.getTopPoolsForToken(
+        TokenB.address,
+        10,
+      );
+      console.log(`${TokenASymbol} Top Pools:`, poolLiquidity);
+
+      checkPoolsLiquidity(poolLiquidity, TokenB.address, dexKey);
+    });
+  });
 });