--- conflicted
+++ resolved
@@ -193,8 +193,7 @@
       pool = new UniswapV3EventPool(
         this.dexHelper,
         this.dexKey,
-        this.stateMultiContract,
-        this.erc20Interface,
+        this.config.stateMulticall,
         this.config.factory,
         fee,
         token0,
@@ -212,15 +211,10 @@
           },
         });
       } catch (e) {
-<<<<<<< HEAD
-        // we are using a multicall to generateState with latest and blockNumber. We cannot retrieve the revert message so we can just check if multicall failed.
-        if (e instanceof Error && e.message.endsWith('call failed')) {
-=======
         if (e instanceof Error && e.message.endsWith('Pool does not exist')) {
           // no need to await we want the set to have the pool key but it's not blocking
           this.dexHelper.cache.zadd(this.notExistingPoolSetKey, [Date.now(), key], 'NX');
 
->>>>>>> 2c22d2d2
           // Pool does not exist for this feeCode, so we can set it to null
           // to prevent more requests for this pool
           pool = null;
