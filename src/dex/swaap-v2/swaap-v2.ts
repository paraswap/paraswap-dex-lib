import {
  Token,
  Address,
  ExchangePrices,
  PoolPrices,
  AdapterExchangeParam,
  SimpleExchangeParam,
  PoolLiquidity,
  Logger,
  ExchangeTxInfo,
  OptimalSwapExchange,
  PreprocessTransactionOptions,
  DexExchangeParam,
} from '../../types';
import {
  SwapSide,
  Network,
  MAX_INT,
  MAX_UINT,
  CACHE_PREFIX,
  NULL_ADDRESS,
  ETHER_ADDRESS,
} from '../../constants';
import * as CALLDATA_GAS_COST from '../../calldata-gas-cost';
import { uniq } from 'lodash';
<<<<<<< HEAD
import { getDexKeysWithNetwork, isAxiosError } from '../../utils';
=======
import { getDexKeysWithNetwork, isAxiosError, isETHAddress } from '../../utils';
>>>>>>> 54a41c78
import { Context, IDex } from '../idex';
import { IDexHelper } from '../../dex-helper/idex-helper';
import {
  SwaapV2Data,
  SwaapV2PriceLevel,
  SwaapV2PriceLevels,
  SwaapV2APIParameters,
  SwaapV2QuoteError,
  TokensMap,
  SwaapV2NotificationResponse,
} from './types';
import { SimpleExchange } from '../simple-exchange';
import { Adapters, SwaapV2Config } from './config';
import { RateFetcher } from './rate-fetcher';
import routerAbi from '../../abi/swaap-v2/vault.json';
import BigNumber from 'bignumber.js';
import { BN_0, BN_1, getBigNumberPow } from '../../bignumber-constants';
import { Interface } from 'ethers/lib/utils';
import { AsyncOrSync, assert } from 'ts-essentials';
import {
  SWAAP_RFQ_API_URL,
  SWAAP_RFQ_PRICES_ENDPOINT,
  SWAAP_RFQ_QUOTE_ENDPOINT,
  SWAAP_RFQ_API_PRICES_POLLING_INTERVAL_MS,
  SWAAP_RFQ_PRICES_CACHES_TTL_S,
  STABLE_SWAP_GAS_COST_ESTIMATION,
  VOLATILE_SWAP_GAS_COST_ESTIMATION,
  BATCH_SWAP_SELECTOR,
  CALLER_SLOT,
  SWAAP_403_TTL_S,
  SWAAP_429_TTL_S,
  SWAAP_RFQ_TOKENS_ENDPOINT,
  SWAAP_POOL_RESTRICT_TTL_S,
  SWAAP_RFQ_API_TOKENS_POLLING_INTERVAL_MS,
  SWAAP_RFQ_TOKENS_CACHES_TTL_S,
  SWAAP_PRICES_CACHE_KEY,
  SWAAP_TOKENS_CACHE_KEY,
  SWAAP_ORDER_TYPE_SELL,
  SWAAP_ORDER_TYPE_BUY,
  SWAAP_MIN_SLIPPAGE_FACTOR_THRESHOLD_FOR_RESTRICTION,
  SWAAP_BANNED_CODE,
  SWAAP_NOTIFY_ENDPOINT,
} from './constants';
import {
  getPoolIdentifier,
  normalizeTokenAddress,
  getPairName,
  isStablePair,
} from './utils';
import { Method } from '../../dex-helper/irequest-wrapper';
import {
  SlippageCheckError,
  TooStrictSlippageCheckError,
} from '../generic-rfq/types';
import { BI_MAX_UINT256 } from '../../bigint-constants';
import { SpecialDex } from '../../executor/types';
import { extractReturnAmountPosition } from '../../executor/utils';
import { OptimalRate, OptimalSwap } from '@paraswap/core';
<<<<<<< HEAD
import { ZERO_ADDRESS } from '@hashflow/sdk';
=======
>>>>>>> 54a41c78

const BLACKLISTED = 'blacklisted';

export class SwaapV2 extends SimpleExchange implements IDex<SwaapV2Data> {
  readonly isStatePollingDex = true;
  readonly hasConstantPriceLargeAmounts = false;
  readonly isFeeOnTransferSupported = false;
  private rateFetcher: RateFetcher;
  private swaapV2AuthToken: string;
  public tokensMap: TokensMap = {};
  private runtimeMMsRestrictHashMapKey: string;

  needUnwrapWeth = (
    priceRoute: OptimalRate,
    swap: OptimalSwap,
    se: OptimalSwapExchange<any>,
  ): boolean => {
    const swapSrc = swap.srcToken.toLowerCase();
    const swapDest = swap.destToken.toLowerCase();

    const wethAddr =
      this.dexHelper.config.data.wrappedNativeTokenAddress.toLowerCase();
    const tokenIn = se.data.tokenIn.toLowerCase();
    const tokenOut = se.data.tokenOut.toLowerCase();

    if (swapSrc.toLowerCase() === wethAddr && tokenIn === NULL_ADDRESS) {
      return true; // WETH is src but native ETH pool is used, we need unwrap weth in this case
    }

    if (swapDest.toLowerCase() === wethAddr && tokenOut === NULL_ADDRESS) {
      return true; // WETH is dest but native ETH pool is used, we need unwrap weth in this case
    }

    return false;
  };

  needWrapNative = (
    priceRoute: OptimalRate,
    swap: OptimalSwap,
    se: OptimalSwapExchange<any>,
  ): boolean => {
    const swapSrc = swap.srcToken.toLowerCase();
    const swapDest = swap.destToken.toLowerCase();

    const wethAddr =
      this.dexHelper.config.data.wrappedNativeTokenAddress.toLowerCase();
    const tokenIn = se.data.tokenIn.toLowerCase();
    const tokenOut = se.data.tokenOut.toLowerCase();

    if (swapSrc === ETHER_ADDRESS.toLowerCase() && tokenIn === wethAddr) {
      return true; // ETH is src but WETH pool is used, we need wrap native in this case
    }

    if (swapDest === ETHER_ADDRESS.toLowerCase() && tokenOut === wethAddr) {
      return true; // ETH is dest but WETH pool is used, we need wrap native in this case
    }

    return false;
  };

  public static dexKeysWithNetwork: { key: string; networks: Network[] }[] =
    getDexKeysWithNetwork(SwaapV2Config);

  logger: Logger;

  constructor(
    readonly network: Network,
    readonly dexKey: string,
    readonly dexHelper: IDexHelper,
    protected adapters = Adapters[network] || {},
    protected routerInterface = new Interface(routerAbi),
  ) {
    super(dexHelper, dexKey);
    this.logger = dexHelper.getLogger(dexKey);
    const token = dexHelper.config.data.swaapV2AuthToken;
    assert(
      token !== undefined,
      'SwaapV2 auth token is not specified with env variable',
    );

    this.swaapV2AuthToken = token;

    this.rateFetcher = new RateFetcher(
      this.dexHelper,
      this.dexKey,
      this.logger,
      {
        rateConfig: {
          pricesIntervalMs: SWAAP_RFQ_API_PRICES_POLLING_INTERVAL_MS,
          pricesReqParams: this.getPriceLevelsReqParams(),
          pricesCacheTTLSecs: SWAAP_RFQ_PRICES_CACHES_TTL_S,
          pricesCacheKey: SWAAP_PRICES_CACHE_KEY,
        },
        tokensConfig: {
          tokensIntervalMs: SWAAP_RFQ_API_TOKENS_POLLING_INTERVAL_MS,
          tokensReqParams: this.getTokensReqParams(),
          tokensCacheTTLSecs: SWAAP_RFQ_TOKENS_CACHES_TTL_S,
          tokensCacheKey: SWAAP_TOKENS_CACHE_KEY,
        },
      },
    );

    this.runtimeMMsRestrictHashMapKey =
      `${CACHE_PREFIX}_${this.dexKey}_${this.network}_restricted_mms`.toLowerCase();
  }

  async initializePricing(blockNumber: number): Promise<void> {
    if (!this.dexHelper.config.isSlave) {
      await this.rateFetcher.start();
    }

    return;
  }

  getAdapters(side: SwapSide): { name: string; index: number }[] | null {
    return this.adapters[side] ? this.adapters[side] : null;
  }

  async getPoolIdentifiers(
    srcToken: Token,
    destToken: Token,
    side: SwapSide,
    blockNumber: number,
  ): Promise<string[]> {
    const normalizedSrcToken = this.normalizeToken(srcToken);
    const normalizedDestToken = this.normalizeToken(destToken);

    if (normalizedSrcToken.address === normalizedDestToken.address) {
      return [];
    }

    const wethAddr =
      this.dexHelper.config.data.wrappedNativeTokenAddress.toLowerCase();
    const isSrcEth = normalizedSrcToken.address === NULL_ADDRESS; // SwaapV2 uses zero address for native eth
    const isSrcWeth = this.isWETH(normalizedSrcToken.address);

    const isDestEth = normalizedDestToken.address === NULL_ADDRESS; // SwaapV2 uses zero address for native eth
    const isDestWeth = this.isWETH(normalizedDestToken.address);

    const poolIdentifiers = [
      getPoolIdentifier(
        this.dexKey,
        normalizedSrcToken.address,
        normalizedDestToken.address,
      ),
    ];

    if (isSrcWeth) {
      poolIdentifiers.push(
        getPoolIdentifier(
          this.dexKey,
          NULL_ADDRESS,
          normalizedDestToken.address,
        ),
      ); // native eth pool
    }

    if (isSrcEth) {
      poolIdentifiers.push(this.dexKey, wethAddr, normalizedDestToken.address); // weth pool
    }

    if (isDestWeth) {
      poolIdentifiers.push(
        getPoolIdentifier(
          this.dexKey,
          normalizedSrcToken.address,
          NULL_ADDRESS,
        ),
      ); // native eth pool
    }

    if (isDestEth) {
      poolIdentifiers.push(
        getPoolIdentifier(this.dexKey, normalizedSrcToken.address, wethAddr),
      ); // weth pool
    }

    const levels = await this.getCachedLevels();
    if (levels === null) {
      return [];
    }

    const allPoolIds = Object.keys(levels).map((pair: string) => {
      return getPoolIdentifier(
        this.dexKey,
        levels[pair].base!,
        levels[pair].quote!,
      );
    });

    return uniq(
      allPoolIds.filter((pi: string) => poolIdentifiers.includes(pi)),
    );
  }

  computePricesFromLevelsBids(
    amounts: BigNumber[],
    asksAndBids: SwaapV2PriceLevels,
    srcToken: Token,
    destToken: Token,
    side: SwapSide,
  ): bigint[] {
    let levels: SwaapV2PriceLevel[] = [];
    if (side === SwapSide.BUY) {
      if (destToken.address === asksAndBids.base!) {
        levels = asksAndBids.asks;
      } else {
        levels = this.invertPrices(asksAndBids.bids);
      }
    } else {
      if (srcToken.address === asksAndBids.base!) {
        levels = asksAndBids.bids;
      } else {
        levels = this.invertPrices(asksAndBids.asks);
      }
    }

    const firstLevelRaw = levels[0];
    const firstLevelAmountBN = new BigNumber(firstLevelRaw.level);

    if (amounts[amounts.length - 1].lt(firstLevelAmountBN)) {
      return [];
    }

    return this.computeLevelsQuote(amounts, levels, srcToken, destToken, side);
  }

  inversePrice(priceLevel: SwaapV2PriceLevel): SwaapV2PriceLevel {
    return {
      level: priceLevel.level * priceLevel.price,
      price: 1 / priceLevel.price,
    };
  }

  invertPrices(levels: SwaapV2PriceLevel[]): SwaapV2PriceLevel[] {
    return levels.map(pl => this.inversePrice(pl));
  }

  computeLevelsQuote(
    amounts: BigNumber[],
    levels: SwaapV2PriceLevel[],
    srcToken: Token,
    destToken: Token,
    side: SwapSide,
  ): bigint[] {
    const size = levels.length;
    if (size === 0) {
      return amounts.map(_ => BigInt(0));
    }

    return amounts.map((amount: BigNumber) => {
      if (amount.isZero()) {
        return BigInt(0);
      }

      let i = 0;
      let output = BN_0;
      let previousLevel = BN_0;
      let remaininig = BigNumber(amount);
      let enoughLiquidity = false;
      while (i < size) {
        const levelDelta = BigNumber(levels[i].level).minus(previousLevel);
        if (levelDelta.lte(remaininig)) {
          output = output.plus(levelDelta.times(levels[i].price));
          remaininig = remaininig.minus(levelDelta);
          previousLevel = BigNumber(levels[i].level);
          i += 1;
        } else {
          output = output.plus(remaininig.times(levels[i].price));
          enoughLiquidity = true;
          break;
        }
      }
      if (enoughLiquidity) {
        return BigInt(
          output
            .multipliedBy(
              getBigNumberPow(
                side === SwapSide.BUY ? srcToken.decimals : destToken.decimals,
              ),
            )
            .toFixed(0),
        );
      }
      return BigInt(0); // not enough liquidity
    });
  }

  async getCachedTokens(): Promise<TokensMap | null> {
    const cachedTokens = await this.dexHelper.cache.get(
      this.dexKey,
      this.network,
      SWAAP_TOKENS_CACHE_KEY,
    );

    if (cachedTokens) {
      return JSON.parse(cachedTokens) as TokensMap;
    }

    return null;
  }

  async getCachedLevels(): Promise<Record<string, SwaapV2PriceLevels> | null> {
    const cachedLevels = await this.dexHelper.cache.get(
      this.dexKey,
      this.network,
      SWAAP_PRICES_CACHE_KEY,
    );

    if (cachedLevels) {
      return JSON.parse(cachedLevels) as Record<string, SwaapV2PriceLevels>;
    }

    return null;
  }

  normalizeToken(token: Token): Token {
    return {
      address: normalizeTokenAddress(token.address),
      decimals: token.decimals,
    };
  }

  async getPricesVolume(
    srcToken: Token,
    destToken: Token,
    amounts: bigint[],
    side: SwapSide,
    blockNumber: number,
    limitPools?: string[],
  ): Promise<null | ExchangePrices<SwaapV2Data>> {
    const normalizedSrcToken = this.normalizeToken(srcToken);
    const normalizedDestToken = this.normalizeToken(destToken);

    const requestedPoolIdentifier: string = getPoolIdentifier(
      this.dexKey,
      normalizedSrcToken.address,
      normalizedDestToken.address,
    );

    try {
      if (await this.isRestrictedPool(requestedPoolIdentifier)) {
        return null;
      }

      this.tokensMap = (await this.getCachedTokens()) || {};

      if (normalizedSrcToken.address === normalizedDestToken.address) {
        return null;
      }

      const wethAddr =
        this.dexHelper.config.data.wrappedNativeTokenAddress.toLowerCase();
      const isSrcEth = normalizedSrcToken.address === NULL_ADDRESS; // SwaapV2 uses zero address for native eth
      const isSrcWeth = this.isWETH(normalizedSrcToken.address);

      const isDestEth = normalizedDestToken.address === NULL_ADDRESS; // SwaapV2 uses zero address for native eth
      const isDestWeth = this.isWETH(normalizedDestToken.address);

<<<<<<< HEAD
      const pools = limitPools
=======
      let pools = limitPools
>>>>>>> 54a41c78
        ? limitPools.filter(p => {
            const isAppropriatePool =
              p ===
                getPoolIdentifier(
                  this.dexKey,
                  normalizedSrcToken.address,
                  normalizedDestToken.address,
                ) ||
              p ===
                getPoolIdentifier(
                  this.dexKey,
                  normalizedDestToken.address,
                  normalizedSrcToken.address,
                );

            if (isSrcEth) {
              return (
                isAppropriatePool ||
                p ===
                  getPoolIdentifier(
                    this.dexKey,
                    wethAddr,
                    normalizedDestToken.address,
                  )
              );
            }

            if (isSrcWeth) {
              return (
                isAppropriatePool ||
                p ===
                  getPoolIdentifier(
                    this.dexKey,
                    NULL_ADDRESS,
                    normalizedDestToken.address,
                  )
              );
            }

            if (isDestEth) {
              return (
                isAppropriatePool ||
                p ===
                  getPoolIdentifier(
                    this.dexKey,
                    normalizedSrcToken.address,
                    wethAddr,
                  )
              );
            }

            if (isDestWeth) {
              return (
                isAppropriatePool ||
                p ===
                  getPoolIdentifier(
                    this.dexKey,
                    normalizedSrcToken.address,
                    NULL_ADDRESS,
                  )
              );
            }

            return isAppropriatePool;
          })
        : await this.getPoolIdentifiers(srcToken, destToken, side, blockNumber);

      if (pools.length === 0) {
        return null;
      }

      if (
        ((isETHAddress(srcToken.address) &&
          destToken.address.toLowerCase() ===
            '0xa0b86991c6218b36c1d19d4a2e9eb0ce3606eb48'.toLowerCase()) ||
          (isETHAddress(destToken.address) &&
            srcToken.address.toLowerCase() ===
              '0xa0b86991c6218b36c1d19d4a2e9eb0ce3606eb48'.toLowerCase()) ||
          (srcToken.address.toLowerCase() ===
            this.dexHelper.config.data.wrappedNativeTokenAddress.toLowerCase() &&
            destToken.address.toLowerCase() ===
              '0xa0b86991c6218b36c1d19d4a2e9eb0ce3606eb48'.toLowerCase()) ||
          (destToken.address.toLowerCase() ===
            this.dexHelper.config.data.wrappedNativeTokenAddress.toLowerCase() &&
            srcToken.address.toLowerCase() ===
              '0xa0b86991c6218b36c1d19d4a2e9eb0ce3606eb48'.toLowerCase())) &&
        this.network === Network.MAINNET
      ) {
        pools = [
          'swaapv2_0x0000000000000000000000000000000000000000_0xa0b86991c6218b36c1d19d4a2e9eb0ce3606eb48',
        ];
      }

      const levels = await this.getCachedLevels();
      if (levels === null) {
        return null;
      }

      const levelEntries: SwaapV2PriceLevels[] = Object.keys(levels)
        .filter(pair => {
          const { base, quote } = levels[pair];
          return (
            pools.includes(getPoolIdentifier(this.dexKey, quote, base)) ||
            pools.includes(getPoolIdentifier(this.dexKey, base, quote))
          );
        })
        .map(pair => {
          return levels[pair];
        });

      const unitVolume = getBigNumberPow(
        (side === SwapSide.SELL ? normalizedSrcToken : normalizedDestToken)
          .decimals,
      );

      const amountsFloat = amounts.map(a =>
        new BigNumber(a.toString()).dividedBy(unitVolume),
      );

      const prices = levelEntries.map((askAndBids: SwaapV2PriceLevels) => {
        const unitPrice: bigint | undefined = this.computePricesFromLevelsBids(
          [unitVolume],
          askAndBids,
          normalizedSrcToken,
          normalizedDestToken,
          side,
        )[0];

        const prices = this.computePricesFromLevelsBids(
          amountsFloat,
          askAndBids,
          normalizedSrcToken,
          normalizedDestToken,
          side,
        );

        if (!prices.length) {
          return null;
        }

        const gasCost = isStablePair(
          this.network,
          normalizedSrcToken.address,
          normalizedDestToken.address,
        )
          ? STABLE_SWAP_GAS_COST_ESTIMATION
          : VOLATILE_SWAP_GAS_COST_ESTIMATION;

        const tokenIn =
          normalizedSrcToken.address === NULL_ADDRESS &&
          [askAndBids.base, askAndBids.quote].includes(wethAddr)
            ? wethAddr
            : normalizedSrcToken.address === wethAddr &&
              [askAndBids.base, askAndBids.quote].includes(NULL_ADDRESS)
            ? NULL_ADDRESS
            : normalizedSrcToken.address;

        const tokenOut =
          normalizedDestToken.address === NULL_ADDRESS &&
          [askAndBids.base, askAndBids.quote].includes(wethAddr)
            ? wethAddr
            : normalizedDestToken.address === wethAddr &&
              [askAndBids.base, askAndBids.quote].includes(NULL_ADDRESS)
            ? NULL_ADDRESS
            : normalizedDestToken.address;

        return {
          gasCost: gasCost,
          exchange: this.dexKey,
          data: {
            tokenIn,
            tokenOut,
          },
          prices,
          unit: unitPrice === undefined ? 0n : unitPrice,
          poolIdentifier: getPoolIdentifier(
            this.dexKey,
            askAndBids.base,
            askAndBids.quote,
          ),
        } as PoolPrices<SwaapV2Data>;
      });

      return prices.filter((p): p is PoolPrices<SwaapV2Data> => !!p);
    } catch (e) {
      this.logger.error(
        `Error_getPrices ${srcToken}, ${destToken}, ${side}:`,
        e,
      );
      return null;
    }
  }

  getBaseToken(poolIdentifier: string): string {
    return poolIdentifier.split('_')[1];
  }

  getDexParam(
    srcToken: string,
    destToken: string,
    srcAmount: string,
    destAmount: string,
    recipient: string,
    data: SwaapV2Data,
    side: SwapSide,
    context: Context,
  ): AsyncOrSync<DexExchangeParam> {
    const { router, callData } = data;
    const isBatchSwap = callData.slice(0, 10) === BATCH_SWAP_SELECTOR;

    // at the moment of writing, batch swap is not supported by SwappV2 API
    assert(isBatchSwap !== true, 'Batch swap is not supported');

    assert(
      router !== undefined,
      `${this.dexKey}-${this.network}: router undefined`,
    );

    assert(
      callData !== undefined,
      `${this.dexKey}-${this.network}: callData undefined`,
    );

    return {
      needWrapNative: this.needWrapNative(
        context.priceRoute,
        context.swap,
        context.swapExchange,
      ),
      needUnwrapWeth: this.needUnwrapWeth(
        context.priceRoute,
        context.swap,
        context.swapExchange,
      ),
      specialDexSupportsInsertFromAmount: true,
      dexFuncHasRecipient: true,
      exchangeData: callData,
      specialDexFlag: SpecialDex.SWAP_ON_SWAAP_V2_SINGLE,
      targetExchange: router,
      returnAmountPos:
        side === SwapSide.SELL
          ? extractReturnAmountPosition(
              this.routerInterface,
              'swap',
              'amountCalculated',
            )
          : undefined,
    };
  }

  async preProcessTransaction(
    optimalSwapExchange: OptimalSwapExchange<SwaapV2Data>,
    srcToken: Token,
    destToken: Token,
    side: SwapSide,
    options: PreprocessTransactionOptions,
  ): Promise<[OptimalSwapExchange<SwaapV2Data>, ExchangeTxInfo]> {
    this.tokensMap = (await this.getCachedTokens()) || {};

    if (await this.isBlacklisted(options.txOrigin)) {
      this.logger.warn(
        `${this.dexKey}-${this.network}: blacklisted TX Origin address '${options.txOrigin}' trying to build a transaction. Bailing...`,
      );
      throw new Error(
        `${this.dexKey}-${
          this.network
        }: user=${options.txOrigin.toLowerCase()} is blacklisted`,
      );
    }

    const isSell = side === SwapSide.SELL;

    const normalizedSrcToken = this.normalizeToken(srcToken);
    const normalizedDestToken = this.normalizeToken(destToken);

    const tolerance = (
      options.slippageFactor > BN_1
        ? options.slippageFactor.minus(BN_1)
        : BN_1.minus(options.slippageFactor)
    ).toNumber();

    try {
      const quote = await this.rateFetcher.getQuote(
        this.network,
        { address: optimalSwapExchange.data!.tokenIn, decimals: 18 },
        { address: optimalSwapExchange.data!.tokenOut, decimals: 18 },
        isSell ? optimalSwapExchange.srcAmount : optimalSwapExchange.destAmount,
        isSell ? SWAAP_ORDER_TYPE_SELL : SWAAP_ORDER_TYPE_BUY,
        options.userAddress,
        options.executionContractAddress,
        options.recipient,
        tolerance,
        this.getQuoteReqParams(),
      );

      if (!quote.success) {
        const message = `${this.dexKey}-${
          this.network
        }: Failed to fetch RFQ for ${getPairName(
          normalizedSrcToken.address,
          normalizedDestToken.address,
        )}: ${JSON.stringify(quote)}`;
        this.logger.warn(message);
        throw new SwaapV2QuoteError(message);
      } else if (!quote.calldata) {
        const message = `${this.dexKey}-${
          this.network
        }: Failed to fetch RFQ for ${getPairName(
          normalizedSrcToken.address,
          normalizedDestToken.address,
        )}. Missing quote data`;
        this.logger.warn(message);
        throw new SwaapV2QuoteError(message);
      } else if (!quote.router) {
        const message = `${this.dexKey}-${
          this.network
        }: Failed to fetch RFQ for ${getPairName(
          normalizedSrcToken.address,
          normalizedDestToken.address,
        )}. Missing router address`;
        this.logger.warn(message);
        throw new SwaapV2QuoteError(message);
      }

      const srcAmount = BigInt(optimalSwapExchange.srcAmount);
      const destAmount = BigInt(optimalSwapExchange.destAmount);
      const quoteTokenAmount = BigInt(quote.amount);
      const slippageFactor = options.slippageFactor;

      let isFailOnSlippage = false;
      let slippageErrorMessage = '';

      if (side === SwapSide.SELL) {
        if (
          quoteTokenAmount <
          BigInt(
            new BigNumber(destAmount.toString())
              .times(slippageFactor)
              .toFixed(0),
          )
        ) {
          isFailOnSlippage = true;
          const message = `${this.dexKey}-${this.network}: too much slippage on quote ${side} quoteTokenAmount ${quoteTokenAmount} / destAmount ${destAmount} < ${slippageFactor}`;
          slippageErrorMessage = message;
          this.logger.warn(message);
        }
      } else {
        if (
          quoteTokenAmount >
          BigInt(slippageFactor.times(srcAmount.toString()).toFixed(0))
        ) {
          isFailOnSlippage = true;
          const message = `${this.dexKey}-${
            this.network
          }: too much slippage on quote ${side} baseTokenAmount ${srcAmount} / srcAmount ${srcAmount} > ${slippageFactor.toFixed()}`;
          slippageErrorMessage = message;
          this.logger.warn(message);
        }
      }

      let isTooStrictSlippage = false;
      if (
        isFailOnSlippage &&
        side === SwapSide.SELL &&
        new BigNumber(1)
          .minus(slippageFactor)
          .lt(SWAAP_MIN_SLIPPAGE_FACTOR_THRESHOLD_FOR_RESTRICTION)
      ) {
        isTooStrictSlippage = true;
      } else if (
        isFailOnSlippage &&
        side === SwapSide.BUY &&
        slippageFactor
          .minus(1)
          .lt(SWAAP_MIN_SLIPPAGE_FACTOR_THRESHOLD_FOR_RESTRICTION)
      ) {
        isTooStrictSlippage = true;
      }

      if (isFailOnSlippage && isTooStrictSlippage) {
        throw new TooStrictSlippageCheckError(slippageErrorMessage);
      } else if (isFailOnSlippage && !isTooStrictSlippage) {
        throw new SlippageCheckError(slippageErrorMessage);
      }

      const expiryAsBigInt = BigInt(quote.expiration);
      const minDeadline = expiryAsBigInt > 0 ? expiryAsBigInt : BI_MAX_UINT256;

      return [
        {
          ...optimalSwapExchange,
          data: {
            tokenIn: optimalSwapExchange.data!.tokenIn,
            tokenOut: optimalSwapExchange.data!.tokenOut,
            router: quote.router,
            callData: quote.calldata,
          },
        },
        { deadline: minDeadline },
      ];
    } catch (e) {
      if (isAxiosError(e) && e.response?.status === 403) {
        await this.setBlacklist(options.userAddress, SWAAP_403_TTL_S);
        this.logger.warn(
          `${this.dexKey}-${this.network}: Encountered blacklisted user=${options.userAddress}. Adding to local blacklist cache`,
        );
      } else if (isAxiosError(e) && e.response?.status === 429) {
        await this.setBlacklist(options.userAddress, SWAAP_429_TTL_S);
        this.logger.warn(
          `${this.dexKey}-${this.network}: Encountered restricted user=${options.userAddress}. Adding to local blacklist cache`,
        );
      } else {
        if (e instanceof TooStrictSlippageCheckError) {
          this.logger.warn(
            `${this.dexKey}-${this.network}: failed to build transaction on side ${side} with too strict slippage. Skipping restriction`,
          );
        } else {
          this.logger.warn(
            `${this.dexKey}-${this.network}: protocol is restricted`,
          );
          const poolIdentifier = getPoolIdentifier(
            this.dexKey,
            normalizedSrcToken.address,
            normalizedDestToken.address,
          );
          let message = 'Unknown error';
          if (e instanceof Error) {
            message = `${e.name}: ${e.message}`;
          }
          await this.restrictPool(message, poolIdentifier);
        }
      }

      throw e;
    }
  }

  async restrictPool(message: string, poolIdentifier: string): Promise<void> {
    this.logger.warn(
      `${this.dexKey}-${this.network}: ${poolIdentifier} was restricted for ${SWAAP_POOL_RESTRICT_TTL_S} sec. due to fails`,
    );

    // We use timestamp for creation date to later discern if it already expired or not
    await this.dexHelper.cache.hset(
      this.runtimeMMsRestrictHashMapKey,
      poolIdentifier,
      Date.now().toString(),
    );

    this.rateFetcher
      .notify(SWAAP_BANNED_CODE, message, this.getNotifyReqParams())
      .then((answer: SwaapV2NotificationResponse) => {
        if (answer.success) {
          this.logger.info(`Successfully notified Swaap API`);
        } else {
          this.logger.error(`Swaap API was not successfully notified`);
        }
      })
      .catch(e => {
        // Must never happen
        this.logger.error(`Swaap API notification failed: ${e}`);
      });
  }

  async isRestrictedPool(poolIdentifier: string): Promise<boolean> {
    const expirationThreshold = Date.now() - SWAAP_POOL_RESTRICT_TTL_S * 1000;
    const createdAt = await this.dexHelper.cache.hget(
      this.runtimeMMsRestrictHashMapKey,
      poolIdentifier,
    );
    const wasNotRestricted = createdAt === null;
    if (wasNotRestricted) {
      return false;
    }
    const restrictionExpired = +createdAt < expirationThreshold;
    return !restrictionExpired;
  }

  async isBlacklisted(txOrigin: Address): Promise<boolean> {
    const result = await this.dexHelper.cache.get(
      this.dexKey,
      this.network,
      this.getBlackListKey(txOrigin),
    );
    return result === BLACKLISTED;
  }

  getBlackListKey(address: Address) {
    return `blacklist_${address}`.toLowerCase();
  }

  async setBlacklist(
    txOrigin: Address,
    ttl: number = SWAAP_403_TTL_S,
  ): Promise<boolean> {
    await this.dexHelper.cache.setex(
      this.dexKey,
      this.network,
      this.getBlackListKey(txOrigin),
      ttl,
      BLACKLISTED,
    );
    return true;
  }

  // Returns estimated gas cost of calldata for this DEX in multiSwap
  getCalldataGasCost(poolPrices: PoolPrices<SwaapV2Data>): number | number[] {
    return (
      CALLDATA_GAS_COST.DEX_OVERHEAD +
      CALLDATA_GAS_COST.LENGTH_LARGE +
      // ParentStruct header
      CALLDATA_GAS_COST.OFFSET_SMALL +
      // ParentStruct -> swaps[] header
      CALLDATA_GAS_COST.OFFSET_LARGE +
      // ParentStruct -> assets[] header
      CALLDATA_GAS_COST.OFFSET_LARGE +
      // ParentStruct -> funds
      CALLDATA_GAS_COST.ADDRESS +
      CALLDATA_GAS_COST.BOOL +
      CALLDATA_GAS_COST.ADDRESS +
      CALLDATA_GAS_COST.BOOL +
      // ParentStruct -> limits[] header
      CALLDATA_GAS_COST.OFFSET_LARGE +
      // ParentStruct -> deadline
      CALLDATA_GAS_COST.TIMESTAMP +
      // ParentStruct -> swaps[]
      CALLDATA_GAS_COST.LENGTH_SMALL +
      // ParentStruct -> swaps[0] header
      CALLDATA_GAS_COST.OFFSET_SMALL +
      // ParentStruct -> swaps[0] -> poolId
      CALLDATA_GAS_COST.FULL_WORD +
      // ParentStruct -> swaps[0] -> assetInIndex
      CALLDATA_GAS_COST.INDEX +
      // ParentStruct -> swaps[0] -> assetOutIndex
      CALLDATA_GAS_COST.INDEX +
      // ParentStruct -> swaps[0] -> amount
      CALLDATA_GAS_COST.AMOUNT +
      // ParentStruct -> swaps[0] -> userData header
      CALLDATA_GAS_COST.OFFSET_SMALL +
      // ParentStruct -> swaps[0] -> userData
      CALLDATA_GAS_COST.ZERO +
      // ParentStruct -> assets[]
      CALLDATA_GAS_COST.LENGTH_SMALL +
      // ParentStruct -> assets[0:2]
      CALLDATA_GAS_COST.ADDRESS * 2 +
      // ParentStruct -> limits[]
      CALLDATA_GAS_COST.LENGTH_SMALL +
      // ParentStruct -> limits[0:2]
      CALLDATA_GAS_COST.FULL_WORD * 2 +
      // Bool -> IsBatchSwap
      CALLDATA_GAS_COST.BOOL
    );
  }

  getAdapterParam(
    srcToken: string,
    destToken: string,
    srcAmount: string,
    destAmount: string,
    data: SwaapV2Data,
    side: SwapSide,
  ): AdapterExchangeParam {
    const { router, callData } = data;

    assert(
      router !== undefined,
      `${this.dexKey}-${this.network}: router undefined`,
    );

    assert(
      callData !== undefined,
      `${this.dexKey}-${this.network}: callData undefined`,
    );

    let payload: string;
    const truncatedCalldata = '0x' + callData.slice(10); // droping the function selector
    const isBatchSwap = callData.slice(0, 10) === BATCH_SWAP_SELECTOR;

    if (isBatchSwap) {
      const batchswapAbi = routerAbi.filter(abi => abi.name === 'batchSwap');

      const callDataStruct = this.abiCoder.decodeParameters(
        batchswapAbi[0].inputs!,
        truncatedCalldata,
      );

      const callerSlots = Array(callDataStruct.swaps.length).fill(160);

      payload = this.abiCoder.encodeParameters(
        [
          'bool',
          'uint256[]',
          {
            ParentStruct: {
              'swaps[]': {
                poolId: 'bytes32',
                assetInIndex: 'uint256',
                assetOutIndex: 'uint256',
                amount: 'uint256',
                userData: 'bytes',
              },
              assets: 'address[]',
              funds: {
                sender: 'address',
                fromInternalBalance: 'bool',
                recipient: 'address',
                toInternalBalance: 'bool',
              },
              limits: 'int256[]',
            },
          },
        ],
        [
          isBatchSwap,
          callerSlots,
          {
            swaps: callDataStruct.swaps,
            assets: callDataStruct.assets,
            funds: callDataStruct.funds,
            limits: callDataStruct.limits.map((_: any) => MAX_INT),
          },
        ],
      );
    } else {
      const swapAbi = routerAbi.filter(abi => abi.name === 'swap');

      const callDataStruct = this.abiCoder.decodeParameters(
        swapAbi[0].inputs!,
        truncatedCalldata,
      );

      const callerSlot = CALLER_SLOT;

      payload = this.abiCoder.encodeParameters(
        [
          'bool',
          'uint256',
          {
            ParentStruct: {
              swap: {
                poolId: 'bytes32',
                kind: 'uint8',
                assetIn: 'address',
                assetOut: 'address',
                amount: 'uint256',
                userData: 'bytes',
              },
              funds: {
                sender: 'address',
                fromInternalBalance: 'bool',
                recipient: 'address',
                toInternalBalance: 'bool',
              },
              limit: 'uint256',
            },
          },
        ],
        [
          isBatchSwap,
          callerSlot,
          {
            swap: {
              poolId: callDataStruct.singleSwap.poolId,
              kind: callDataStruct.singleSwap.kind,
              assetIn: callDataStruct.singleSwap.assetIn,
              assetOut: callDataStruct.singleSwap.assetOut,
              amount: callDataStruct.singleSwap.amount,
              userData: callDataStruct.singleSwap.userData,
            },
            funds: {
              sender: callDataStruct.funds.sender,
              fromInternalBalance: callDataStruct.funds.fromInternalBalance,
              recipient: callDataStruct.funds.recipient,
              toInternalBalance: callDataStruct.funds.toInternalBalance,
            },
            limit: side === SwapSide.BUY ? MAX_UINT : '0',
          },
        ],
      );
    }

    return {
      targetExchange: router,
      payload: payload,
      networkFee: '0',
    };
  }

  async getSimpleParam(
    srcToken: string,
    destToken: string,
    srcAmount: string,
    destAmount: string,
    data: SwaapV2Data,
    side: SwapSide,
  ): Promise<SimpleExchangeParam> {
    const { router, callData } = data;

    assert(
      router !== undefined,
      `${this.dexKey}-${this.network}: router undefined`,
    );

    assert(
      callData !== undefined,
      `${this.dexKey}-${this.network}: callData undefined`,
    );

    return this.buildSimpleParamWithoutWETHConversion(
      srcToken,
      srcAmount,
      destToken,
      destAmount,
      callData,
      router,
    );
  }

  computeMaxLiquidity = (
    levels: SwaapV2PriceLevels,
    tokenAddress: string,
  ): number => {
    if (tokenAddress === levels.base!) {
      return (
        (levels.asks[levels.asks.length - 1]?.level ?? 0) *
        levels.asks[0]?.price
      );
    }
    return (
      (levels.asks[levels.bids.length - 1]?.level ?? 0) * levels.asks[0]?.price
    );
  };

  async getTopPoolsForToken(
    tokenAddress: Address,
    limit: number,
  ): Promise<PoolLiquidity[]> {
    this.tokensMap = (await this.getCachedTokens()) || {};
    const normalizedTokenAddress = normalizeTokenAddress(tokenAddress);

    const pLevels = await this.getCachedLevels();

    if (pLevels === null) {
      return [];
    }

    const pLevelsWithRestriction = await Promise.all(
      Object.keys(pLevels).map(async (pair: string) => {
        const { base, quote } = pLevels[pair];

        const levelDoesNotIncludeToken =
          normalizedTokenAddress !== base && normalizedTokenAddress !== quote;

        const poolIdentifier: string = getPoolIdentifier(
          this.dexKey,
          base,
          quote,
        );
        const isRestrictedPool = await this.isRestrictedPool(poolIdentifier);

        return {
          pair,
          levelDoesNotIncludeToken,
          isRestrictedPool,
        };
      }),
    );

    return pLevelsWithRestriction
      .filter(
        ({ levelDoesNotIncludeToken, isRestrictedPool }) =>
          !levelDoesNotIncludeToken && !isRestrictedPool,
      )
      .map(({ pair }) => {
        return {
          exchange: this.dexKey,
          connectorTokens: [
            this.getTokenFromAddress(
              normalizedTokenAddress === pLevels[pair].base
                ? pLevels[pair].quote
                : pLevels[pair].base,
            ),
          ],
          liquidityUSD: this.computeMaxLiquidity(pLevels[pair], tokenAddress),
        } as PoolLiquidity;
      })
      .sort((pl: PoolLiquidity) => {
        return -pl.liquidityUSD;
      })
      .slice(0, limit);
  }

  getTokenFromAddress(address: Address): Token {
    return this.tokensMap[normalizeTokenAddress(address)];
  }

  releaseResources(): void {
    if (this.rateFetcher) {
      this.rateFetcher.stop();
    }
  }

  getPriceLevelsReqParams(): SwaapV2APIParameters {
    return this.getAPIReqParams(SWAAP_RFQ_PRICES_ENDPOINT, 'GET');
  }

  getQuoteReqParams(): SwaapV2APIParameters {
    return this.getAPIReqParams(SWAAP_RFQ_QUOTE_ENDPOINT, 'POST');
  }

  getNotifyReqParams(): SwaapV2APIParameters {
    return this.getAPIReqParams(SWAAP_NOTIFY_ENDPOINT, 'POST');
  }

  getTokensReqParams(): SwaapV2APIParameters {
    return this.getAPIReqParams(SWAAP_RFQ_TOKENS_ENDPOINT, 'GET');
  }

  getAPIReqParams(endpoint: string, method: Method): SwaapV2APIParameters {
    return {
      url: `${SWAAP_RFQ_API_URL}/${endpoint}`,
      params: {
        networkId: this.network,
      },
      headers: { 'x-api-key': this.swaapV2AuthToken },
      method: method,
    };
  }
}<|MERGE_RESOLUTION|>--- conflicted
+++ resolved
@@ -23,11 +23,7 @@
 } from '../../constants';
 import * as CALLDATA_GAS_COST from '../../calldata-gas-cost';
 import { uniq } from 'lodash';
-<<<<<<< HEAD
-import { getDexKeysWithNetwork, isAxiosError } from '../../utils';
-=======
 import { getDexKeysWithNetwork, isAxiosError, isETHAddress } from '../../utils';
->>>>>>> 54a41c78
 import { Context, IDex } from '../idex';
 import { IDexHelper } from '../../dex-helper/idex-helper';
 import {
@@ -86,10 +82,6 @@
 import { SpecialDex } from '../../executor/types';
 import { extractReturnAmountPosition } from '../../executor/utils';
 import { OptimalRate, OptimalSwap } from '@paraswap/core';
-<<<<<<< HEAD
-import { ZERO_ADDRESS } from '@hashflow/sdk';
-=======
->>>>>>> 54a41c78
 
 const BLACKLISTED = 'blacklisted';
 
@@ -449,11 +441,7 @@
       const isDestEth = normalizedDestToken.address === NULL_ADDRESS; // SwaapV2 uses zero address for native eth
       const isDestWeth = this.isWETH(normalizedDestToken.address);
 
-<<<<<<< HEAD
-      const pools = limitPools
-=======
       let pools = limitPools
->>>>>>> 54a41c78
         ? limitPools.filter(p => {
             const isAppropriatePool =
               p ===
