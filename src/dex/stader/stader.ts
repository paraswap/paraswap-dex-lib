--- conflicted
+++ resolved
@@ -104,10 +104,7 @@
     isFirstSwap?: boolean | undefined,
   ): Promise<ExchangePrices<StaderData> | null> {
     if (side === SwapSide.BUY) return null;
-<<<<<<< HEAD
-=======
     if (!this.isEligibleSwap(srcToken, destToken)) return null;
->>>>>>> aa7ea5a7
 
     const pool = this.ethxPool;
     if (!pool.getState(blockNumber)) return null;
@@ -131,15 +128,7 @@
     ];
   }
 
-<<<<<<< HEAD
-  isEligibleSwap(
-    srcToken: Token | string,
-    destToken: Token | string,
-    side: SwapSide,
-  ): boolean {
-=======
   isEligibleSwap(srcToken: Token | string, destToken: Token | string): boolean {
->>>>>>> aa7ea5a7
     const srcTokenAddress = (
       typeof srcToken === 'string' ? srcToken : srcToken.address
     ).toLowerCase();
@@ -197,11 +186,7 @@
   ): Promise<string[]> {
     if (side === SwapSide.BUY) return [];
 
-<<<<<<< HEAD
-    if (!this.isEligibleSwap(srcToken, destToken, side)) return [];
-=======
     if (!this.isEligibleSwap(srcToken, destToken)) return [];
->>>>>>> aa7ea5a7
 
     return [`${ETHER_ADDRESS}_${destToken.address}`.toLowerCase()];
   }
