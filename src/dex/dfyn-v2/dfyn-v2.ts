--- conflicted
+++ resolved
@@ -276,7 +276,6 @@
 
     if (_srcAddress === _destAddress) return [];
 
-<<<<<<< HEAD
     const pools = (
       await Promise.all(
         this.supportedFees.map(async fee =>
@@ -292,10 +291,6 @@
     );
     //const pools = [await this.getPoolIdentifier(_srcAddress, _destAddress)];
     //return pools;
-=======
-    const pools = [await this.getPoolIdentifier(_srcAddress, _destAddress)];
-    return pools;
->>>>>>> 070cd48e
   }
 
   async getPricingFromRpc(
@@ -305,6 +300,7 @@
     side: SwapSide,
     pools: DfynV2EventPool[],
   ): Promise<ExchangePrices<DfynV2Data> | null> {
+
     const poolAddress = this._computePoolAddress(from.address, to.address);
 
     const concentratedPool = new Contract2(
@@ -401,7 +397,6 @@
 
       if (_srcAddress === _destAddress) return null;
 
-<<<<<<< HEAD
       let selectedPools: DfynV2EventPool[] = [];
 
       if (!limitPools) {
@@ -474,14 +469,11 @@
         },
       );
 
-=======
->>>>>>> 070cd48e
       const rpcResultsPromise = this.getPricingFromRpc(
         _srcToken,
         _destToken,
         amounts,
         side,
-<<<<<<< HEAD
         poolsToUse.poolWithoutState,
       );
 
@@ -576,13 +568,6 @@
         });
       }
       return notNullResult;
-=======
-      );
-
-      const rpcResults = await rpcResultsPromise;
-
-      return rpcResults;
->>>>>>> 070cd48e
     } catch (e) {
       this.logger.error(
         `Error_getPricesVolume ${srcToken.symbol || srcToken.address}, ${
