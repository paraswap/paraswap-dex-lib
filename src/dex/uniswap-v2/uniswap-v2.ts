import { AbiCoder, Interface } from '@ethersproject/abi';
import _ from 'lodash';
import { AsyncOrSync, DeepReadonly } from 'ts-essentials';
import erc20ABI from '../../abi/erc20.json';
import { StatefulEventSubscriber } from '../../stateful-event-subscriber';
import {
  AdapterExchangeParam,
  Address,
  ExchangePrices,
  Log,
  Logger,
  PoolLiquidity,
  SimpleExchangeParam,
  Token,
  TxInfo,
} from '../../types';
import {
  UniswapData,
  UniswapDataLegacy,
  UniswapParam,
  UniswapPool,
  UniswapV2Data,
  UniswapV2Functions,
  UniswapV2PoolOrderedParams,
} from './types';
import { IDex } from '../idex';
import {
  CACHE_PREFIX,
  ETHER_ADDRESS,
  Network,
  NULL_ADDRESS,
  SUBGRAPH_TIMEOUT,
} from '../../constants';
import { SimpleExchange } from '../simple-exchange';
import { NumberAsString, SwapSide } from 'paraswap-core';
import { IDexHelper } from '../../dex-helper';
import {
  getDexKeysWithNetwork,
  isETHAddress,
  prependWithOx,
  getBigIntPow,
} from '../../utils';
import uniswapV2ABI from '../../abi/uniswap-v2/uniswap-v2-pool.json';
import uniswapV2factoryABI from '../../abi/uniswap-v2/uniswap-v2-factory.json';
import ParaSwapABI from '../../abi/IParaswap.json';
import UniswapV2ExchangeRouterABI from '../../abi/UniswapV2ExchangeRouter.json';
import { Contract } from 'web3-eth-contract';
import { UniswapV2Config, Adapters } from './config';
<<<<<<< HEAD
import { BI_MAX_UINT256 } from '../../bigint-constants';
=======
>>>>>>> 7294e016

export const RESERVE_LIMIT = 2n ** 112n - 1n;

const DefaultUniswapV2PoolGasCost = 90 * 1000;

interface UniswapV2PoolState {
  reserves0: string;
  reserves1: string;
  feeCode: number;
}

const uniswapV2Iface = new Interface(uniswapV2ABI);
const erc20iface = new Interface(erc20ABI);
const coder = new AbiCoder();

export const directUniswapFunctionName = [
  UniswapV2Functions.swapOnUniswap,
  UniswapV2Functions.buyOnUniswap,
  UniswapV2Functions.swapOnUniswapFork,
  UniswapV2Functions.buyOnUniswapFork,
  UniswapV2Functions.swapOnUniswapV2Fork,
  UniswapV2Functions.buyOnUniswapV2Fork,
];

export type UniswapV2Pair = {
  token0: Token;
  token1: Token;
  exchange?: Address;
  pool?: UniswapV2EventPool;
};

export class UniswapV2EventPool extends StatefulEventSubscriber<UniswapV2PoolState> {
  decoder = (log: Log) => this.iface.parseLog(log);

  constructor(
    protected parentName: string,
    protected dexHelper: IDexHelper,
    private poolAddress: Address,
    private token0: Token,
    private token1: Token,
    private suffix: string,
    // feeCode is ignored if DynamicFees is set to true
    private feeCode: number,
    logger: Logger,
    private dynamicFees = false,
    // feesMultiCallData is only used if dynamicFees is set to true
    private feesMultiCallEntry?: { target: Address; callData: string },
    private feesMultiCallDecoder?: (values: any[]) => number,
    private iface: Interface = uniswapV2Iface,
  ) {
    super(
      `${parentName}_${token0.address}_${token1.address}${suffix}`,
      dexHelper,
      logger,
    );
    this.addressesSubscribed.push(poolAddress);
  }

  protected processLog(
    state: DeepReadonly<UniswapV2PoolState>,
    log: Readonly<Log>,
  ): AsyncOrSync<DeepReadonly<UniswapV2PoolState> | null> {
    const event = this.decoder(log);
    switch (event.name) {
      case 'Sync':
        return {
          reserves0: event.args.reserve0.toString(),
          reserves1: event.args.reserve1.toString(),
          feeCode: state.feeCode,
        };
    }
    return null;
  }

  async generateState(
    blockNumber: number | 'latest' = 'latest',
  ): Promise<DeepReadonly<UniswapV2PoolState>> {
    let calldata = [
      {
        target: this.poolAddress,
        callData: this.iface.encodeFunctionData('getReserves', []),
      },
    ];

    if (this.dynamicFees) {
      calldata.push(this.feesMultiCallEntry!);
    }

    const data: { returnData: any[] } =
      await this.dexHelper.multiContract.methods
        .aggregate(calldata)
        .call({}, blockNumber);

    const decodedData = coder.decode(
      ['uint112', 'uint112', 'uint32'],
      data.returnData[0],
    );

    return {
      reserves0: decodedData[0].toString(),
      reserves1: decodedData[1].toString(),
      feeCode: this.dynamicFees
        ? this.feesMultiCallDecoder!(data.returnData[1])
        : this.feeCode,
    };
  }
}

// Apply extra fee for certain tokens when used as input to swap (basis points)
// These could be tokens with fee on transfer or rounding error on balances
// Token addresses must be in lower case!
export const TOKEN_EXTRA_FEE: { [tokenAddress: string]: number } = {
  // stETH - uses balances based on shares which causes rounding errors
  '0xae7ab96520de3a18e5e111b5eaab095312d7fe84': 1,
  '0x8b3192f5eebd8579568a2ed41e6feb402f93f73f': 200,
};

function encodePools(pools: UniswapPool[]): NumberAsString[] {
  return pools.map(({ fee, direction, address }) => {
    return (
      (BigInt(10000 - fee) << 161n) +
      ((direction ? 0n : 1n) << 160n) +
      BigInt(address)
    ).toString();
  });
}

export class UniswapV2
  extends SimpleExchange
  implements IDex<UniswapV2Data, UniswapParam>
{
  pairs: { [key: string]: UniswapV2Pair } = {};
  feeFactor = 10000;
  factory: Contract;

  routerInterface: Interface;
  exchangeRouterInterface: Interface;
  static directFunctionName = directUniswapFunctionName;

  logger: Logger;

  readonly hasConstantPriceLargeAmounts = false;

  public static dexKeysWithNetwork: { key: string; networks: Network[] }[] =
    getDexKeysWithNetwork(UniswapV2Config);

  constructor(
    protected network: Network,
    protected dexKey: string,
    protected dexHelper: IDexHelper,
    protected isDynamicFees = false,
    protected factoryAddress: Address = UniswapV2Config[dexKey][network]
      .factoryAddress,
    protected subgraphURL: string | undefined = UniswapV2Config[dexKey] &&
      UniswapV2Config[dexKey][network].subgraphURL,
    protected initCode: string = UniswapV2Config[dexKey][network].initCode,
    // feeCode is ignored when isDynamicFees is set to true
    protected feeCode: number = UniswapV2Config[dexKey][network].feeCode,
    protected poolGasCost: number = (UniswapV2Config[dexKey] &&
      UniswapV2Config[dexKey][network].poolGasCost) ??
      DefaultUniswapV2PoolGasCost,
    protected decoderIface: Interface = uniswapV2Iface,
    protected adapters = (UniswapV2Config[dexKey] &&
      UniswapV2Config[dexKey][network].adapters) ??
      Adapters[network],
    protected router = (UniswapV2Config[dexKey] &&
      UniswapV2Config[dexKey][network].router) ??
      dexHelper.config.data.uniswapV2ExchangeRouterAddress,
  ) {
    super(dexHelper.config.data.augustusAddress, dexHelper.web3Provider);
    this.logger = dexHelper.getLogger(dexKey);

    this.factory = new dexHelper.web3Provider.eth.Contract(
      uniswapV2factoryABI as any,
      factoryAddress,
    );

    this.routerInterface = new Interface(ParaSwapABI);
    this.exchangeRouterInterface = new Interface(UniswapV2ExchangeRouterABI);
  }

  // getFeesMultiCallData should be override
  // when isDynamicFees is set to true
  protected getFeesMultiCallData(poolAddress: Address):
    | undefined
    | {
        callEntry: { target: Address; callData: string };
        callDecoder: (values: any[]) => number;
      } {
    return undefined;
  }

  protected async addPool(
    suffix: string,
    pair: UniswapV2Pair,
    reserves0: string,
    reserves1: string,
    feeCode: number,
    blockNumber: number,
  ) {
    const { callEntry, callDecoder } =
      this.getFeesMultiCallData(pair.exchange!) || {};

    const key =
      `${CACHE_PREFIX}_${this.dexHelper.network}_${this.dexKey}_poolconfig_${pair.token0.address}_${pair.token1.address}${suffix}`.toLowerCase();

    await this.dexHelper.cache.rawsetex(
      key,
      JSON.stringify([pair.token0, pair.token1]),
    );

    pair.pool = new UniswapV2EventPool(
      this.dexKey,
      this.dexHelper,
      pair.exchange!,
      pair.token0,
      pair.token1,
      suffix,
      feeCode,
      this.logger,
      this.isDynamicFees,
      callEntry,
      callDecoder,
      this.decoderIface,
    );
    if (blockNumber)
      pair.pool.setState({ reserves0, reserves1, feeCode }, blockNumber);

    pair.pool.initialize(blockNumber);
  }

  async getBuyPrice(
    priceParams: UniswapV2PoolOrderedParams,
    destAmount: bigint,
  ): Promise<bigint> {
    const { reservesIn, reservesOut, fee } = priceParams;

    const numerator = BigInt(reservesIn) * destAmount * BigInt(this.feeFactor);
    const denominator =
      (BigInt(this.feeFactor) - BigInt(fee)) *
      (BigInt(reservesOut) - destAmount);

<<<<<<< HEAD
    if (denominator <= 0n) return BI_MAX_UINT256;
    return 1n + numerator / denominator;
=======
    if (denominator <= 0n) return 0n;
    return numerator === 0n ? 0n : 1n + numerator / denominator;
>>>>>>> 7294e016
  }

  async getSellPrice(
    priceParams: UniswapV2PoolOrderedParams,
    srcAmount: bigint,
  ): Promise<bigint> {
    const { reservesIn, reservesOut, fee } = priceParams;

    if (BigInt(reservesIn) + srcAmount > RESERVE_LIMIT) {
      return 0n;
    }

    const amountInWithFee = srcAmount * BigInt(this.feeFactor - parseInt(fee));

    const numerator = amountInWithFee * BigInt(reservesOut);

    const denominator =
      BigInt(reservesIn) * BigInt(this.feeFactor) + amountInWithFee;

    return denominator === 0n ? 0n : numerator / denominator;
  }

  async getBuyPricePath(
    amount: bigint,
    params: UniswapV2PoolOrderedParams[],
  ): Promise<bigint> {
    let price = amount;
    for (const param of params.reverse()) {
      price = await this.getBuyPrice(param, price);
    }
    return price;
  }

  async getSellPricePath(
    amount: bigint,
    params: UniswapV2PoolOrderedParams[],
  ): Promise<bigint> {
    let price = amount;
    for (const param of params) {
      price = await this.getSellPrice(param, price);
    }
    return price;
  }

  async findPair(from: Token, to: Token) {
    if (from.address.toLowerCase() === to.address.toLowerCase()) return null;
    const [token0, token1] =
      from.address.toLowerCase() < to.address.toLowerCase()
        ? [from, to]
        : [to, from];

    const key = `${token0.address.toLowerCase()}-${token1.address.toLowerCase()}`;
    let pair = this.pairs[key];
    if (pair) return pair;
    const exchange = await this.factory.methods
      .getPair(token0.address, token1.address)
      .call();
    if (exchange === NULL_ADDRESS) {
      pair = { token0, token1 };
    } else {
      pair = { token0, token1, exchange };
    }
    this.pairs[key] = pair;
    return pair;
  }

  async getManyPoolReserves(
    pairs: UniswapV2Pair[],
    blockNumber: number,
  ): Promise<UniswapV2PoolState[]> {
    try {
      const multiCallFeeData = pairs.map(pair =>
        this.getFeesMultiCallData(pair.exchange!),
      );
      const calldata = pairs
        .map((pair, i) => {
          let calldata = [
            {
              target: pair.token0.address,
              callData: erc20iface.encodeFunctionData('balanceOf', [
                pair.exchange!,
              ]),
            },
            {
              target: pair.token1.address,
              callData: erc20iface.encodeFunctionData('balanceOf', [
                pair.exchange!,
              ]),
            },
          ];
          if (this.isDynamicFees) calldata.push(multiCallFeeData[i]!.callEntry);
          return calldata;
        })
        .flat();

      // const data: { returnData: any[] } =
      //   await this.dexHelper.multiContract.callStatic.aggregate(calldata, {
      //     blockTag: blockNumber,
      //   });

      const data: { returnData: any[] } =
        await this.dexHelper.multiContract.methods
          .aggregate(calldata)
          .call({}, blockNumber);

      const returnData = _.chunk(data.returnData, this.isDynamicFees ? 3 : 2);
      return pairs.map((pair, i) => ({
        reserves0: coder.decode(['uint256'], returnData[i][0])[0].toString(),
        reserves1: coder.decode(['uint256'], returnData[i][1])[0].toString(),
        feeCode: this.isDynamicFees
          ? multiCallFeeData[i]!.callDecoder(returnData[i][2])
          : this.feeCode,
      }));
    } catch (e) {
      this.logger.error(
        `Error_getManyPoolReserves could not get reserves with error:`,
        e,
      );
      return [];
    }
  }

  async batchCatchUpPairs(pairs: [Token, Token][], blockNumber: number) {
    if (!blockNumber) return;
    const pairsToFetch: UniswapV2Pair[] = [];
    for (const _pair of pairs) {
      const pair = await this.findPair(_pair[0], _pair[1]);
      if (!(pair && pair.exchange)) continue;
      if (!pair.pool) {
        pairsToFetch.push(pair);
      } else if (!pair.pool.getState(blockNumber)) {
        pairsToFetch.push(pair);
      }
    }

    if (!pairsToFetch.length) return;

    const reserves = await this.getManyPoolReserves(pairsToFetch, blockNumber);

    if (reserves.length !== pairsToFetch.length) {
      this.logger.error(
        `Error_getManyPoolReserves didn't get any pool reserves`,
      );
    }

    for (let i = 0; i < pairsToFetch.length; i++) {
      const pairState = reserves[i];
      const pair = pairsToFetch[i];
      if (!pair.pool) {
        await this.addPool(
          '',
          pair,
          pairState.reserves0,
          pairState.reserves1,
          pairState.feeCode,
          blockNumber,
        );
      } else pair.pool.setState(pairState, blockNumber);
    }
  }

  async addMasterPool(poolKey: string) {
    const key =
      `${CACHE_PREFIX}_${this.dexHelper.network}_${this.dexKey}_poolconfig_${poolKey}`.toLowerCase();
    const _pairs = await this.dexHelper.cache.rawget(key);
    if (!_pairs) {
      this.logger.warn(`did not find poolconfig in for key ${key}`);
      return;
    }

    this.logger.info(`starting to listen to new pool: ${key}`);
    const pairs: [Token, Token] = JSON.parse(_pairs);
    this.batchCatchUpPairs(
      [pairs],
      this.dexHelper.blockManager.getLatestBlockNumber(),
    );
  }

  async getPairOrderedParams(
    from: Token,
    to: Token,
    blockNumber: number,
  ): Promise<UniswapV2PoolOrderedParams | null> {
    const pair = await this.findPair(from, to);
    if (!(pair && pair.pool && pair.exchange)) return null;
    const pairState = pair.pool.getState(blockNumber);
    if (!pairState) {
      this.logger.error(
        `Error_orderPairParams expected reserves, got none (maybe the pool doesn't exist) ${
          from.symbol || from.address
        } ${to.symbol || to.address}`,
      );
      return null;
    }
    const fee = (
      pairState.feeCode + (TOKEN_EXTRA_FEE[from.address.toLowerCase()] || 0)
    ).toString();
    const pairReversed =
      pair.token1.address.toLowerCase() === from.address.toLowerCase();
    if (pairReversed) {
      return {
        tokenIn: from.address,
        tokenOut: to.address,
        reservesIn: pairState.reserves1,
        reservesOut: pairState.reserves0,
        fee,
        direction: false,
        exchange: pair.exchange,
      };
    }
    return {
      tokenIn: from.address,
      tokenOut: to.address,
      reservesIn: pairState.reserves0,
      reservesOut: pairState.reserves1,
      fee,
      direction: true,
      exchange: pair.exchange,
    };
  }

  async getPoolIdentifiers(
    _from: Token,
    _to: Token,
    side: SwapSide,
    blockNumber: number,
  ): Promise<string[]> {
    const from = this.dexHelper.config.wrapETH(_from);
    const to = this.dexHelper.config.wrapETH(_to);

    if (from.address.toLowerCase() === to.address.toLowerCase()) {
      return [];
    }

    const tokenAddress = [from.address.toLowerCase(), to.address.toLowerCase()]
      .sort((a, b) => (a > b ? 1 : -1))
      .join('_');

    const poolIdentifier = `${this.dexKey}_${tokenAddress}`;
    return [poolIdentifier];
  }

  async getPricesVolume(
    _from: Token,
    _to: Token,
    amounts: bigint[],
    side: SwapSide,
    blockNumber: number,
    // list of pool identifiers to use for pricing, if undefined use all pools
    limitPools?: string[],
  ): Promise<ExchangePrices<UniswapV2Data> | null> {
    try {
      const from = this.dexHelper.config.wrapETH(_from);
      const to = this.dexHelper.config.wrapETH(_to);

      if (from.address.toLowerCase() === to.address.toLowerCase()) {
        return null;
      }

      const tokenAddress = [
        from.address.toLowerCase(),
        to.address.toLowerCase(),
      ]
        .sort((a, b) => (a > b ? 1 : -1))
        .join('_');

      const poolIdentifier = `${this.dexKey}_${tokenAddress}`;

      if (limitPools && limitPools.every(p => p !== poolIdentifier))
        return null;

      await this.batchCatchUpPairs([[from, to]], blockNumber);

      const pairParam = await this.getPairOrderedParams(from, to, blockNumber);

      if (!pairParam) return null;

      const unitAmount = getBigIntPow(
        side == SwapSide.BUY ? to.decimals : from.decimals,
      );
      const unit =
        side == SwapSide.BUY
          ? await this.getBuyPricePath(unitAmount, [pairParam])
          : await this.getSellPricePath(unitAmount, [pairParam]);

      const prices =
        side == SwapSide.BUY
          ? await Promise.all(
              amounts.map(amount => this.getBuyPricePath(amount, [pairParam])),
            )
          : await Promise.all(
              amounts.map(amount => this.getSellPricePath(amount, [pairParam])),
            );

      // As uniswapv2 just has one pool per token pair
      return [
        {
          prices: prices,
          unit: unit,
          data: {
            router: this.router,
            path: [from.address.toLowerCase(), to.address.toLowerCase()],
            factory: this.factoryAddress,
            initCode: this.initCode,
            feeFactor: this.feeFactor,
            pools: [
              {
                address: pairParam.exchange,
                fee: parseInt(pairParam.fee),
                direction: pairParam.direction,
              },
            ],
          },
          exchange: this.dexKey,
          poolIdentifier,
          gasCost: this.poolGasCost,
          poolAddresses: [pairParam.exchange],
        },
      ];
    } catch (e) {
      if (blockNumber === 0)
        this.logger.error(
          `Error_getPricesVolume: Aurelius block manager not yet instantiated`,
        );
      this.logger.error(`Error_getPrices:`, e);
      return null;
    }
  }

  getAdapters(side: SwapSide): { name: string; index: number }[] | null {
    return this.adapters[side];
  }

  async getTopPoolsForToken(
    tokenAddress: Address,
    count: number,
  ): Promise<PoolLiquidity[]> {
    if (!this.subgraphURL) return [];
    const query = `
      query ($token: Bytes!, $count: Int) {
        pools0: pairs(first: $count, orderBy: reserveUSD, orderDirection: desc, where: {token0: $token, reserve0_gt: 1, reserve1_gt: 1}) {
        id
        token0 {
          id
          decimals
        }
        token1 {
          id
          decimals
        }
        reserveUSD
      }
      pools1: pairs(first: $count, orderBy: reserveUSD, orderDirection: desc, where: {token1: $token, reserve0_gt: 1, reserve1_gt: 1}) {
        id
        token0 {
          id
          decimals
        }
        token1 {
          id
          decimals
        }
        reserveUSD
      }
    }`;

    const { data } = await this.dexHelper.httpRequest.post(
      this.subgraphURL,
      {
        query,
        variables: { token: tokenAddress.toLowerCase(), count },
      },
      SUBGRAPH_TIMEOUT,
    );

    if (!(data && data.pools0 && data.pools1))
      throw new Error("Couldn't fetch the pools from the subgraph");
    const pools0 = _.map(data.pools0, pool => ({
      exchange: this.dexKey,
      address: pool.id.toLowerCase(),
      connectorTokens: [
        {
          address: pool.token1.id.toLowerCase(),
          decimals: parseInt(pool.token1.decimals),
        },
      ],
      liquidityUSD: parseFloat(pool.reserveUSD),
    }));

    const pools1 = _.map(data.pools1, pool => ({
      exchange: this.dexKey,
      address: pool.id.toLowerCase(),
      connectorTokens: [
        {
          address: pool.token0.id.toLowerCase(),
          decimals: parseInt(pool.token0.decimals),
        },
      ],
      liquidityUSD: parseFloat(pool.reserveUSD),
    }));

    return _.slice(
      _.sortBy(_.concat(pools0, pools1), [pool => -1 * pool.liquidityUSD]),
      0,
      count,
    );
  }

  protected fixPath(path: Address[], srcToken: Address, destToken: Address) {
    return path.map((token: string, i: number) => {
      if (
        (i === 0 && srcToken.toLowerCase() === ETHER_ADDRESS.toLowerCase()) ||
        (i === path.length - 1 &&
          destToken.toLowerCase() === ETHER_ADDRESS.toLowerCase())
      )
        return ETHER_ADDRESS;
      return token;
    });
  }

  getWETHAddress(srcToken: Address, destToken: Address, weth?: Address) {
    if (!isETHAddress(srcToken) && !isETHAddress(destToken))
      return NULL_ADDRESS;
    return weth || this.dexHelper.config.data.wrappedNativeTokenAddress;
  }

  getAdapterParam(
    srcToken: Address,
    destToken: Address,
    srcAmount: NumberAsString,
    toAmount: NumberAsString, // required for buy case
    data: UniswapData,
    side: SwapSide,
  ): AdapterExchangeParam {
    const pools = encodePools(data.pools);
    const weth = this.getWETHAddress(srcToken, destToken, data.weth);
    const payload = this.abiCoder.encodeParameter(
      {
        ParentStruct: {
          weth: 'address',
          pools: 'uint256[]',
        },
      },
      { pools, weth },
    );
    return {
      targetExchange: data.router,
      payload,
      networkFee: '0',
    };
  }

  async getSimpleParam(
    src: Address,
    dest: Address,
    srcAmount: NumberAsString,
    destAmount: NumberAsString,
    data: UniswapData,
    side: SwapSide,
  ): Promise<SimpleExchangeParam> {
    const pools = encodePools(data.pools);
    const weth = this.getWETHAddress(src, dest, data.weth);
    const swapData = this.exchangeRouterInterface.encodeFunctionData(
      side === SwapSide.SELL ? UniswapV2Functions.swap : UniswapV2Functions.buy,
      [src, srcAmount, destAmount, weth, pools],
    );
    return this.buildSimpleParamWithoutWETHConversion(
      src,
      srcAmount,
      dest,
      destAmount,
      swapData,
      data.router,
    );
  }

  // TODO: Move to new uniswapv2&forks router interface
  getDirectParam(
    srcToken: Address,
    destToken: Address,
    srcAmount: NumberAsString,
    destAmount: NumberAsString,
    _data: UniswapData,
    side: SwapSide,
    permit: string,
    contractMethod?: string,
  ): TxInfo<UniswapParam> {
    if (!contractMethod) throw new Error(`contractMethod need to be passed`);
    if (permit !== '0x') contractMethod += 'WithPermit';

    const swapParams = ((): UniswapParam => {
      const data = _data as unknown as UniswapDataLegacy;
      const path = this.fixPath(data.path, srcToken, destToken);

      switch (contractMethod) {
        case UniswapV2Functions.swapOnUniswap:
        case UniswapV2Functions.buyOnUniswap:
          return [srcAmount, destAmount, path];

        case UniswapV2Functions.swapOnUniswapFork:
        case UniswapV2Functions.buyOnUniswapFork:
          return [
            data.factory,
            prependWithOx(data.initCode),
            srcAmount,
            destAmount,
            path,
          ];

        case UniswapV2Functions.swapOnUniswapV2Fork:
        case UniswapV2Functions.buyOnUniswapV2Fork:
          return [
            srcToken,
            srcAmount,
            destAmount,
            this.getWETHAddress(srcToken, destToken, _data.weth),
            encodePools(_data.pools),
          ];

        case UniswapV2Functions.swapOnUniswapV2ForkWithPermit:
        case UniswapV2Functions.buyOnUniswapV2ForkWithPermit:
          return [
            srcToken,
            srcAmount,
            destAmount,
            this.getWETHAddress(srcToken, destToken, _data.weth),
            encodePools(_data.pools),
            permit,
          ];

        default:
          throw new Error(`contractMethod=${contractMethod} is not supported`);
      }
    })();

    const encoder = (...params: UniswapParam) =>
      this.routerInterface.encodeFunctionData(contractMethod!, params);
    return {
      params: swapParams,
      encoder,
      networkFee: '0',
    };
  }

  static getDirectFunctionName(): string[] {
    return this.directFunctionName;
  }
}<|MERGE_RESOLUTION|>--- conflicted
+++ resolved
@@ -46,10 +46,6 @@
 import UniswapV2ExchangeRouterABI from '../../abi/UniswapV2ExchangeRouter.json';
 import { Contract } from 'web3-eth-contract';
 import { UniswapV2Config, Adapters } from './config';
-<<<<<<< HEAD
-import { BI_MAX_UINT256 } from '../../bigint-constants';
-=======
->>>>>>> 7294e016
 
 export const RESERVE_LIMIT = 2n ** 112n - 1n;
 
@@ -292,13 +288,8 @@
       (BigInt(this.feeFactor) - BigInt(fee)) *
       (BigInt(reservesOut) - destAmount);
 
-<<<<<<< HEAD
-    if (denominator <= 0n) return BI_MAX_UINT256;
-    return 1n + numerator / denominator;
-=======
     if (denominator <= 0n) return 0n;
     return numerator === 0n ? 0n : 1n + numerator / denominator;
->>>>>>> 7294e016
   }
 
   async getSellPrice(
