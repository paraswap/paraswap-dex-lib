import { AbiCoder, Interface } from '@ethersproject/abi';
import _ from 'lodash';
import { AsyncOrSync, DeepReadonly } from 'ts-essentials';
import erc20ABI from '../../abi/erc20.json';
import { StatefulEventSubscriber } from '../../stateful-event-subscriber';
import {
  AdapterExchangeParam,
  Address,
  ExchangePrices,
  PoolPrices,
  Log,
  Logger,
  PoolLiquidity,
  SimpleExchangeParam,
  Token,
  TxInfo,
} from '../../types';
import {
  UniswapData,
  UniswapDataLegacy,
  UniswapParam,
  UniswapPool,
  UniswapV2Data,
  UniswapV2Functions,
  UniswapV2PoolOrderedParams,
} from './types';
import { IDex } from '../idex';
import {
  ETHER_ADDRESS,
  Network,
  NULL_ADDRESS,
  SUBGRAPH_TIMEOUT,
} from '../../constants';
import * as CALLDATA_GAS_COST from '../../calldata-gas-cost';
import { SimpleExchange } from '../simple-exchange';
import { NumberAsString, SwapSide } from 'paraswap-core';
import { IDexHelper } from '../../dex-helper';
import {
  getDexKeysWithNetwork,
  isETHAddress,
  prependWithOx,
  getBigIntPow,
} from '../../utils';
import uniswapV2ABI from '../../abi/uniswap-v2/uniswap-v2-pool.json';
import uniswapV2factoryABI from '../../abi/uniswap-v2/uniswap-v2-factory.json';
import ParaSwapABI from '../../abi/IParaswap.json';
import UniswapV2ExchangeRouterABI from '../../abi/UniswapV2ExchangeRouter.json';
import { Contract } from 'web3-eth-contract';
import { UniswapV2Config, Adapters } from './config';
import { Uniswapv2ConstantProductPool } from './uniswap-v2-constant-product-pool';

const DefaultUniswapV2PoolGasCost = 90 * 1000;

export const RESERVE_LIMIT = 2n ** 112n - 1n;

const LogCallTopics = [
  '0x1c411e9a96e071241c2f21f7726b17ae89e3cab4c78be50e062b03a9fffbbad1', // event Sync(uint112 reserve0, uint112 reserve1) // uni-V2 and most forks
  '0xcf2aa50876cdfbb541206f89af0ee78d44a2abf8d328e37fa4917f982149848a', // event Sync(uint256 reserve0, uint256 reserve1) // commonly seen in solidly & forks
];

interface UniswapV2PoolState {
  reserves0: string;
  reserves1: string;
  feeCode: number;
}

const uniswapV2Iface = new Interface(uniswapV2ABI);
const erc20iface = new Interface(erc20ABI);
const coder = new AbiCoder();

export const directUniswapFunctionName = [
  UniswapV2Functions.swapOnUniswap,
  UniswapV2Functions.buyOnUniswap,
  UniswapV2Functions.swapOnUniswapFork,
  UniswapV2Functions.buyOnUniswapFork,
  UniswapV2Functions.swapOnUniswapV2Fork,
  UniswapV2Functions.buyOnUniswapV2Fork,
];

export interface UniswapV2Pair {
  token0: Token;
  token1: Token;
  exchange?: Address;
  pool?: UniswapV2EventPool;
}

export class UniswapV2EventPool extends StatefulEventSubscriber<UniswapV2PoolState> {
  decoder = (log: Log) => this.iface.parseLog(log);

  constructor(
    protected dexHelper: IDexHelper,
    parentName: string,
    private poolAddress: Address,
    private suffix: string,
    // feeCode is ignored if DynamicFees is set to true
    private feeCode: number,
    private dynamicFees = false,
    logger: Logger,
    // feesMultiCallData is only used if dynamicFees is set to true
    private feesMultiCallEntry?: { target: Address; callData: string },
    private feesMultiCallDecoder?: (values: any[]) => number,
    private iface: Interface = uniswapV2Iface,
  ) {
    super(dexHelper, parentName, `${poolAddress}${suffix}`, logger);
    this.addressesSubscribed.push(poolAddress);
  }

  protected processLog(
    state: DeepReadonly<UniswapV2PoolState>,
    log: Readonly<Log>,
  ): AsyncOrSync<DeepReadonly<UniswapV2PoolState> | null> {
<<<<<<< HEAD
    try {
      const event = this.decoder(log);
      switch (event.name) {
        case 'Sync':
          return {
            reserves0: event.args.reserve0.toString(),
            reserves1: event.args.reserve1.toString(),
            feeCode: state.feeCode,
          };
      }
    } catch (e) {}
=======
    if (!LogCallTopics.includes(log.topics[0])) return null;

    const event = this.decoder(log);
    switch (event.name) {
      case 'Sync':
        return {
          reserves0: event.args.reserve0.toString(),
          reserves1: event.args.reserve1.toString(),
          feeCode: state.feeCode,
        };
    }
>>>>>>> d05d82b2
    return null;
  }

  async generateState(
    blockNumber: number | 'latest' = 'latest',
  ): Promise<DeepReadonly<UniswapV2PoolState>> {
    let calldata = [
      {
        target: this.poolAddress,
        callData: this.iface.encodeFunctionData('getReserves', []),
      },
    ];

    if (this.dynamicFees) {
      calldata.push(this.feesMultiCallEntry!);
    }

    const data: { returnData: any[] } =
      await this.dexHelper.multiContract.methods
        .aggregate(calldata)
        .call({}, blockNumber);

    const decodedData = coder.decode(
      ['uint112', 'uint112', 'uint32'],
      data.returnData[0],
    );

    return {
      reserves0: decodedData[0].toString(),
      reserves1: decodedData[1].toString(),
      feeCode: this.dynamicFees
        ? this.feesMultiCallDecoder!(data.returnData[1])
        : this.feeCode,
    };
  }
}

// Apply extra fee for certain tokens when used as input to swap (basis points)
// These could be tokens with fee on transfer or rounding error on balances
// Token addresses must be in lower case!
export const TOKEN_EXTRA_FEE: { [tokenAddress: string]: number } = {
  // stETH - uses balances based on shares which causes rounding errors
  '0xae7ab96520de3a18e5e111b5eaab095312d7fe84': 1,
  '0x8b3192f5eebd8579568a2ed41e6feb402f93f73f': 200,
};

function encodePools(
  pools: UniswapPool[],
  feeFactor: number,
): NumberAsString[] {
  return pools.map(({ fee, direction, address }) => {
    return (
      (BigInt(feeFactor - fee) << 161n) +
      ((direction ? 0n : 1n) << 160n) +
      BigInt(address)
    ).toString();
  });
}

export class UniswapV2
  extends SimpleExchange
  implements IDex<UniswapV2Data, UniswapParam>
{
  pairs: { [key: string]: UniswapV2Pair } = {};
  feeFactor = 10000;
  factory: Contract;

  routerInterface: Interface;
  exchangeRouterInterface: Interface;
  static directFunctionName = directUniswapFunctionName;

  logger: Logger;

  readonly hasConstantPriceLargeAmounts = false;

  public static dexKeysWithNetwork: { key: string; networks: Network[] }[] =
    getDexKeysWithNetwork(UniswapV2Config);

  constructor(
    protected dexHelper: IDexHelper,
    dexKey: string,
    protected isDynamicFees = false,
    protected factoryAddress: Address = UniswapV2Config[dexKey][
      dexHelper.network
    ].factoryAddress,
    protected subgraphURL: string | undefined = UniswapV2Config[dexKey] &&
      UniswapV2Config[dexKey][dexHelper.network].subgraphURL,
    protected initCode: string = UniswapV2Config[dexKey][dexHelper.network]
      .initCode,
    // feeCode is ignored when isDynamicFees is set to true
    protected feeCode: number = UniswapV2Config[dexKey][dexHelper.network]
      .feeCode,
    protected poolGasCost: number = (UniswapV2Config[dexKey] &&
      UniswapV2Config[dexKey][dexHelper.network].poolGasCost) ??
      DefaultUniswapV2PoolGasCost,
    protected decoderIface: Interface = uniswapV2Iface,
    protected adapters = (UniswapV2Config[dexKey] &&
      UniswapV2Config[dexKey][dexHelper.network].adapters) ??
      Adapters[dexHelper.network],
    protected router = (UniswapV2Config[dexKey] &&
      UniswapV2Config[dexKey][dexHelper.network].router) ??
      dexHelper.config.data.uniswapV2ExchangeRouterAddress,
  ) {
    super(dexHelper, dexKey);
    this.logger = dexHelper.getLogger(dexKey);

    this.factory = new dexHelper.web3Provider.eth.Contract(
      uniswapV2factoryABI as any,
      factoryAddress,
    );

    this.routerInterface = new Interface(ParaSwapABI);
    this.exchangeRouterInterface = new Interface(UniswapV2ExchangeRouterABI);
  }

  // getFeesMultiCallData should be override
  // when isDynamicFees is set to true
  protected getFeesMultiCallData(pair: UniswapV2Pair):
    | undefined
    | {
        callEntry: { target: Address; callData: string };
        callDecoder: (values: any[]) => number;
      } {
    return undefined;
  }

  protected async addPool(
    suffix: string,
    pair: UniswapV2Pair,
    reserves0: string,
    reserves1: string,
    feeCode: number,
    blockNumber: number,
  ) {
    const { callEntry, callDecoder } = this.getFeesMultiCallData(pair) || {};

    const poolKey = `${pair.exchange}${suffix}`.toLowerCase();

    await this.dexHelper.cache.hset(
      this.dexmapKey,
      poolKey,
      JSON.stringify([pair.token0, pair.token1]),
    );
    pair.pool = new UniswapV2EventPool(
      this.dexHelper,
      this.dexKey,
      pair.exchange!,
      suffix,
      feeCode,
      this.isDynamicFees,
      this.logger,
      callEntry,
      callDecoder,
      this.decoderIface,
    );

    if (blockNumber)
      pair.pool.setState({ reserves0, reserves1, feeCode }, blockNumber);
    this.dexHelper.blockManager.subscribeToLogs(
      pair.pool,
      pair.exchange!,
      blockNumber,
    );
  }

  async addMasterPool(poolKey: string) {
    const _pairs = await this.dexHelper.cache.hget(this.dexmapKey, poolKey);
    if (!_pairs) {
      this.logger.warn(
        `did not find poolconfig in for key ${this.dexmapKey} ${poolKey}`,
      );
      return;
    }

    this.logger.info(
      `starting to listen to new pool: ${this.dexmapKey}${poolKey}`,
    );
    const pair: [Token, Token] = JSON.parse(_pairs);
    this.batchCatchUpPairs(
      pair[0],
      pair[1],
      this.dexHelper.blockManager.getLatestBlockNumber(),
    );
  }

  getBuyPrice(
    priceParams: UniswapV2PoolOrderedParams,
    destAmount: bigint,
  ): bigint {
    return Uniswapv2ConstantProductPool.getBuyPrice(
      priceParams,
      destAmount,
      this.feeFactor,
    );
  }

  getSellPrice(
    priceParams: UniswapV2PoolOrderedParams,
    srcAmount: bigint,
  ): bigint {
    return Uniswapv2ConstantProductPool.getSellPrice(
      priceParams,
      srcAmount,
      this.feeFactor,
    );
  }

  getBuyPricePath(
    amount: bigint,
    params: UniswapV2PoolOrderedParams[],
  ): bigint {
    let price = amount;
    for (const param of params.reverse()) {
      price = this.getBuyPrice(param, price);
    }
    return price;
  }

  getSellPricePath(
    amount: bigint,
    params: UniswapV2PoolOrderedParams[],
  ): bigint {
    let price = amount;
    for (const param of params) {
      price = this.getSellPrice(param, price);
    }
    return price;
  }

  async findPair(from: Token, to: Token) {
    if (from.address === to.address) return null;
    const [token0, token1] =
      from.address < to.address ? [from, to] : [to, from];

    const key = `${token0.address}-${token1.address}`;
    let pair = this.pairs[key];
    if (pair) return pair;
    const exchange = await this.factory.methods
      .getPair(token0.address, token1.address)
      .call();
    if (exchange === NULL_ADDRESS) {
      pair = { token0, token1 };
    } else {
      pair = { token0, token1, exchange };
    }
    this.pairs[key] = pair;
    return pair;
  }

  async getManyPoolReserves(
    pairs: UniswapV2Pair[],
    blockNumber: number,
  ): Promise<UniswapV2PoolState[]> {
    try {
      const multiCallFeeData = pairs.map(pair =>
        this.getFeesMultiCallData(pair),
      );
      const calldata = pairs
        .map((pair, i) => {
          let calldata = [
            {
              target: pair.token0.address,
              callData: erc20iface.encodeFunctionData('balanceOf', [
                pair.exchange!,
              ]),
            },
            {
              target: pair.token1.address,
              callData: erc20iface.encodeFunctionData('balanceOf', [
                pair.exchange!,
              ]),
            },
          ];
          if (this.isDynamicFees) calldata.push(multiCallFeeData[i]!.callEntry);
          return calldata;
        })
        .flat();

      // const data: { returnData: any[] } =
      //   await this.dexHelper.multiContract.callStatic.aggregate(calldata, {
      //     blockTag: blockNumber,
      //   });

      const data: { returnData: any[] } =
        await this.dexHelper.multiContract.methods
          .aggregate(calldata)
          .call({}, blockNumber);

      const returnData = _.chunk(data.returnData, this.isDynamicFees ? 3 : 2);
      return pairs.map((pair, i) => ({
        reserves0: coder.decode(['uint256'], returnData[i][0])[0].toString(),
        reserves1: coder.decode(['uint256'], returnData[i][1])[0].toString(),
        feeCode: this.isDynamicFees
          ? multiCallFeeData[i]!.callDecoder(returnData[i][2])
          : this.feeCode,
      }));
    } catch (e) {
      this.logger.error(
        `Error_getManyPoolReserves could not get reserves with error:`,
        e,
      );
      return [];
    }
  }

  async batchCatchUpPairs(from: Token, to: Token, blockNumber: number) {
    if (!blockNumber) return;

    const _pair = await this.findPair(from, to);
    if (!_pair || !_pair.exchange) {
      return;
    }

    const reserves = await this.getManyPoolReserves([_pair], blockNumber);

    if (!reserves.length) {
      this.logger.error(
        `Error_getManyPoolReserves didn't get any pool reserves`,
      );
    }
    const pairState = reserves[0];

    if (!pairState) {
      return;
    }

    if (!_pair.pool) {
      await this.addPool(
        '',
        _pair,
        pairState.reserves0,
        pairState.reserves1,
        pairState.feeCode,
        blockNumber,
      );
    } else {
      _pair.pool.setState(pairState, blockNumber);
    }
  }

  syncFindPair(from: Token, to: Token): UniswapV2Pair | null {
    if (from.address.toLowerCase() === to.address.toLowerCase()) return null;
    const [token0, token1] =
      from.address.toLowerCase() < to.address.toLowerCase()
        ? [from, to]
        : [to, from];

    const key = `${token0.address.toLowerCase()}-${token1.address.toLowerCase()}`;
    let pair = this.pairs[key];
    return pair ? pair : null;
  }

  getPairOrderedParams(
    from: Token,
    to: Token,
    blockNumber: number,
  ): UniswapV2PoolOrderedParams | null {
    const pair = this.syncFindPair(from, to);
    if (!(pair && pair.pool && pair.exchange)) return null;
    const pairState = pair.pool.getState(blockNumber);
    if (!pairState) {
      this.logger.error(
        `Error_orderPairParams expected reserves, got none (maybe the pool doesn't exist) ${
          from.symbol || from.address
        } ${to.symbol || to.address}`,
      );
      return null;
    }
    const fee = (
      pairState.feeCode + (TOKEN_EXTRA_FEE[from.address.toLowerCase()] || 0)
    ).toString();
    const pairReversed = pair.token1.address === from.address;
    if (pairReversed) {
      return {
        tokenIn: from.address,
        tokenOut: to.address,
        reservesIn: pairState.reserves1,
        reservesOut: pairState.reserves0,
        fee,
        direction: false,
        exchange: pair.exchange,
      };
    }
    return {
      tokenIn: from.address,
      tokenOut: to.address,
      reservesIn: pairState.reserves0,
      reservesOut: pairState.reserves1,
      fee,
      direction: true,
      exchange: pair.exchange,
    };
  }

  async getPoolIdentifiers(
    _from: Token,
    _to: Token,
    side: SwapSide,
    blockNumber: number,
  ): Promise<string[]> {
    const from = this.dexHelper.config.wrapETH(_from);
    const to = this.dexHelper.config.wrapETH(_to);

    if (from.address.toLowerCase() === to.address.toLowerCase()) {
      return [];
    }

    const tokenAddress = [from.address.toLowerCase(), to.address.toLowerCase()]
      .sort((a, b) => (a > b ? 1 : -1))
      .join('_');

    const poolIdentifier = `${this.dexKey}_${tokenAddress}`;
    return [poolIdentifier];
  }

  async getPricesVolume(
    _from: Token,
    _to: Token,
    amounts: bigint[],
    side: SwapSide,
    blockNumber: number,
    // list of pool identifiers to use for pricing, if undefined use all pools
    limitPools?: string[],
  ): Promise<ExchangePrices<UniswapV2Data> | null> {
    try {
      const from = this.dexHelper.config.wrapETH(_from);
      const to = this.dexHelper.config.wrapETH(_to);

      from.address = from.address.toLowerCase();
      to.address = to.address.toLowerCase();

      if (from.address.toLowerCase() === to.address.toLowerCase()) {
        return null;
      }

      const tokenAddress = [from.address, to.address]
        .sort((a, b) => (a > b ? 1 : -1))
        .join('_');

      const poolIdentifier = `${this.dexKey}_${tokenAddress}`;

      if (limitPools && limitPools.every(p => p !== poolIdentifier))
        return null;

      let pair = this.syncFindPair(from, to);
      if (!pair) {
        await this.batchCatchUpPairs(from, to, blockNumber);
        pair = this.syncFindPair(from, to);
      }

      if (!pair || !pair.exchange || !pair.pool) {
        return null;
      }

      const state = pair.pool.getState(blockNumber);
      if (!state) {
        await this.batchCatchUpPairs(from, to, blockNumber);
      }

      const pairParam = this.getPairOrderedParams(from, to, blockNumber);
      if (!pairParam) return null;

      const unitAmount = getBigIntPow(
        side == SwapSide.BUY ? to.decimals : from.decimals,
      );
      const unit =
        side == SwapSide.BUY
          ? this.getBuyPricePath(unitAmount, [pairParam])
          : this.getSellPricePath(unitAmount, [pairParam]);

      const prices =
        side == SwapSide.BUY
          ? amounts.map(amount => this.getBuyPricePath(amount, [pairParam]))
          : amounts.map(amount => this.getSellPricePath(amount, [pairParam]));

      // As uniswapv2 just has one pool per token pair
      return [
        {
          prices: prices,
          unit: unit,
          data: {
            router: this.router,
            path: [from.address.toLowerCase(), to.address.toLowerCase()],
            factory: this.factoryAddress,
            initCode: this.initCode,
            feeFactor: this.feeFactor,
            pools: [
              {
                address: pairParam.exchange,
                fee: parseInt(pairParam.fee),
                direction: pairParam.direction,
              },
            ],
          },
          exchange: this.dexKey,
          poolIdentifier,
          gasCost: this.poolGasCost,
          poolAddresses: [pairParam.exchange],
        },
      ];
    } catch (e) {
      if (blockNumber === 0)
        this.logger.error(
          `Error_getPricesVolume: Aurelius block manager not yet instantiated`,
        );
      this.logger.error(`Error_getPrices:`, e);
      return null;
    }
  }

  // Returns estimated gas cost of calldata for this DEX in multiSwap
  getCalldataGasCost(poolPrices: PoolPrices<UniswapV2Data>): number | number[] {
    return (
      CALLDATA_GAS_COST.DEX_OVERHEAD +
      CALLDATA_GAS_COST.LENGTH_SMALL +
      // ParentStruct header
      CALLDATA_GAS_COST.OFFSET_SMALL +
      // ParentStruct -> weth
      CALLDATA_GAS_COST.ADDRESS +
      // ParentStruct -> pools[] header
      CALLDATA_GAS_COST.OFFSET_SMALL +
      // ParentStruct -> pools[]
      CALLDATA_GAS_COST.LENGTH_SMALL +
      // ParentStruct -> pools[0]
      CALLDATA_GAS_COST.wordNonZeroBytes(22)
    );
  }

  getAdapters(side: SwapSide): { name: string; index: number }[] | null {
    return this.adapters[side];
  }

  async getTopPoolsForToken(
    tokenAddress: Address,
    count: number,
  ): Promise<PoolLiquidity[]> {
    if (!this.subgraphURL) return [];
    const query = `
      query ($token: Bytes!, $count: Int) {
        pools0: pairs(first: $count, orderBy: reserveUSD, orderDirection: desc, where: {token0: $token, reserve0_gt: 1, reserve1_gt: 1}) {
        id
        token0 {
          id
          decimals
        }
        token1 {
          id
          decimals
        }
        reserveUSD
      }
      pools1: pairs(first: $count, orderBy: reserveUSD, orderDirection: desc, where: {token1: $token, reserve0_gt: 1, reserve1_gt: 1}) {
        id
        token0 {
          id
          decimals
        }
        token1 {
          id
          decimals
        }
        reserveUSD
      }
    }`;

    const { data } = await this.dexHelper.httpRequest.post(
      this.subgraphURL,
      {
        query,
        variables: { token: tokenAddress.toLowerCase(), count },
      },
      SUBGRAPH_TIMEOUT,
    );

    if (!(data && data.pools0 && data.pools1))
      throw new Error("Couldn't fetch the pools from the subgraph");
    const pools0 = _.map(data.pools0, pool => ({
      exchange: this.dexKey,
      address: pool.id.toLowerCase(),
      connectorTokens: [
        {
          address: pool.token1.id.toLowerCase(),
          decimals: parseInt(pool.token1.decimals),
        },
      ],
      liquidityUSD: parseFloat(pool.reserveUSD),
    }));

    const pools1 = _.map(data.pools1, pool => ({
      exchange: this.dexKey,
      address: pool.id.toLowerCase(),
      connectorTokens: [
        {
          address: pool.token0.id.toLowerCase(),
          decimals: parseInt(pool.token0.decimals),
        },
      ],
      liquidityUSD: parseFloat(pool.reserveUSD),
    }));

    return _.slice(
      _.sortBy(_.concat(pools0, pools1), [pool => -1 * pool.liquidityUSD]),
      0,
      count,
    );
  }

  protected fixPath(path: Address[], srcToken: Address, destToken: Address) {
    return path.map((token: string, i: number) => {
      if (
        (i === 0 && srcToken.toLowerCase() === ETHER_ADDRESS.toLowerCase()) ||
        (i === path.length - 1 &&
          destToken.toLowerCase() === ETHER_ADDRESS.toLowerCase())
      )
        return ETHER_ADDRESS;
      return token;
    });
  }

  getWETHAddress(srcToken: Address, destToken: Address, weth?: Address) {
    if (!isETHAddress(srcToken) && !isETHAddress(destToken))
      return NULL_ADDRESS;
    return weth || this.dexHelper.config.data.wrappedNativeTokenAddress;
  }

  getAdapterParam(
    srcToken: Address,
    destToken: Address,
    srcAmount: NumberAsString,
    toAmount: NumberAsString, // required for buy case
    data: UniswapData,
    side: SwapSide,
  ): AdapterExchangeParam {
    const pools = encodePools(data.pools, this.feeFactor);
    const weth = this.getWETHAddress(srcToken, destToken, data.weth);
    const payload = this.abiCoder.encodeParameter(
      {
        ParentStruct: {
          weth: 'address',
          pools: 'uint256[]',
        },
      },
      { pools, weth },
    );
    return {
      targetExchange: data.router,
      payload,
      networkFee: '0',
    };
  }

  async getSimpleParam(
    src: Address,
    dest: Address,
    srcAmount: NumberAsString,
    destAmount: NumberAsString,
    data: UniswapData,
    side: SwapSide,
  ): Promise<SimpleExchangeParam> {
    const pools = encodePools(data.pools, this.feeFactor);
    const weth = this.getWETHAddress(src, dest, data.weth);
    const swapData = this.exchangeRouterInterface.encodeFunctionData(
      side === SwapSide.SELL ? UniswapV2Functions.swap : UniswapV2Functions.buy,
      [src, srcAmount, destAmount, weth, pools],
    );
    return this.buildSimpleParamWithoutWETHConversion(
      src,
      srcAmount,
      dest,
      destAmount,
      swapData,
      data.router,
    );
  }

  // TODO: Move to new uniswapv2&forks router interface
  getDirectParam(
    srcToken: Address,
    destToken: Address,
    srcAmount: NumberAsString,
    destAmount: NumberAsString,
    _data: UniswapData,
    side: SwapSide,
    permit: string,
    contractMethod?: string,
  ): TxInfo<UniswapParam> {
    if (!contractMethod) throw new Error(`contractMethod need to be passed`);
    if (permit !== '0x') contractMethod += 'WithPermit';

    const swapParams = ((): UniswapParam => {
      const data = _data as unknown as UniswapDataLegacy;
      const path = this.fixPath(data.path, srcToken, destToken);

      switch (contractMethod) {
        case UniswapV2Functions.swapOnUniswap:
        case UniswapV2Functions.buyOnUniswap:
          return [srcAmount, destAmount, path];

        case UniswapV2Functions.swapOnUniswapFork:
        case UniswapV2Functions.buyOnUniswapFork:
          return [
            data.factory,
            prependWithOx(data.initCode),
            srcAmount,
            destAmount,
            path,
          ];

        case UniswapV2Functions.swapOnUniswapV2Fork:
        case UniswapV2Functions.buyOnUniswapV2Fork:
          return [
            srcToken,
            srcAmount,
            destAmount,
            this.getWETHAddress(srcToken, destToken, _data.weth),
            encodePools(_data.pools, this.feeFactor),
          ];

        case UniswapV2Functions.swapOnUniswapV2ForkWithPermit:
        case UniswapV2Functions.buyOnUniswapV2ForkWithPermit:
          return [
            srcToken,
            srcAmount,
            destAmount,
            this.getWETHAddress(srcToken, destToken, _data.weth),
            encodePools(_data.pools, this.feeFactor),
            permit,
          ];

        default:
          throw new Error(`contractMethod=${contractMethod} is not supported`);
      }
    })();

    const encoder = (...params: UniswapParam) =>
      this.routerInterface.encodeFunctionData(contractMethod!, params);
    return {
      params: swapParams,
      encoder,
      networkFee: '0',
    };
  }

  static getDirectFunctionName(): string[] {
    return this.directFunctionName;
  }
}<|MERGE_RESOLUTION|>--- conflicted
+++ resolved
@@ -109,7 +109,8 @@
     state: DeepReadonly<UniswapV2PoolState>,
     log: Readonly<Log>,
   ): AsyncOrSync<DeepReadonly<UniswapV2PoolState> | null> {
-<<<<<<< HEAD
+    if (!LogCallTopics.includes(log.topics[0])) return null;
+
     try {
       const event = this.decoder(log);
       switch (event.name) {
@@ -121,19 +122,6 @@
           };
       }
     } catch (e) {}
-=======
-    if (!LogCallTopics.includes(log.topics[0])) return null;
-
-    const event = this.decoder(log);
-    switch (event.name) {
-      case 'Sync':
-        return {
-          reserves0: event.args.reserve0.toString(),
-          reserves1: event.args.reserve1.toString(),
-          feeCode: state.feeCode,
-        };
-    }
->>>>>>> d05d82b2
     return null;
   }
 
