import { AbiCoder, Interface } from '@ethersproject/abi';
import _ from 'lodash';
import { AsyncOrSync, DeepReadonly } from 'ts-essentials';
import erc20ABI from '../../abi/erc20.json';
import { StatefulEventSubscriber } from '../../stateful-event-subscriber';
import {
  AdapterExchangeParam,
  Address,
  ExchangePrices,
  Log,
  Logger,
  PoolLiquidity,
  SimpleExchangeParam,
  Token,
  TxInfo,
} from '../../types';
import {
  UniswapData,
  UniswapDataLegacy,
  UniswapParam,
  UniswapPool,
  UniswapV2Data,
  UniswapV2Functions,
  UniswapV2PoolOrderedParams,
} from './types';
import { IDex } from '../idex';
import {
  CACHE_PREFIX,
  ETHER_ADDRESS,
  Network,
  NULL_ADDRESS,
  SUBGRAPH_TIMEOUT,
} from '../../constants';
import { SimpleExchange } from '../simple-exchange';
import { NumberAsString, SwapSide } from 'paraswap-core';
import { IDexHelper } from '../../dex-helper';
import {
  getDexKeysWithNetwork,
  isETHAddress,
  prependWithOx,
  getBigIntPow,
} from '../../utils';
import uniswapV2ABI from '../../abi/uniswap-v2/uniswap-v2-pool.json';
import uniswapV2factoryABI from '../../abi/uniswap-v2/uniswap-v2-factory.json';
import ParaSwapABI from '../../abi/IParaswap.json';
import UniswapV2ExchangeRouterABI from '../../abi/UniswapV2ExchangeRouter.json';
import { Contract } from 'web3-eth-contract';
import { UniswapV2Config, Adapters } from './config';
import { Uniswapv2ConstantProductPool } from './uniswap-v2-constant-product-pool';

const DefaultUniswapV2PoolGasCost = 90 * 1000;

export const RESERVE_LIMIT = 2n ** 112n - 1n;

interface UniswapV2PoolState {
  reserves0: string;
  reserves1: string;
  feeCode: number;
}

const uniswapV2Iface = new Interface(uniswapV2ABI);
const erc20iface = new Interface(erc20ABI);
const coder = new AbiCoder();

export const directUniswapFunctionName = [
  UniswapV2Functions.swapOnUniswap,
  UniswapV2Functions.buyOnUniswap,
  UniswapV2Functions.swapOnUniswapFork,
  UniswapV2Functions.buyOnUniswapFork,
  UniswapV2Functions.swapOnUniswapV2Fork,
  UniswapV2Functions.buyOnUniswapV2Fork,
];

export interface UniswapV2Pair {
  token0: Token;
  token1: Token;
  exchange?: Address;
  pool?: UniswapV2EventPool;
}

export class UniswapV2EventPool extends StatefulEventSubscriber<UniswapV2PoolState> {
  decoder = (log: Log) => this.iface.parseLog(log);

  constructor(
    protected parentName: string,
    protected dexHelper: IDexHelper,
    private poolAddress: Address,
    private token0: Token,
    private token1: Token,
    private suffix: string,
    // feeCode is ignored if DynamicFees is set to true
    private feeCode: number,
    logger: Logger,
    private dynamicFees = false,
    // feesMultiCallData is only used if dynamicFees is set to true
    private feesMultiCallEntry?: { target: Address; callData: string },
    private feesMultiCallDecoder?: (values: any[]) => number,
    private iface: Interface = uniswapV2Iface,
  ) {
    super(
      `${parentName}_${token0.address}_${token1.address}${suffix}`,
      dexHelper,
      logger,
    );
    this.addressesSubscribed.push(poolAddress);
  }

  protected processLog(
    state: DeepReadonly<UniswapV2PoolState>,
    log: Readonly<Log>,
  ): AsyncOrSync<DeepReadonly<UniswapV2PoolState> | null> {
    const event = this.decoder(log);
    switch (event.name) {
      case 'Sync':
        return {
          reserves0: event.args.reserve0.toString(),
          reserves1: event.args.reserve1.toString(),
          feeCode: state.feeCode,
        };
    }
    return null;
  }

  async generateState(
    blockNumber: number | 'latest' = 'latest',
  ): Promise<DeepReadonly<UniswapV2PoolState>> {
    let calldata = [
      {
        target: this.poolAddress,
        callData: this.iface.encodeFunctionData('getReserves', []),
      },
    ];

    if (this.dynamicFees) {
      calldata.push(this.feesMultiCallEntry!);
    }

    const data: { returnData: any[] } =
      await this.dexHelper.multiContract.methods
        .aggregate(calldata)
        .call({}, blockNumber);

    const decodedData = coder.decode(
      ['uint112', 'uint112', 'uint32'],
      data.returnData[0],
    );

    return {
      reserves0: decodedData[0].toString(),
      reserves1: decodedData[1].toString(),
      feeCode: this.dynamicFees
        ? this.feesMultiCallDecoder!(data.returnData[1])
        : this.feeCode,
    };
  }
}

// Apply extra fee for certain tokens when used as input to swap (basis points)
// These could be tokens with fee on transfer or rounding error on balances
// Token addresses must be in lower case!
export const TOKEN_EXTRA_FEE: { [tokenAddress: string]: number } = {
  // stETH - uses balances based on shares which causes rounding errors
  '0xae7ab96520de3a18e5e111b5eaab095312d7fe84': 1,
  '0x8b3192f5eebd8579568a2ed41e6feb402f93f73f': 200,
};

function encodePools(
  pools: UniswapPool[],
  feeFactor: number,
): NumberAsString[] {
  return pools.map(({ fee, direction, address }) => {
    return (
      (BigInt(feeFactor - fee) << 161n) +
      ((direction ? 0n : 1n) << 160n) +
      BigInt(address)
    ).toString();
  });
}

export class UniswapV2
  extends SimpleExchange
  implements IDex<UniswapV2Data, UniswapParam>
{
  pairs: { [key: string]: UniswapV2Pair } = {};
  private missingPair = new Set<string>();
  feeFactor = 10000;
  factory: Contract;

  routerInterface: Interface;
  exchangeRouterInterface: Interface;
  static directFunctionName = directUniswapFunctionName;

  logger: Logger;

  readonly hasConstantPriceLargeAmounts = false;

  public static dexKeysWithNetwork: { key: string; networks: Network[] }[] =
    getDexKeysWithNetwork(UniswapV2Config);

  constructor(
    protected network: Network,
    protected dexKey: string,
    protected dexHelper: IDexHelper,
    protected isDynamicFees = false,
    protected factoryAddress: Address = UniswapV2Config[dexKey][network]
      .factoryAddress,
    protected subgraphURL: string | undefined = UniswapV2Config[dexKey] &&
      UniswapV2Config[dexKey][network].subgraphURL,
    protected initCode: string = UniswapV2Config[dexKey][network].initCode,
    // feeCode is ignored when isDynamicFees is set to true
    protected feeCode: number = UniswapV2Config[dexKey][network].feeCode,
    protected poolGasCost: number = (UniswapV2Config[dexKey] &&
      UniswapV2Config[dexKey][network].poolGasCost) ??
      DefaultUniswapV2PoolGasCost,
    protected decoderIface: Interface = uniswapV2Iface,
    protected adapters = (UniswapV2Config[dexKey] &&
      UniswapV2Config[dexKey][network].adapters) ??
      Adapters[network],
    protected router = (UniswapV2Config[dexKey] &&
      UniswapV2Config[dexKey][network].router) ??
      dexHelper.config.data.uniswapV2ExchangeRouterAddress,
  ) {
    super(dexHelper.config.data.augustusAddress, dexHelper.web3Provider);
    this.logger = dexHelper.getLogger(dexKey);

    this.factory = new dexHelper.web3Provider.eth.Contract(
      uniswapV2factoryABI as any,
      factoryAddress,
    );

    this.routerInterface = new Interface(ParaSwapABI);
    this.exchangeRouterInterface = new Interface(UniswapV2ExchangeRouterABI);
  }

  // getFeesMultiCallData should be override
  // when isDynamicFees is set to true
  protected getFeesMultiCallData(pair: UniswapV2Pair):
    | undefined
    | {
        callEntry: { target: Address; callData: string };
        callDecoder: (values: any[]) => number;
      } {
    return undefined;
  }

  protected async addPool(
    suffix: string,
    pair: UniswapV2Pair,
    reserves0: string,
    reserves1: string,
    feeCode: number,
    blockNumber: number,
  ) {
<<<<<<< HEAD
    const { callEntry, callDecoder } =
      this.getFeesMultiCallData(pair.exchange!) || {};

    const key =
      `${CACHE_PREFIX}_${this.dexHelper.network}_${this.dexKey}_poolconfig_${pair.token0.address}_${pair.token1.address}${suffix}`.toLowerCase();

    await this.dexHelper.cache.rawsetex(
      key,
      JSON.stringify([pair.token0, pair.token1]),
    );

=======
    const { callEntry, callDecoder } = this.getFeesMultiCallData(pair) || {};
>>>>>>> 6ac48ee5
    pair.pool = new UniswapV2EventPool(
      this.dexKey,
      this.dexHelper,
      pair.exchange!,
      pair.token0,
      pair.token1,
      suffix,
      feeCode,
      this.logger,
      this.isDynamicFees,
      callEntry,
      callDecoder,
      this.decoderIface,
    );
    if (blockNumber)
      pair.pool.setState({ reserves0, reserves1, feeCode }, blockNumber);

    pair.pool.initialize(blockNumber);
  }

  getBuyPrice(
    priceParams: UniswapV2PoolOrderedParams,
    destAmount: bigint,
<<<<<<< HEAD
  ): bigint {
    const { reservesIn, reservesOut, fee } = priceParams;

    const numerator = BigInt(reservesIn) * destAmount * BigInt(this.feeFactor);
    const denominator =
      (BigInt(this.feeFactor) - BigInt(fee)) *
      (BigInt(reservesOut) - destAmount);

    if (denominator <= 0n) return 0n;
    return numerator === 0n ? 0n : 1n + numerator / denominator;
=======
  ): Promise<bigint> {
    return Uniswapv2ConstantProductPool.getBuyPrice(
      priceParams,
      destAmount,
      this.feeFactor,
    );
>>>>>>> 6ac48ee5
  }

  getSellPrice(
    priceParams: UniswapV2PoolOrderedParams,
    srcAmount: bigint,
<<<<<<< HEAD
  ): bigint {
    const { reservesIn, reservesOut, fee } = priceParams;

    if (BigInt(reservesIn) + srcAmount > RESERVE_LIMIT) {
      return 0n;
    }

    const amountInWithFee = srcAmount * BigInt(this.feeFactor - parseInt(fee));

    const numerator = amountInWithFee * BigInt(reservesOut);

    const denominator =
      BigInt(reservesIn) * BigInt(this.feeFactor) + amountInWithFee;

    return denominator === 0n ? 0n : numerator / denominator;
=======
  ): Promise<bigint> {
    return Uniswapv2ConstantProductPool.getSellPrice(
      priceParams,
      srcAmount,
      this.feeFactor,
    );
>>>>>>> 6ac48ee5
  }

  getBuyPricePath(
    amount: bigint,
    params: UniswapV2PoolOrderedParams[],
  ): bigint {
    let price = amount;
    for (const param of params.reverse()) {
      price = this.getBuyPrice(param, price);
    }
    return price;
  }

  getSellPricePath(
    amount: bigint,
    params: UniswapV2PoolOrderedParams[],
  ): bigint {
    let price = amount;
    for (const param of params) {
      price = this.getSellPrice(param, price);
    }
    return price;
  }

  syncFindPair(from: Token, to: Token): UniswapV2Pair | null {
    if (from.address.toLowerCase() === to.address.toLowerCase()) return null;
    const [token0, token1] =
      from.address.toLowerCase() < to.address.toLowerCase()
        ? [from, to]
        : [to, from];

    const key = `${token0.address.toLowerCase()}-${token1.address.toLowerCase()}`;
    let pair = this.pairs[key];
    return pair ? pair : null;
  }

  async findPairOnChain(from: Token, to: Token) {
    if (from.address.toLowerCase() === to.address.toLowerCase()) return null;
    const [token0, token1] =
      from.address.toLowerCase() < to.address.toLowerCase()
        ? [from, to]
        : [to, from];

    const key = `${token0.address.toLowerCase()}-${token1.address.toLowerCase()}`;
    let pair: UniswapV2Pair | null = null;
    const exchange = await this.factory.methods
      .getPair(token0.address, token1.address)
      .call();
    if (exchange === NULL_ADDRESS) {
      pair = { token0, token1 };
    } else {
      pair = { token0, token1, exchange };
    }
    this.pairs[key] = pair;
    return pair;
  }

  async getManyPoolReserves(
    pairs: UniswapV2Pair[],
    blockNumber: number,
  ): Promise<UniswapV2PoolState[]> {
    try {
      const multiCallFeeData = pairs.map(pair =>
        this.getFeesMultiCallData(pair),
      );
      const calldata = pairs
        .map((pair, i) => {
          let calldata = [
            {
              target: pair.token0.address,
              callData: erc20iface.encodeFunctionData('balanceOf', [
                pair.exchange!,
              ]),
            },
            {
              target: pair.token1.address,
              callData: erc20iface.encodeFunctionData('balanceOf', [
                pair.exchange!,
              ]),
            },
          ];
          if (this.isDynamicFees) calldata.push(multiCallFeeData[i]!.callEntry);
          return calldata;
        })
        .flat();

      // const data: { returnData: any[] } =
      //   await this.dexHelper.multiContract.callStatic.aggregate(calldata, {
      //     blockTag: blockNumber,
      //   });

      const data: { returnData: any[] } =
        await this.dexHelper.multiContract.methods
          .aggregate(calldata)
          .call({}, blockNumber);

      const returnData = _.chunk(data.returnData, this.isDynamicFees ? 3 : 2);
      return pairs.map((pair, i) => ({
        reserves0: coder.decode(['uint256'], returnData[i][0])[0].toString(),
        reserves1: coder.decode(['uint256'], returnData[i][1])[0].toString(),
        feeCode: this.isDynamicFees
          ? multiCallFeeData[i]!.callDecoder(returnData[i][2])
          : this.feeCode,
      }));
    } catch (e) {
      this.logger.error(
        `Error_getManyPoolReserves could not get reserves with error:`,
        e,
      );
      return [];
    }
  }

  syncFindPairs(pairs: [Token, Token][]): UniswapV2Pair[] | boolean {
    const uniPairs = new Array<UniswapV2Pair>(pairs.length);

    let i = 0;
    for (const pair of pairs) {
      const uniPair = this.syncFindPair(pair[0], pair[1]);
      if (!uniPair) {
        return false;
      }
      uniPairs[i] = uniPair;
      ++i;
    }

    return uniPairs;
  }

  async batchCatchUpPairs(pairs: [Token, Token][], blockNumber: number) {
    if (!blockNumber) return;
    const pairsToFetch: UniswapV2Pair[] = [];
    for (const _pair of pairs) {
      const pair = await this.findPairOnChain(_pair[0], _pair[1]);
      if (!pair) {
        continue;
      }
      if (!pair.exchange) {
        this.missingPair.add(`${_pair[0].address}_${_pair[1].address}`);
        continue;
      }
      if (!pair.pool) {
        pairsToFetch.push(pair);
      } else if (!pair.pool.getState(blockNumber)) {
        pairsToFetch.push(pair);
      }
    }

    if (!pairsToFetch.length) return;

    const reserves = await this.getManyPoolReserves(pairsToFetch, blockNumber);

    if (reserves.length !== pairsToFetch.length) {
      this.logger.error(
        `Error_getManyPoolReserves didn't get any pool reserves`,
      );
    }

    for (let i = 0; i < pairsToFetch.length; i++) {
      const pairState = reserves[i];
      const pair = pairsToFetch[i];
      if (!pair.pool) {
        await this.addPool(
          '',
          pair,
          pairState.reserves0,
          pairState.reserves1,
          pairState.feeCode,
          blockNumber,
        );
      } else pair.pool.setState(pairState, blockNumber);
    }
  }

  async addMasterPool(poolKey: string) {
    const key =
      `${CACHE_PREFIX}_${this.dexHelper.network}_${this.dexKey}_poolconfig_${poolKey}`.toLowerCase();
    const _pairs = await this.dexHelper.cache.rawget(key);
    if (!_pairs) {
      this.logger.warn(`did not find poolconfig in for key ${key}`);
      return;
    }

    this.logger.info(`starting to listen to new pool: ${key}`);
    const pairs: [Token, Token] = JSON.parse(_pairs);
    this.batchCatchUpPairs(
      [pairs],
      this.dexHelper.blockManager.getLatestBlockNumber(),
    );
  }

  getPairOrderedParams(
    from: Token,
    to: Token,
    blockNumber: number,
  ): UniswapV2PoolOrderedParams | null {
    const pair = this.syncFindPair(from, to);
    if (!(pair && pair.pool && pair.exchange)) return null;
    const pairState = pair.pool.getState(blockNumber);
    if (!pairState) {
      this.logger.error(
        `Error_orderPairParams expected reserves, got none (maybe the pool doesn't exist) ${
          from.symbol || from.address
        } ${to.symbol || to.address}`,
      );
      return null;
    }
    const fee = (
      pairState.feeCode + (TOKEN_EXTRA_FEE[from.address] || 0)
    ).toString();
    const pairReversed = pair.token1.address === from.address;
    if (pairReversed) {
      return {
        tokenIn: from.address,
        tokenOut: to.address,
        reservesIn: pairState.reserves1,
        reservesOut: pairState.reserves0,
        fee,
        direction: false,
        exchange: pair.exchange,
      };
    }
    return {
      tokenIn: from.address,
      tokenOut: to.address,
      reservesIn: pairState.reserves0,
      reservesOut: pairState.reserves1,
      fee,
      direction: true,
      exchange: pair.exchange,
    };
  }

  async getPoolIdentifiers(
    _from: Token,
    _to: Token,
    side: SwapSide,
    blockNumber: number,
  ): Promise<string[]> {
    const from = this.dexHelper.config.wrapETH(_from);
    const to = this.dexHelper.config.wrapETH(_to);

    if (from.address === to.address) {
      return [];
    }

    const tokenAddress = [from.address, to.address]
      .sort((a, b) => (a > b ? 1 : -1))
      .join('_');

    const poolIdentifier = `${this.dexKey}_${tokenAddress}`;
    return [poolIdentifier];
  }

  async getPricesVolume(
    _from: Token,
    _to: Token,
    amounts: bigint[],
    side: SwapSide,
    blockNumber: number,
    // list of pool identifiers to use for pricing, if undefined use all pools
    limitPools?: string[],
  ): Promise<ExchangePrices<UniswapV2Data> | null> {
    try {
      const from = this.dexHelper.config.wrapETH(_from);
      const to = this.dexHelper.config.wrapETH(_to);

      from.address = from.address.toLowerCase();
      to.address = to.address.toLowerCase();

      if (from.address === to.address) {
        return null;
      }

      const tokenAddress = [from.address, to.address]
        .sort((a, b) => (a > b ? 1 : -1))
        .join('_');

      const poolIdentifier = `${this.dexKey}_${tokenAddress}`;

      if (limitPools && limitPools.every(p => p !== poolIdentifier))
        return null;

      let pairParam = this.getPairOrderedParams(from, to, blockNumber);
      if (!pairParam) {
        const id = `${from.address}_${to.address}`;
        if (this.missingPair.has(id)) {
          return null;
        }
        await this.batchCatchUpPairs([[from, to]], blockNumber);
        pairParam = this.getPairOrderedParams(from, to, blockNumber);
      }

      if (!pairParam) return null;

      const unitAmount = getBigIntPow(
        side == SwapSide.BUY ? to.decimals : from.decimals,
      );
      const unit =
        side == SwapSide.BUY
          ? this.getBuyPricePath(unitAmount, [pairParam])
          : this.getSellPricePath(unitAmount, [pairParam]);

      const prices =
        side == SwapSide.BUY
          ? amounts.map(amount => this.getBuyPricePath(amount, [pairParam!]))
          : amounts.map(amount => this.getSellPricePath(amount, [pairParam!]));
      // As uniswapv2 just has one pool per token pair
      return [
        {
          prices: prices,
          unit: unit,
          data: {
            router: this.router,
            path: [from.address, to.address],
            factory: this.factoryAddress,
            initCode: this.initCode,
            feeFactor: this.feeFactor,
            pools: [
              {
                address: pairParam.exchange,
                fee: parseInt(pairParam.fee),
                direction: pairParam.direction,
              },
            ],
          },
          exchange: this.dexKey,
          poolIdentifier,
          gasCost: this.poolGasCost,
          poolAddresses: [pairParam.exchange],
        },
      ];
    } catch (e) {
      if (blockNumber === 0)
        this.logger.error(
          `Error_getPricesVolume: Aurelius block manager not yet instantiated`,
        );
      this.logger.error(`Error_getPrices:`, e);
      return null;
    }
  }

  getAdapters(side: SwapSide): { name: string; index: number }[] | null {
    return this.adapters[side];
  }

  async getTopPoolsForToken(
    tokenAddress: Address,
    count: number,
  ): Promise<PoolLiquidity[]> {
    if (!this.subgraphURL) return [];
    const query = `
      query ($token: Bytes!, $count: Int) {
        pools0: pairs(first: $count, orderBy: reserveUSD, orderDirection: desc, where: {token0: $token, reserve0_gt: 1, reserve1_gt: 1}) {
        id
        token0 {
          id
          decimals
        }
        token1 {
          id
          decimals
        }
        reserveUSD
      }
      pools1: pairs(first: $count, orderBy: reserveUSD, orderDirection: desc, where: {token1: $token, reserve0_gt: 1, reserve1_gt: 1}) {
        id
        token0 {
          id
          decimals
        }
        token1 {
          id
          decimals
        }
        reserveUSD
      }
    }`;

    const { data } = await this.dexHelper.httpRequest.post(
      this.subgraphURL,
      {
        query,
        variables: { token: tokenAddress.toLowerCase(), count },
      },
      SUBGRAPH_TIMEOUT,
    );

    if (!(data && data.pools0 && data.pools1))
      throw new Error("Couldn't fetch the pools from the subgraph");
    const pools0 = _.map(data.pools0, pool => ({
      exchange: this.dexKey,
      address: pool.id.toLowerCase(),
      connectorTokens: [
        {
          address: pool.token1.id.toLowerCase(),
          decimals: parseInt(pool.token1.decimals),
        },
      ],
      liquidityUSD: parseFloat(pool.reserveUSD),
    }));

    const pools1 = _.map(data.pools1, pool => ({
      exchange: this.dexKey,
      address: pool.id.toLowerCase(),
      connectorTokens: [
        {
          address: pool.token0.id.toLowerCase(),
          decimals: parseInt(pool.token0.decimals),
        },
      ],
      liquidityUSD: parseFloat(pool.reserveUSD),
    }));

    return _.slice(
      _.sortBy(_.concat(pools0, pools1), [pool => -1 * pool.liquidityUSD]),
      0,
      count,
    );
  }

  protected fixPath(path: Address[], srcToken: Address, destToken: Address) {
    return path.map((token: string, i: number) => {
      if (
        (i === 0 && srcToken.toLowerCase() === ETHER_ADDRESS.toLowerCase()) ||
        (i === path.length - 1 &&
          destToken.toLowerCase() === ETHER_ADDRESS.toLowerCase())
      )
        return ETHER_ADDRESS;
      return token;
    });
  }

  getWETHAddress(srcToken: Address, destToken: Address, weth?: Address) {
    if (!isETHAddress(srcToken) && !isETHAddress(destToken))
      return NULL_ADDRESS;
    return weth || this.dexHelper.config.data.wrappedNativeTokenAddress;
  }

  getAdapterParam(
    srcToken: Address,
    destToken: Address,
    srcAmount: NumberAsString,
    toAmount: NumberAsString, // required for buy case
    data: UniswapData,
    side: SwapSide,
  ): AdapterExchangeParam {
    const pools = encodePools(data.pools, this.feeFactor);
    const weth = this.getWETHAddress(srcToken, destToken, data.weth);
    const payload = this.abiCoder.encodeParameter(
      {
        ParentStruct: {
          weth: 'address',
          pools: 'uint256[]',
        },
      },
      { pools, weth },
    );
    return {
      targetExchange: data.router,
      payload,
      networkFee: '0',
    };
  }

  async getSimpleParam(
    src: Address,
    dest: Address,
    srcAmount: NumberAsString,
    destAmount: NumberAsString,
    data: UniswapData,
    side: SwapSide,
  ): Promise<SimpleExchangeParam> {
    const pools = encodePools(data.pools, this.feeFactor);
    const weth = this.getWETHAddress(src, dest, data.weth);
    const swapData = this.exchangeRouterInterface.encodeFunctionData(
      side === SwapSide.SELL ? UniswapV2Functions.swap : UniswapV2Functions.buy,
      [src, srcAmount, destAmount, weth, pools],
    );
    return this.buildSimpleParamWithoutWETHConversion(
      src,
      srcAmount,
      dest,
      destAmount,
      swapData,
      data.router,
    );
  }

  // TODO: Move to new uniswapv2&forks router interface
  getDirectParam(
    srcToken: Address,
    destToken: Address,
    srcAmount: NumberAsString,
    destAmount: NumberAsString,
    _data: UniswapData,
    side: SwapSide,
    permit: string,
    contractMethod?: string,
  ): TxInfo<UniswapParam> {
    if (!contractMethod) throw new Error(`contractMethod need to be passed`);
    if (permit !== '0x') contractMethod += 'WithPermit';

    const swapParams = ((): UniswapParam => {
      const data = _data as unknown as UniswapDataLegacy;
      const path = this.fixPath(data.path, srcToken, destToken);

      switch (contractMethod) {
        case UniswapV2Functions.swapOnUniswap:
        case UniswapV2Functions.buyOnUniswap:
          return [srcAmount, destAmount, path];

        case UniswapV2Functions.swapOnUniswapFork:
        case UniswapV2Functions.buyOnUniswapFork:
          return [
            data.factory,
            prependWithOx(data.initCode),
            srcAmount,
            destAmount,
            path,
          ];

        case UniswapV2Functions.swapOnUniswapV2Fork:
        case UniswapV2Functions.buyOnUniswapV2Fork:
          return [
            srcToken,
            srcAmount,
            destAmount,
            this.getWETHAddress(srcToken, destToken, _data.weth),
            encodePools(_data.pools, this.feeFactor),
          ];

        case UniswapV2Functions.swapOnUniswapV2ForkWithPermit:
        case UniswapV2Functions.buyOnUniswapV2ForkWithPermit:
          return [
            srcToken,
            srcAmount,
            destAmount,
            this.getWETHAddress(srcToken, destToken, _data.weth),
            encodePools(_data.pools, this.feeFactor),
            permit,
          ];

        default:
          throw new Error(`contractMethod=${contractMethod} is not supported`);
      }
    })();

    const encoder = (...params: UniswapParam) =>
      this.routerInterface.encodeFunctionData(contractMethod!, params);
    return {
      params: swapParams,
      encoder,
      networkFee: '0',
    };
  }

  static getDirectFunctionName(): string[] {
    return this.directFunctionName;
  }
}<|MERGE_RESOLUTION|>--- conflicted
+++ resolved
@@ -85,8 +85,6 @@
     protected parentName: string,
     protected dexHelper: IDexHelper,
     private poolAddress: Address,
-    private token0: Token,
-    private token1: Token,
     private suffix: string,
     // feeCode is ignored if DynamicFees is set to true
     private feeCode: number,
@@ -97,11 +95,7 @@
     private feesMultiCallDecoder?: (values: any[]) => number,
     private iface: Interface = uniswapV2Iface,
   ) {
-    super(
-      `${parentName}_${token0.address}_${token1.address}${suffix}`,
-      dexHelper,
-      logger,
-    );
+    super(`${parentName}_${poolAddress}${suffix}`, dexHelper, logger);
     this.addressesSubscribed.push(poolAddress);
   }
 
@@ -182,7 +176,6 @@
   implements IDex<UniswapV2Data, UniswapParam>
 {
   pairs: { [key: string]: UniswapV2Pair } = {};
-  private missingPair = new Set<string>();
   feeFactor = 10000;
   factory: Contract;
 
@@ -251,27 +244,19 @@
     feeCode: number,
     blockNumber: number,
   ) {
-<<<<<<< HEAD
-    const { callEntry, callDecoder } =
-      this.getFeesMultiCallData(pair.exchange!) || {};
+    const { callEntry, callDecoder } = this.getFeesMultiCallData(pair) || {};
 
     const key =
-      `${CACHE_PREFIX}_${this.dexHelper.network}_${this.dexKey}_poolconfig_${pair.token0.address}_${pair.token1.address}${suffix}`.toLowerCase();
+      `${CACHE_PREFIX}_${this.dexHelper.network}_${this.dexKey}_poolconfig_${pair.exchange}${suffix}`.toLowerCase();
 
     await this.dexHelper.cache.rawsetex(
       key,
       JSON.stringify([pair.token0, pair.token1]),
     );
-
-=======
-    const { callEntry, callDecoder } = this.getFeesMultiCallData(pair) || {};
->>>>>>> 6ac48ee5
     pair.pool = new UniswapV2EventPool(
       this.dexKey,
       this.dexHelper,
       pair.exchange!,
-      pair.token0,
-      pair.token1,
       suffix,
       feeCode,
       this.logger,
@@ -280,88 +265,78 @@
       callDecoder,
       this.decoderIface,
     );
+
     if (blockNumber)
       pair.pool.setState({ reserves0, reserves1, feeCode }, blockNumber);
-
-    pair.pool.initialize(blockNumber);
-  }
-
-  getBuyPrice(
+    this.dexHelper.blockManager.subscribeToLogs(
+      pair.pool,
+      pair.exchange!,
+      blockNumber,
+    );
+  }
+
+  async addMasterPool(poolKey: string) {
+    const key =
+      `${CACHE_PREFIX}_${this.dexHelper.network}_${this.dexKey}_poolconfig_${poolKey}`.toLowerCase();
+    const _pairs = await this.dexHelper.cache.rawget(key);
+    if (!_pairs) {
+      this.logger.warn(`did not find poolconfig in for key ${key}`);
+      return;
+    }
+
+    this.logger.info(`starting to listen to new pool: ${key}`);
+    const pairs: [Token, Token] = JSON.parse(_pairs);
+    this.batchCatchUpPairs(
+      [pairs],
+      this.dexHelper.blockManager.getLatestBlockNumber(),
+    );
+  }
+
+  async getBuyPrice(
     priceParams: UniswapV2PoolOrderedParams,
     destAmount: bigint,
-<<<<<<< HEAD
-  ): bigint {
-    const { reservesIn, reservesOut, fee } = priceParams;
-
-    const numerator = BigInt(reservesIn) * destAmount * BigInt(this.feeFactor);
-    const denominator =
-      (BigInt(this.feeFactor) - BigInt(fee)) *
-      (BigInt(reservesOut) - destAmount);
-
-    if (denominator <= 0n) return 0n;
-    return numerator === 0n ? 0n : 1n + numerator / denominator;
-=======
   ): Promise<bigint> {
     return Uniswapv2ConstantProductPool.getBuyPrice(
       priceParams,
       destAmount,
       this.feeFactor,
     );
->>>>>>> 6ac48ee5
-  }
-
-  getSellPrice(
+  }
+
+  async getSellPrice(
     priceParams: UniswapV2PoolOrderedParams,
     srcAmount: bigint,
-<<<<<<< HEAD
-  ): bigint {
-    const { reservesIn, reservesOut, fee } = priceParams;
-
-    if (BigInt(reservesIn) + srcAmount > RESERVE_LIMIT) {
-      return 0n;
-    }
-
-    const amountInWithFee = srcAmount * BigInt(this.feeFactor - parseInt(fee));
-
-    const numerator = amountInWithFee * BigInt(reservesOut);
-
-    const denominator =
-      BigInt(reservesIn) * BigInt(this.feeFactor) + amountInWithFee;
-
-    return denominator === 0n ? 0n : numerator / denominator;
-=======
   ): Promise<bigint> {
     return Uniswapv2ConstantProductPool.getSellPrice(
       priceParams,
       srcAmount,
       this.feeFactor,
     );
->>>>>>> 6ac48ee5
-  }
-
-  getBuyPricePath(
+  }
+
+  async getBuyPricePath(
     amount: bigint,
     params: UniswapV2PoolOrderedParams[],
-  ): bigint {
+  ): Promise<bigint> {
     let price = amount;
     for (const param of params.reverse()) {
-      price = this.getBuyPrice(param, price);
+      price = await this.getBuyPrice(param, price);
     }
     return price;
   }
 
-  getSellPricePath(
+  async getSellPricePath(
     amount: bigint,
     params: UniswapV2PoolOrderedParams[],
-  ): bigint {
+  ): Promise<bigint> {
     let price = amount;
     for (const param of params) {
-      price = this.getSellPrice(param, price);
+      price = await this.getSellPrice(param, price);
     }
     return price;
   }
 
-  syncFindPair(from: Token, to: Token): UniswapV2Pair | null {
+  async findPair(from: Token, to: Token) {
     if (from.address.toLowerCase() === to.address.toLowerCase()) return null;
     const [token0, token1] =
       from.address.toLowerCase() < to.address.toLowerCase()
@@ -370,18 +345,7 @@
 
     const key = `${token0.address.toLowerCase()}-${token1.address.toLowerCase()}`;
     let pair = this.pairs[key];
-    return pair ? pair : null;
-  }
-
-  async findPairOnChain(from: Token, to: Token) {
-    if (from.address.toLowerCase() === to.address.toLowerCase()) return null;
-    const [token0, token1] =
-      from.address.toLowerCase() < to.address.toLowerCase()
-        ? [from, to]
-        : [to, from];
-
-    const key = `${token0.address.toLowerCase()}-${token1.address.toLowerCase()}`;
-    let pair: UniswapV2Pair | null = null;
+    if (pair) return pair;
     const exchange = await this.factory.methods
       .getPair(token0.address, token1.address)
       .call();
@@ -450,34 +414,12 @@
     }
   }
 
-  syncFindPairs(pairs: [Token, Token][]): UniswapV2Pair[] | boolean {
-    const uniPairs = new Array<UniswapV2Pair>(pairs.length);
-
-    let i = 0;
-    for (const pair of pairs) {
-      const uniPair = this.syncFindPair(pair[0], pair[1]);
-      if (!uniPair) {
-        return false;
-      }
-      uniPairs[i] = uniPair;
-      ++i;
-    }
-
-    return uniPairs;
-  }
-
   async batchCatchUpPairs(pairs: [Token, Token][], blockNumber: number) {
     if (!blockNumber) return;
     const pairsToFetch: UniswapV2Pair[] = [];
     for (const _pair of pairs) {
-      const pair = await this.findPairOnChain(_pair[0], _pair[1]);
-      if (!pair) {
-        continue;
-      }
-      if (!pair.exchange) {
-        this.missingPair.add(`${_pair[0].address}_${_pair[1].address}`);
-        continue;
-      }
+      const pair = await this.findPair(_pair[0], _pair[1]);
+      if (!(pair && pair.exchange)) continue;
       if (!pair.pool) {
         pairsToFetch.push(pair);
       } else if (!pair.pool.getState(blockNumber)) {
@@ -511,29 +453,12 @@
     }
   }
 
-  async addMasterPool(poolKey: string) {
-    const key =
-      `${CACHE_PREFIX}_${this.dexHelper.network}_${this.dexKey}_poolconfig_${poolKey}`.toLowerCase();
-    const _pairs = await this.dexHelper.cache.rawget(key);
-    if (!_pairs) {
-      this.logger.warn(`did not find poolconfig in for key ${key}`);
-      return;
-    }
-
-    this.logger.info(`starting to listen to new pool: ${key}`);
-    const pairs: [Token, Token] = JSON.parse(_pairs);
-    this.batchCatchUpPairs(
-      [pairs],
-      this.dexHelper.blockManager.getLatestBlockNumber(),
-    );
-  }
-
-  getPairOrderedParams(
+  async getPairOrderedParams(
     from: Token,
     to: Token,
     blockNumber: number,
-  ): UniswapV2PoolOrderedParams | null {
-    const pair = this.syncFindPair(from, to);
+  ): Promise<UniswapV2PoolOrderedParams | null> {
+    const pair = await this.findPair(from, to);
     if (!(pair && pair.pool && pair.exchange)) return null;
     const pairState = pair.pool.getState(blockNumber);
     if (!pairState) {
@@ -545,9 +470,10 @@
       return null;
     }
     const fee = (
-      pairState.feeCode + (TOKEN_EXTRA_FEE[from.address] || 0)
+      pairState.feeCode + (TOKEN_EXTRA_FEE[from.address.toLowerCase()] || 0)
     ).toString();
-    const pairReversed = pair.token1.address === from.address;
+    const pairReversed =
+      pair.token1.address.toLowerCase() === from.address.toLowerCase();
     if (pairReversed) {
       return {
         tokenIn: from.address,
@@ -579,11 +505,11 @@
     const from = this.dexHelper.config.wrapETH(_from);
     const to = this.dexHelper.config.wrapETH(_to);
 
-    if (from.address === to.address) {
+    if (from.address.toLowerCase() === to.address.toLowerCase()) {
       return [];
     }
 
-    const tokenAddress = [from.address, to.address]
+    const tokenAddress = [from.address.toLowerCase(), to.address.toLowerCase()]
       .sort((a, b) => (a > b ? 1 : -1))
       .join('_');
 
@@ -604,14 +530,14 @@
       const from = this.dexHelper.config.wrapETH(_from);
       const to = this.dexHelper.config.wrapETH(_to);
 
-      from.address = from.address.toLowerCase();
-      to.address = to.address.toLowerCase();
-
-      if (from.address === to.address) {
+      if (from.address.toLowerCase() === to.address.toLowerCase()) {
         return null;
       }
 
-      const tokenAddress = [from.address, to.address]
+      const tokenAddress = [
+        from.address.toLowerCase(),
+        to.address.toLowerCase(),
+      ]
         .sort((a, b) => (a > b ? 1 : -1))
         .join('_');
 
@@ -620,15 +546,9 @@
       if (limitPools && limitPools.every(p => p !== poolIdentifier))
         return null;
 
-      let pairParam = this.getPairOrderedParams(from, to, blockNumber);
-      if (!pairParam) {
-        const id = `${from.address}_${to.address}`;
-        if (this.missingPair.has(id)) {
-          return null;
-        }
-        await this.batchCatchUpPairs([[from, to]], blockNumber);
-        pairParam = this.getPairOrderedParams(from, to, blockNumber);
-      }
+      await this.batchCatchUpPairs([[from, to]], blockNumber);
+
+      const pairParam = await this.getPairOrderedParams(from, to, blockNumber);
 
       if (!pairParam) return null;
 
@@ -637,13 +557,18 @@
       );
       const unit =
         side == SwapSide.BUY
-          ? this.getBuyPricePath(unitAmount, [pairParam])
-          : this.getSellPricePath(unitAmount, [pairParam]);
+          ? await this.getBuyPricePath(unitAmount, [pairParam])
+          : await this.getSellPricePath(unitAmount, [pairParam]);
 
       const prices =
         side == SwapSide.BUY
-          ? amounts.map(amount => this.getBuyPricePath(amount, [pairParam!]))
-          : amounts.map(amount => this.getSellPricePath(amount, [pairParam!]));
+          ? await Promise.all(
+              amounts.map(amount => this.getBuyPricePath(amount, [pairParam])),
+            )
+          : await Promise.all(
+              amounts.map(amount => this.getSellPricePath(amount, [pairParam])),
+            );
+
       // As uniswapv2 just has one pool per token pair
       return [
         {
@@ -651,7 +576,7 @@
           unit: unit,
           data: {
             router: this.router,
-            path: [from.address, to.address],
+            path: [from.address.toLowerCase(), to.address.toLowerCase()],
             factory: this.factoryAddress,
             initCode: this.initCode,
             feeFactor: this.feeFactor,
