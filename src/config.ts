import { Config, Address, Token } from './types';
<<<<<<< HEAD
import { Network, PORT_TEST_SERVER } from './constants';
import { isETHAddress } from './utils';
import { ETHER_ADDRESS } from 'paraswap';
import { RFQConfig } from './dex/generic-rfq/types';
=======
import { ETHER_ADDRESS, Network } from './constants';
import { isETHAddress } from './utils';
>>>>>>> fa3fd178

// Hardcoded and environment values from which actual config is derived
type BaseConfig = {
  network: number;
  networkName: string;
  isTestnet: boolean;
  mainnetNetwork?: number;
  nativeTokenName?: string;
  nativeTokenSymbol: string;
  wrappedNativeTokenName?: string;
  wrappedNativeTokenSymbol?: string;
  wrappedNativeTokenAddress: Address;
  hasEIP1559: boolean;
  augustusAddress: Address;
  augustusRFQAddress: Address;
  tokenTransferProxyAddress: Address;
  multicallV2Address: Address;
  privateHttpProvider?: string;
  adapterAddresses: { [name: string]: Address };
  uniswapV2ExchangeRouterAddress: Address;
  rfqConfigs: Record<string, RFQConfig>;
};

const baseConfigs: { [network: number]: BaseConfig } = {
  [Network.MAINNET]: {
    network: Network.MAINNET,
    networkName: 'Ethereum Mainnet',
    isTestnet: false,
    nativeTokenName: 'Ether',
    nativeTokenSymbol: 'ETH',
    wrappedNativeTokenAddress: '0xc02aaa39b223fe8d0a0e5c4f27ead9083c756cc2',
    hasEIP1559: true,
    augustusAddress: '0xDEF171Fe48CF0115B1d80b88dc8eAB59176FEe57',
    augustusRFQAddress: '0xe92b586627ccA7a83dC919cc7127196d70f55a06',
    tokenTransferProxyAddress: '0x216b4b4ba9f3e719726886d34a177484278bfcae',
    multicallV2Address: '0x5BA1e12693Dc8F9c48aAD8770482f4739bEeD696',
    privateHttpProvider: process.env.HTTP_PROVIDER,
    adapterAddresses: {
      Adapter01: '0xBdd13a9dd364E5557e0710fC1d2Ac145B5e8f3bE',
      Adapter02: '0xFC2Ba6E830a04C25e207B8214b26d8C713F6881F',
      Adapter03: '0xe609AEAb29245b235F63dDc23a34eD911524818a',
      BuyAdapter: '0x737E642eec6e5bD675022ADC6D726EB19FF74383',
    },
    uniswapV2ExchangeRouterAddress:
      '0xF9234CB08edb93c0d4a4d4c70cC3FfD070e78e07',
    rfqConfigs: {
      DummyParaSwapPool: {
        marketConfig: {
          reqParams: {
            url: `http://localhost:${PORT_TEST_SERVER}/markets`,
            method: 'GET',
          },
          intervalMs: 1000 * 60 * 60 * 10, // every 10 minutes
          dataTTLS: 1000 * 60 * 60 * 11, // tll 11 minutes
        },
        rateConfig: {
          reqParams: {
            url: `http://localhost:${PORT_TEST_SERVER}/prices`,
            method: 'GET',
          },
          intervalMs: 1000 * 60 * 60 * 1, // every 1 minute
          dataTTLS: 1000 * 60 * 60 * 1, // tll 1 minute
        },
        firmRateConfig: {
          url: `http://localhost:${PORT_TEST_SERVER}/firm`,
          method: 'POST',
        },
      },
    },
  },
  [Network.ROPSTEN]: {
    network: Network.ROPSTEN,
    networkName: 'Ethereum Ropsten Testnet',
    isTestnet: true,
    mainnetNetwork: Network.MAINNET,
    nativeTokenName: 'Ether',
    nativeTokenSymbol: 'ETH',
    wrappedNativeTokenAddress: '0xc778417E063141139Fce010982780140Aa0cD5Ab',
    hasEIP1559: true,
    augustusAddress: '0xDEF171Fe48CF0115B1d80b88dc8eAB59176FEe57',
    augustusRFQAddress: '0x34268C38fcbC798814b058656bC0156C7511c0E4',
    tokenTransferProxyAddress: '0x216b4b4ba9f3e719726886d34a177484278bfcae',
    multicallV2Address: '0x5BA1e12693Dc8F9c48aAD8770482f4739bEeD696',
    privateHttpProvider: process.env.HTTP_PROVIDER_3,
    adapterAddresses: {
      RopstenAdapter01: '0x59b7F6258e78C3E5234bb651656EDd0e08868cd5',
      RopstenBuyAdapter: '0x63e908A4C793a33e40254362ED1A5997a234D85C',
    },
    uniswapV2ExchangeRouterAddress:
      '0x53e693c6C7FFC4446c53B205Cf513105Bf140D7b',
    rfqConfigs: {},
  },
  [Network.BSC]: {
    network: Network.BSC,
    networkName: 'Binance Smart Chain Mainnet',
    isTestnet: false,
    nativeTokenSymbol: 'BNB',
    wrappedNativeTokenAddress: '0xbb4cdb9cbd36b01bd1cbaebf2de08d9173bc095c',
    hasEIP1559: false,
    augustusAddress: '0xDEF171Fe48CF0115B1d80b88dc8eAB59176FEe57',
    augustusRFQAddress: '0x8DcDfe88EF0351f27437284D0710cD65b20288bb',
    tokenTransferProxyAddress: '0x216b4b4ba9f3e719726886d34a177484278bfcae',
    multicallV2Address: '0xC50F4c1E81c873B2204D7eFf7069Ffec6Fbe136D',
    privateHttpProvider: process.env.HTTP_PROVIDER_56,
    adapterAddresses: {
      BscAdapter01: '0x27eb327B7255a2bF666EBB4D60AB4752dA4611b9',
      BscAdapter02: '0x5e09f0F5A1d1dE32b56ab8D16A6F687ed763e0E8',
      BscBuyAdapter: '0xF52523B9d788F4E2Dd256dc5077879Af0448c37A',
    },
    uniswapV2ExchangeRouterAddress:
      '0x53e693c6C7FFC4446c53B205Cf513105Bf140D7b',
    rfqConfigs: {},
  },
  [Network.POLYGON]: {
    network: Network.POLYGON,
    networkName: 'Polygon Mainnet',
    isTestnet: false,
    nativeTokenName: 'Matic',
    nativeTokenSymbol: 'MATIC',
    wrappedNativeTokenAddress: '0x0d500B1d8E8eF31E21C99d1Db9A6444d3ADf1270',
    hasEIP1559: true,
    augustusAddress: '0xDEF171Fe48CF0115B1d80b88dc8eAB59176FEe57',
    augustusRFQAddress: '0xF3CD476C3C4D3Ac5cA2724767f269070CA09A043',
    tokenTransferProxyAddress: '0x216b4b4ba9f3e719726886d34a177484278bfcae',
    multicallV2Address: '0x275617327c958bD06b5D6b871E7f491D76113dd8',
    privateHttpProvider: process.env.HTTP_PROVIDER_137,
    adapterAddresses: {
      PolygonAdapter01: '0xa41B5Ab708fe1fe11CD6121006497b8549e8A695',
      PolygonAdapter02: '0x176a9403f7147eb907bd3b13ffb8bbd5de5c8f1f',
      PolygonBuyAdapter: '0xD7d3E2491cc495faAa9a770cBDC7535fD1446D8C',
    },
    uniswapV2ExchangeRouterAddress:
      '0xf3938337F7294fEf84e9B2c6D548A93F956Cc281',
    rfqConfigs: {},
  },
  [Network.AVALANCHE]: {
    network: Network.AVALANCHE,
    networkName: 'Avalanche Mainnet C-Chain',
    isTestnet: false,
    nativeTokenName: 'Avax',
    nativeTokenSymbol: 'AVAX',
    wrappedNativeTokenAddress: '0xB31f66AA3C1e785363F0875A1B74E27b85FD66c7',
    hasEIP1559: true,
    augustusAddress: '0xDEF171Fe48CF0115B1d80b88dc8eAB59176FEe57',
    augustusRFQAddress: '0x34302c4267d0dA0A8c65510282Cc22E9e39df51f',
    tokenTransferProxyAddress: '0x216b4b4ba9f3e719726886d34a177484278bfcae',
    multicallV2Address: '0xd7Fc8aD069f95B6e2835f4DEff03eF84241cF0E1',
    privateHttpProvider: process.env.HTTP_PROVIDER_43114,
    adapterAddresses: {
      AvalancheAdapter01: '0x6e8b66CC92fCD7fE1332664182BEB1161DBFc82d',
      AvalancheBuyAdapter: '0xe92b586627ccA7a83dC919cc7127196d70f55a06',
    },
    uniswapV2ExchangeRouterAddress:
      '0x53e693c6C7FFC4446c53B205Cf513105Bf140D7b',
    rfqConfigs: {},
  },
  [Network.FANTOM]: {
    network: Network.FANTOM,
    networkName: 'Fantom Opera Mainnet',
    isTestnet: false,
    nativeTokenName: 'Fantom',
    nativeTokenSymbol: 'FTM',
    wrappedNativeTokenAddress: '0x21be370d5312f44cb42ce377bc9b8a0cef1a4c83',
    hasEIP1559: false,
    augustusAddress: '0xDEF171Fe48CF0115B1d80b88dc8eAB59176FEe57',
    augustusRFQAddress: '0x2DF17455B96Dde3618FD6B1C3a9AA06D6aB89347',
    tokenTransferProxyAddress: '0x216b4b4ba9f3e719726886d34a177484278bfcae',
    multicallV2Address: '0xdC6E2b14260F972ad4e5a31c68294Fba7E720701',
    privateHttpProvider: process.env.HTTP_PROVIDER_250,
    adapterAddresses: {
      FantomAdapter01: '0x2A1b5Da9E380314602579aD269A99981DD01409c',
      FantomBuyAdapter: '0x27eb327B7255a2bF666EBB4D60AB4752dA4611b9',
    },
    uniswapV2ExchangeRouterAddress:
      '0xAB86e2bC9ec5485a9b60E684BA6d49bf4686ACC2',
    rfqConfigs: {},
  },
  [Network.ARBITRUM]: {
    network: Network.ARBITRUM,
    networkName: 'Arbitrum One',
    isTestnet: false,
    nativeTokenName: 'Ether',
    nativeTokenSymbol: 'ETH',
    wrappedNativeTokenAddress: '0x82aF49447D8a07e3bd95BD0d56f35241523fBab1',
    hasEIP1559: false,
    augustusAddress: '0xDEF171Fe48CF0115B1d80b88dc8eAB59176FEe57',
    augustusRFQAddress: '0x0927FD43a7a87E3E8b81Df2c44B03C4756849F6D',
    tokenTransferProxyAddress: '0x216b4b4ba9f3e719726886d34a177484278bfcae',
    multicallV2Address: '0x7eCfBaa8742fDf5756DAC92fbc8b90a19b8815bF',
    privateHttpProvider: process.env.HTTP_PROVIDER_42161,
    adapterAddresses: {
      ArbitrumAdapter01: '0x6295Cd918b48e1D2a96cBae2fC70B29623c593c2',
      ArbitrumBuyAdapter: '0xeef30844023B355408C44224B9d4031609D316d4',
    },
    uniswapV2ExchangeRouterAddress:
      '0xB41dD984730dAf82f5C41489E21ac79D5e3B61bC',
    rfqConfigs: {},
  },
  [Network.OPTIMISM]: {
    network: Network.OPTIMISM,
    networkName: 'Optimistic Ethereum',
    isTestnet: false,
    nativeTokenName: 'Ether',
    nativeTokenSymbol: 'ETH',
    wrappedNativeTokenAddress: '0x4200000000000000000000000000000000000006',
    hasEIP1559: false,
    augustusAddress: '0xDEF171Fe48CF0115B1d80b88dc8eAB59176FEe57',
    augustusRFQAddress: '0x0927FD43a7a87E3E8b81Df2c44B03C4756849F6D',
    tokenTransferProxyAddress: '0x216b4b4ba9f3e719726886d34a177484278bfcae',
    multicallV2Address: '0x2DC0E2aa608532Da689e89e237dF582B783E552C',
    privateHttpProvider: process.env.HTTP_PROVIDER_10,
    adapterAddresses: {
      OptimismAdapter01: '0x0aA8b0ef37c482ff80f9D214F9E09B2Aef089265',
      OptimismBuyAdapter: '0xeef30844023B355408C44224B9d4031609D316d4',
    },
    uniswapV2ExchangeRouterAddress:
      '0xB41dD984730dAf82f5C41489E21ac79D5e3B61bC',
    rfqConfigs: {},
  },
};

// Should not be used, except by internal test code
export function generateConfig(network: number): Config {
  const baseConfig = baseConfigs[network];
  if (!baseConfig) {
    throw new Error(`No configuration found for network ${network}`);
  }
  const nativeTokenName =
    baseConfig.nativeTokenName || baseConfig.nativeTokenSymbol;
  if (!baseConfig.privateHttpProvider) {
    throw new Error(`Missing HTTP Provider for network ${network}`);
  }
  return {
    network: baseConfig.network,
    networkName: baseConfig.networkName,
    isTestnet: baseConfig.isTestnet,
    mainnetNetwork: baseConfig.mainnetNetwork,
    nativeTokenName,
    nativeTokenSymbol: baseConfig.nativeTokenSymbol,
    wrappedNativeTokenName:
      baseConfig.wrappedNativeTokenName || `Wrapped ${nativeTokenName}`,
    wrappedNativeTokenSymbol:
      baseConfig.wrappedNativeTokenSymbol || `W${baseConfig.nativeTokenSymbol}`,
    wrappedNativeTokenAddress: baseConfig.wrappedNativeTokenAddress,
    hasEIP1559: baseConfig.hasEIP1559,
    augustusAddress: baseConfig.augustusAddress,
    augustusRFQAddress: baseConfig.augustusRFQAddress,
    tokenTransferProxyAddress: baseConfig.tokenTransferProxyAddress,
    multicallV2Address: baseConfig.multicallV2Address,
    privateHttpProvider: baseConfig.privateHttpProvider,
    adapterAddresses: { ...baseConfig.adapterAddresses },
    uniswapV2ExchangeRouterAddress: baseConfig.uniswapV2ExchangeRouterAddress,
    rfqConfigs: {},
  };
}

export class ConfigHelper {
  constructor(public data: Config) {}

  wrapETH(token: Token): Token {
    return isETHAddress(token.address)
      ? { address: this.data.wrappedNativeTokenAddress, decimals: 18 }
      : token;
  }

  unwrapETH(token: Token): Token {
    return this.isWETH(token.address)
      ? { address: ETHER_ADDRESS, decimals: 18 }
      : token;
  }

  isWETH(tokenAddress: Address): boolean {
    return (
      tokenAddress.toLowerCase() ===
      this.data.wrappedNativeTokenAddress.toLowerCase()
    );
  }
}<|MERGE_RESOLUTION|>--- conflicted
+++ resolved
@@ -1,13 +1,8 @@
 import { Config, Address, Token } from './types';
-<<<<<<< HEAD
-import { Network, PORT_TEST_SERVER } from './constants';
+
+import { Network, PORT_TEST_SERVER, ETHER_ADDRESS } from './constants';
 import { isETHAddress } from './utils';
-import { ETHER_ADDRESS } from 'paraswap';
 import { RFQConfig } from './dex/generic-rfq/types';
-=======
-import { ETHER_ADDRESS, Network } from './constants';
-import { isETHAddress } from './utils';
->>>>>>> fa3fd178
 
 // Hardcoded and environment values from which actual config is derived
 type BaseConfig = {
