import { Config, Address, Token } from './types';

import { Network, PORT_TEST_SERVER, ETHER_ADDRESS } from './constants';
import { isETHAddress } from './utils';
import { RFQConfig } from './dex/generic-rfq/types';

// Hardcoded and environment values from which actual config is derived
type BaseConfig = {
  network: number;
  networkName: string;
  isTestnet: boolean;
  mainnetNetwork?: number;
  nativeTokenName?: string;
  nativeTokenSymbol: string;
  wrappedNativeTokenName?: string;
  wrappedNativeTokenSymbol?: string;
  wrappedNativeTokenAddress: Address;
  hasEIP1559: boolean;
  augustusAddress: Address;
  augustusV6Address?: Address;
  augustusRFQAddress: Address;
  tokenTransferProxyAddress: Address;
  multicallV2Address: Address;
  privateHttpProvider?: string;
  adapterAddresses: { [name: string]: Address };
  executorsAddresses?: { [name: string]: Address };
  uniswapV2ExchangeRouterAddress: Address;
  uniswapV3EventLoggingSampleRate?: number;
  rfqConfigs: Record<string, RFQConfig>;
  rpcPollingMaxAllowedStateDelayInBlocks: number;
  rpcPollingBlocksBackToTriggerUpdate: number;
  hashFlowAuthToken?: string;
  hashFlowDisabledMMs: string[];
  swaapV2AuthToken?: string;
  dexalotAuthToken?: string;
  forceRpcFallbackDexs: string[];
  spookySwapSubgraphAuthToken?: string;
};

const baseConfigs: { [network: number]: BaseConfig } = {
  [Network.MAINNET]: {
    network: Network.MAINNET,
    networkName: 'Ethereum Mainnet',
    isTestnet: false,
    nativeTokenName: 'Ether',
    nativeTokenSymbol: 'ETH',
    wrappedNativeTokenAddress: '0xc02aaa39b223fe8d0a0e5c4f27ead9083c756cc2',
    hasEIP1559: true,
    augustusAddress: '0xDEF171Fe48CF0115B1d80b88dc8eAB59176FEe57',
    augustusRFQAddress: '0xe92b586627ccA7a83dC919cc7127196d70f55a06',
    tokenTransferProxyAddress: '0x216b4b4ba9f3e719726886d34a177484278bfcae',
    multicallV2Address: '0x5BA1e12693Dc8F9c48aAD8770482f4739bEeD696',
    privateHttpProvider: process.env.HTTP_PROVIDER_1,
    augustusV6Address: '0x000dB803A70511E09dA650D4C0506d0000100000',
    executorsAddresses: {
      Executor01: '0x9000D0c03F00f002C440030024042c02E2e0E0d0',
      Executor02: '0xb0DE0000b80000520aCf020C52D006500017055f',
      Executor03: '0xBa0200000D0903dC0c1000801B0573090078E09E',
    },
    adapterAddresses: {
      Adapter01: '0x9bE264469eF954c139Da4A45Cf76CbCC5e3A6A73',
      Adapter02: '0xFC2Ba6E830a04C25e207B8214b26d8C713F6881F',
      Adapter03: '0xBAEeb4540f59d30E567a5B563CC0c4587eDd9366',
      Adapter04: '0x369A2FDb910d432f0a07381a5E3d27572c876713',
      Adapter05: '0x3329dfa55A40B450952FBE0203167Ae6908E656d',
      Adapter06: '0xe9166234DFB6d3ec05C82404109C02Ca82b16c22',
      BuyAdapter: '0x84bEF12C9931cE12662cc9F2366b6a5029E4BD29',
      BuyAdapter02: '0xF73335b89e6EeACD4d7D8e397ACCd9F93E723952',
    },
    uniswapV2ExchangeRouterAddress:
      '0xF9234CB08edb93c0d4a4d4c70cC3FfD070e78e07',
    rpcPollingMaxAllowedStateDelayInBlocks: 0,
    rpcPollingBlocksBackToTriggerUpdate: 0,
    swaapV2AuthToken: process.env.API_KEY_SWAAP_V2_AUTH_TOKEN || '',
    hashFlowAuthToken: process.env.API_KEY_HASHFLOW_AUTH_TOKEN || '',
    hashFlowDisabledMMs:
      process.env[`HASHFLOW_DISABLED_MMS_1`]?.split(',') || [],
    uniswapV3EventLoggingSampleRate: 0,
    rfqConfigs: {
      DummyParaSwapPool: {
        maker: process.env.TEST_ADDRESS!,
        tokensConfig: {
          reqParams: {
            url: `http://localhost:${PORT_TEST_SERVER}/tokens`,
            method: 'GET',
          },
          secret: {
            domain: 'paraswap-test',
            accessKey: 'access',
            secretKey: 'secret',
          },
          intervalMs: 1000 * 60 * 60 * 10, // every 10 minutes
          dataTTLS: 1000 * 60 * 60 * 11, // ttl 11 minutes
        },
        pairsConfig: {
          reqParams: {
            url: `http://localhost:${PORT_TEST_SERVER}/pairs`,
            method: 'GET',
          },
          secret: {
            domain: 'paraswap-test',
            accessKey: 'access',
            secretKey: 'secret',
          },
          intervalMs: 1000 * 60 * 60 * 10, // every 10 minutes
          dataTTLS: 1000 * 60 * 60 * 11, // ttl 11 minutes
        },
        rateConfig: {
          reqParams: {
            url: `http://localhost:${PORT_TEST_SERVER}/prices`,
            method: 'GET',
          },
          secret: {
            domain: 'paraswap-test',
            accessKey: 'access',
            secretKey: 'secret',
          },
          intervalMs: 1000 * 60 * 60 * 1, // every 1 minute
          dataTTLS: 1000 * 60 * 60 * 1, // ttl 1 minute
        },
        firmRateConfig: {
          url: `http://localhost:${PORT_TEST_SERVER}/firm`,
          method: 'POST',
          secret: {
            domain: 'paraswap-test',
            accessKey: 'access',
            secretKey: 'secret',
          },
        },
      },
    },
    forceRpcFallbackDexs: [],
  },
  [Network.BSC]: {
    network: Network.BSC,
    networkName: 'Binance Smart Chain Mainnet',
    isTestnet: false,
    nativeTokenSymbol: 'BNB',
    wrappedNativeTokenAddress: '0xbb4cdb9cbd36b01bd1cbaebf2de08d9173bc095c',
    hasEIP1559: false,
    augustusAddress: '0xDEF171Fe48CF0115B1d80b88dc8eAB59176FEe57',
    augustusRFQAddress: '0x8DcDfe88EF0351f27437284D0710cD65b20288bb',
    tokenTransferProxyAddress: '0x216b4b4ba9f3e719726886d34a177484278bfcae',
    multicallV2Address: '0xC50F4c1E81c873B2204D7eFf7069Ffec6Fbe136D',
    privateHttpProvider: process.env.HTTP_PROVIDER_56,
    augustusV6Address: '0x000dB803A70511E09dA650D4C0506d0000100000',
    executorsAddresses: {
      Executor01: '0x9000D0c03F00f002C440030024042c02E2e0E0d0',
      Executor02: '0xb0DE0000b80000520aCf020C52D006500017055f',
      Executor03: '0xBa0200000D0903dC0c1000801B0573090078E09E',
    },
    hashFlowAuthToken: process.env.API_KEY_HASHFLOW_AUTH_TOKEN || '',
    swaapV2AuthToken: process.env.API_KEY_SWAAP_V2_AUTH_TOKEN || '',
    hashFlowDisabledMMs:
      process.env[`HASHFLOW_DISABLED_MMS_56`]?.split(',') || [],
    adapterAddresses: {
      BscAdapter01: '0xA31d9C571DF00e0F428B0bD24c34D103E8112222',
      BscAdapter02: '0xb9768a1C6e4917E30927beeC4b2874d45fD333Cf',
      BscBuyAdapter: '0x06158216cFf091ADc7340441717edd8Ebd7A54d7',
    },
    rpcPollingMaxAllowedStateDelayInBlocks: 1,
    rpcPollingBlocksBackToTriggerUpdate: 1,
    uniswapV2ExchangeRouterAddress:
      '0x53e693c6C7FFC4446c53B205Cf513105Bf140D7b',
    rfqConfigs: {},
    forceRpcFallbackDexs: [],
  },
  [Network.POLYGON]: {
    network: Network.POLYGON,
    networkName: 'Polygon Mainnet',
    isTestnet: false,
    nativeTokenName: 'Matic',
    nativeTokenSymbol: 'MATIC',
    wrappedNativeTokenAddress: '0x0d500B1d8E8eF31E21C99d1Db9A6444d3ADf1270',
    hasEIP1559: true,
    augustusAddress: '0xDEF171Fe48CF0115B1d80b88dc8eAB59176FEe57',
    augustusRFQAddress: '0xF3CD476C3C4D3Ac5cA2724767f269070CA09A043',
    tokenTransferProxyAddress: '0x216b4b4ba9f3e719726886d34a177484278bfcae',
    multicallV2Address: '0x275617327c958bD06b5D6b871E7f491D76113dd8',
    privateHttpProvider: process.env.HTTP_PROVIDER_137,
    augustusV6Address: '0x000dB803A70511E09dA650D4C0506d0000100000',
    executorsAddresses: {
      Executor01: '0x9000D0c03F00f002C440030024042c02E2e0E0d0',
      Executor02: '0xb0DE0000b80000520aCf020C52D006500017055f',
      Executor03: '0xBa0200000D0903dC0c1000801B0573090078E09E',
    },
    hashFlowAuthToken: process.env.API_KEY_HASHFLOW_AUTH_TOKEN || '',
    hashFlowDisabledMMs:
      process.env[`HASHFLOW_DISABLED_MMS_137`]?.split(',') || [],
    adapterAddresses: {
      PolygonAdapter01: '0xE44769f42E1e9592f86B82f206407a8f7C84b4ed',
      PolygonAdapter02: '0xE7d4CC1589311BD7Bb58739269748a20DAAD755D',
      PolygonBuyAdapter: '0x8643Aa3E63dF7742223A713C7525677df336183f',
    },
    uniswapV2ExchangeRouterAddress:
      '0xf3938337F7294fEf84e9B2c6D548A93F956Cc281',
    uniswapV3EventLoggingSampleRate: 0,
    rfqConfigs: {},
    rpcPollingMaxAllowedStateDelayInBlocks: 2,
    rpcPollingBlocksBackToTriggerUpdate: 1,
    swaapV2AuthToken: process.env.API_KEY_SWAAP_V2_AUTH_TOKEN || '',
    forceRpcFallbackDexs: [],
  },
  [Network.AVALANCHE]: {
    network: Network.AVALANCHE,
    networkName: 'Avalanche Mainnet C-Chain',
    isTestnet: false,
    nativeTokenName: 'Avax',
    nativeTokenSymbol: 'AVAX',
    wrappedNativeTokenAddress: '0xB31f66AA3C1e785363F0875A1B74E27b85FD66c7',
    hasEIP1559: true,
    augustusAddress: '0xDEF171Fe48CF0115B1d80b88dc8eAB59176FEe57',
    augustusRFQAddress: '0x34302c4267d0dA0A8c65510282Cc22E9e39df51f',
    tokenTransferProxyAddress: '0x216b4b4ba9f3e719726886d34a177484278bfcae',
    multicallV2Address: '0xd7Fc8aD069f95B6e2835f4DEff03eF84241cF0E1',
    privateHttpProvider: process.env.HTTP_PROVIDER_43114,
    hashFlowAuthToken: process.env.API_KEY_HASHFLOW_AUTH_TOKEN || '',
    hashFlowDisabledMMs:
      process.env[`HASHFLOW_DISABLED_MMS_43114`]?.split(',') || [],
    dexalotAuthToken: process.env.API_KEY_DEXALOT_AUTH_TOKEN || '',
    augustusV6Address: '0x000dB803A70511E09dA650D4C0506d0000100000',
    executorsAddresses: {
      Executor01: '0x9000D0c03F00f002C440030024042c02E2e0E0d0',
      Executor02: '0xb0DE0000b80000520aCf020C52D006500017055f',
      Executor03: '0xBa0200000D0903dC0c1000801B0573090078E09E',
    },
    adapterAddresses: {
      AvalancheAdapter01: '0x745Ec73855CeC7249E5fF4c9DD81cc65b4D297a9',
      AvalancheAdapter02: '0xA10c9a84E72d9DfF424Fe2284B6460784bed407E',
      AvalancheBuyAdapter: '0x654dE10890f8B2C5bF54E50Af169a7E93165C416',
    },
    uniswapV2ExchangeRouterAddress:
      '0x53e693c6C7FFC4446c53B205Cf513105Bf140D7b',
    rfqConfigs: {},
    rpcPollingMaxAllowedStateDelayInBlocks: 2,
    rpcPollingBlocksBackToTriggerUpdate: 1,
    forceRpcFallbackDexs: [],
  },
  [Network.FANTOM]: {
    network: Network.FANTOM,
    networkName: 'Fantom Opera Mainnet',
    isTestnet: false,
    nativeTokenName: 'Fantom',
    nativeTokenSymbol: 'FTM',
    wrappedNativeTokenAddress: '0x21be370d5312f44cb42ce377bc9b8a0cef1a4c83',
    hasEIP1559: false,
    augustusAddress: '0xDEF171Fe48CF0115B1d80b88dc8eAB59176FEe57',
    augustusRFQAddress: '0x2DF17455B96Dde3618FD6B1C3a9AA06D6aB89347',
    tokenTransferProxyAddress: '0x216b4b4ba9f3e719726886d34a177484278bfcae',
    multicallV2Address: '0xdC6E2b14260F972ad4e5a31c68294Fba7E720701',
    privateHttpProvider: process.env.HTTP_PROVIDER_250,
    hashFlowAuthToken: process.env.API_KEY_HASHFLOW_AUTH_TOKEN || '',
<<<<<<< HEAD
    smardexSubgraphAuthToken: process.env.API_KEY_SMARDEX_SUBGRAPH || '',
    spookySwapSubgraphAuthToken: process.env.API_KEY_SPOOKY_SWAP_SUBGRAPH || '',
=======
>>>>>>> b9156e61
    hashFlowDisabledMMs:
      process.env[`HASHFLOW_DISABLED_MMS_250`]?.split(',') || [],
    augustusV6Address: '0x000dB803A70511E09dA650D4C0506d0000100000',
    executorsAddresses: {
      Executor01: '0x9000D0c03F00f002C440030024042c02E2e0E0d0',
      Executor02: '0xb0DE0000b80000520aCf020C52D006500017055f',
      Executor03: '0xBa0200000D0903dC0c1000801B0573090078E09E',
    },
    adapterAddresses: {
      FantomAdapter01: '0x654dE10890f8B2C5bF54E50Af169a7E93165C416',
      FantomAdapter02: '0x248009f6F78b5AcD5EA2fc86d56b77A7AeEe2eFc',
      FantomBuyAdapter: '0xEECA9223063bD13e8ca77ed9e39a07f2BD1923E6',
    },
    uniswapV2ExchangeRouterAddress:
      '0xAB86e2bC9ec5485a9b60E684BA6d49bf4686ACC2',
    rfqConfigs: {},
    rpcPollingMaxAllowedStateDelayInBlocks: 2,
    rpcPollingBlocksBackToTriggerUpdate: 1,
    forceRpcFallbackDexs: [],
  },
  [Network.ARBITRUM]: {
    network: Network.ARBITRUM,
    networkName: 'Arbitrum One',
    isTestnet: false,
    nativeTokenName: 'Ether',
    nativeTokenSymbol: 'ETH',
    wrappedNativeTokenAddress: '0x82aF49447D8a07e3bd95BD0d56f35241523fBab1',
    hasEIP1559: false,
    augustusAddress: '0xDEF171Fe48CF0115B1d80b88dc8eAB59176FEe57',
    augustusRFQAddress: '0x0927FD43a7a87E3E8b81Df2c44B03C4756849F6D',
    tokenTransferProxyAddress: '0x216b4b4ba9f3e719726886d34a177484278bfcae',
    multicallV2Address: '0x7eCfBaa8742fDf5756DAC92fbc8b90a19b8815bF',
    privateHttpProvider: process.env.HTTP_PROVIDER_42161,
    hashFlowAuthToken: process.env.API_KEY_HASHFLOW_AUTH_TOKEN || '',
    swaapV2AuthToken: process.env.API_KEY_SWAAP_V2_AUTH_TOKEN || '',
    hashFlowDisabledMMs:
      process.env[`HASHFLOW_DISABLED_MMS_42161`]?.split(',') || [],
    augustusV6Address: '0x000dB803A70511E09dA650D4C0506d0000100000',
    executorsAddresses: {
      Executor01: '0x9000D0c03F00f002C440030024042c02E2e0E0d0',
      Executor02: '0xb0DE0000b80000520aCf020C52D006500017055f',
      Executor03: '0xBa0200000D0903dC0c1000801B0573090078E09E',
    },
    dexalotAuthToken: process.env.API_KEY_DEXALOT_AUTH_TOKEN || '',
    adapterAddresses: {
      ArbitrumAdapter01: '0x369A2FDb910d432f0a07381a5E3d27572c876713',
      ArbitrumAdapter02: '0x58a5f0b73969800FAFf8556cD2187E3FCE71A6cb',
      ArbitrumAdapter03: '0x97bdD2B98D9802b0e387FefdB2882C1b2dc2c344',
      ArbitrumBuyAdapter: '0x005213c48d4aafFcA0b6D1CbA8710F4D035C18f9',
    },
    uniswapV2ExchangeRouterAddress:
      '0xB41dD984730dAf82f5C41489E21ac79D5e3B61bC',
    uniswapV3EventLoggingSampleRate: 0,
    rfqConfigs: {},
    rpcPollingMaxAllowedStateDelayInBlocks: 4,
    rpcPollingBlocksBackToTriggerUpdate: 3,
    forceRpcFallbackDexs: [],
  },
  [Network.OPTIMISM]: {
    network: Network.OPTIMISM,
    networkName: 'Optimistic Ethereum',
    isTestnet: false,
    nativeTokenName: 'Ether',
    nativeTokenSymbol: 'ETH',
    wrappedNativeTokenAddress: '0x4200000000000000000000000000000000000006',
    hasEIP1559: false,
    augustusAddress: '0xDEF171Fe48CF0115B1d80b88dc8eAB59176FEe57',
    augustusRFQAddress: '0x0927FD43a7a87E3E8b81Df2c44B03C4756849F6D',
    tokenTransferProxyAddress: '0x216b4b4ba9f3e719726886d34a177484278bfcae',
    multicallV2Address: '0x2DC0E2aa608532Da689e89e237dF582B783E552C',
    privateHttpProvider: process.env.HTTP_PROVIDER_10,
    augustusV6Address: '0x000dB803A70511E09dA650D4C0506d0000100000',
    executorsAddresses: {
      Executor01: '0x9000D0c03F00f002C440030024042c02E2e0E0d0',
      Executor02: '0xb0DE0000b80000520aCf020C52D006500017055f',
      Executor03: '0xBa0200000D0903dC0c1000801B0573090078E09E',
    },
    hashFlowAuthToken: process.env.API_KEY_HASHFLOW_AUTH_TOKEN || '',
    swaapV2AuthToken: process.env.API_KEY_SWAAP_V2_AUTH_TOKEN || '',
    hashFlowDisabledMMs:
      process.env[`HASHFLOW_DISABLED_MMS_10`]?.split(',') || [],
    adapterAddresses: {
      OptimismAdapter01: '0x5dcf544b0c9689fa67dcb713fd2656d217e25a59',
      OptimismAdapter02: '0x7b4B828a461063F2F47558c3544dA74964c7393D',
      OptimismBuyAdapter: '0x18a495DD563753DB872D6b18650Cf4446f3b758b',
    },
    uniswapV2ExchangeRouterAddress:
      '0xB41dD984730dAf82f5C41489E21ac79D5e3B61bC',
    uniswapV3EventLoggingSampleRate: 0,
    rfqConfigs: {},
    rpcPollingMaxAllowedStateDelayInBlocks: 5,
    rpcPollingBlocksBackToTriggerUpdate: 3,
    forceRpcFallbackDexs: [],
  },
  [Network.ZKEVM]: {
    network: Network.ZKEVM,
    networkName: 'Polygon zkEVM',
    isTestnet: false,
    nativeTokenName: 'Ether',
    nativeTokenSymbol: 'ETH',
    wrappedNativeTokenAddress: '0x4F9A0e7FD2Bf6067db6994CF12E4495Df938E6e9',
    hasEIP1559: true,
    augustusAddress: '0xB83B554730d29cE4Cb55BB42206c3E2c03E4A40A',
    augustusRFQAddress: '0x7Ee1F7fa4C0b2eDB0Fdd5944c14A07167700486E',
    tokenTransferProxyAddress: '0xc8a21fcd5a100c3ecc037c97e2f9c53a8d3a02a1',
    multicallV2Address: '0x6cA478C852DfA8941FC819fDf248606eA04780B6',
    privateHttpProvider: process.env.HTTP_PROVIDER_1101,
    augustusV6Address: '0x000dB803A70511E09dA650D4C0506d0000100000',
    executorsAddresses: {
      Executor01: '0x9000D0c03F00f002C440030024042c02E2e0E0d0',
      Executor02: '0xb0DE0000b80000520aCf020C52D006500017055f',
      Executor03: '0xBa0200000D0903dC0c1000801B0573090078E09E',
    },
    adapterAddresses: {
      PolygonZkEvmAdapter01: '0xd63B7691dD98fa89A2ea5e1604700489c585aa7B',
      PolygonZkEvmBuyAdapter: '0xe2137168CdA486a2555E16c597905854C84F9127',
    },

    rpcPollingMaxAllowedStateDelayInBlocks: 0,
    rpcPollingBlocksBackToTriggerUpdate: 0,
    hashFlowAuthToken: process.env.API_KEY_HASHFLOW_AUTH_TOKEN || '',
    hashFlowDisabledMMs:
      process.env[`HASHFLOW_DISABLED_MMS_10`]?.split(',') || [],
    uniswapV3EventLoggingSampleRate: 0,
    rfqConfigs: {},
    forceRpcFallbackDexs: [],
    // FIXME: Not set properly
    uniswapV2ExchangeRouterAddress: '',
  },
  [Network.BASE]: {
    network: Network.BASE,
    networkName: 'Base',
    isTestnet: false,
    nativeTokenName: 'Ether',
    nativeTokenSymbol: 'ETH',
    wrappedNativeTokenAddress: '0x4200000000000000000000000000000000000006',
    hasEIP1559: false,
    augustusAddress: '0x59C7C832e96D2568bea6db468C1aAdcbbDa08A52',
    augustusRFQAddress: '0xa003dFBA51C9e1e56C67ae445b852bdEd7aC5EEd',
    tokenTransferProxyAddress: '0x93aAAe79a53759cD164340E4C8766E4Db5331cD7',
    multicallV2Address: '0xeDF6D2a16e8081F777eB623EeB4411466556aF3d',
    privateHttpProvider: process.env.HTTP_PROVIDER_8453,
    hashFlowAuthToken: process.env.API_KEY_HASHFLOW_AUTH_TOKEN || '',
    swaapV2AuthToken: process.env.API_KEY_SWAAP_V2_AUTH_TOKEN || '',
    hashFlowDisabledMMs: [],
    augustusV6Address: '0x000dB803A70511E09dA650D4C0506d0000100000',
    executorsAddresses: {
      Executor01: '0x9000D0c03F00f002C440030024042c02E2e0E0d0',
      Executor02: '0xb0DE0000b80000520aCf020C52D006500017055f',
      Executor03: '0xBa0200000D0903dC0c1000801B0573090078E09E',
    },
    adapterAddresses: {
      BaseAdapter01: '0xe53d24CD81cC81bbf271AD7B02D0d67f851D727c',
      BaseAdapter02: '0x440973e9d2eb55A89d6505452E917512Ee3C1596',
      BaseBuyAdapter: '0x005213c48d4aafFcA0b6D1CbA8710F4D035C18f9',
    },
    uniswapV2ExchangeRouterAddress:
      '0x75d199EfB540e47D27D52c62Da3E7daC2B9e834F',
    uniswapV3EventLoggingSampleRate: 0,
    rfqConfigs: {},
    rpcPollingMaxAllowedStateDelayInBlocks: 5,
    rpcPollingBlocksBackToTriggerUpdate: 3,
    forceRpcFallbackDexs: [],
  },
};

// Should not be used, except by internal test code
export function generateConfig(network: number): Config {
  const baseConfig = baseConfigs[network];
  if (!baseConfig) {
    throw new Error(`No configuration found for network ${network}`);
  }
  const nativeTokenName =
    baseConfig.nativeTokenName || baseConfig.nativeTokenSymbol;
  if (!baseConfig.privateHttpProvider) {
    throw new Error(`Missing HTTP Provider for network ${network}`);
  }
  return {
    network: baseConfig.network,
    networkName: baseConfig.networkName,
    isTestnet: baseConfig.isTestnet,
    mainnetNetwork: baseConfig.mainnetNetwork,
    nativeTokenName,
    nativeTokenSymbol: baseConfig.nativeTokenSymbol,
    wrappedNativeTokenName:
      baseConfig.wrappedNativeTokenName || `Wrapped ${nativeTokenName}`,
    wrappedNativeTokenSymbol:
      baseConfig.wrappedNativeTokenSymbol || `W${baseConfig.nativeTokenSymbol}`,
    wrappedNativeTokenAddress: baseConfig.wrappedNativeTokenAddress,
    hasEIP1559: baseConfig.hasEIP1559,
    augustusAddress: baseConfig.augustusAddress,
    augustusV6Address: baseConfig.augustusV6Address,
    augustusRFQAddress: baseConfig.augustusRFQAddress,
    tokenTransferProxyAddress: baseConfig.tokenTransferProxyAddress,
    multicallV2Address: baseConfig.multicallV2Address,
    privateHttpProvider: baseConfig.privateHttpProvider,
    adapterAddresses: { ...baseConfig.adapterAddresses },
    executorsAddresses: { ...baseConfig.executorsAddresses },
    uniswapV2ExchangeRouterAddress: baseConfig.uniswapV2ExchangeRouterAddress,
    uniswapV3EventLoggingSampleRate: baseConfig.uniswapV3EventLoggingSampleRate,
    rfqConfigs: baseConfig.rfqConfigs,
    rpcPollingMaxAllowedStateDelayInBlocks:
      baseConfig.rpcPollingMaxAllowedStateDelayInBlocks,
    rpcPollingBlocksBackToTriggerUpdate:
      baseConfig.rpcPollingBlocksBackToTriggerUpdate,
    hashFlowAuthToken: baseConfig.hashFlowAuthToken,
    swaapV2AuthToken: baseConfig.swaapV2AuthToken,
    dexalotAuthToken: baseConfig.dexalotAuthToken,
    hashFlowDisabledMMs: baseConfig.hashFlowDisabledMMs,
    forceRpcFallbackDexs: baseConfig.forceRpcFallbackDexs,
    spookySwapSubgraphAuthToken: baseConfig.spookySwapSubgraphAuthToken,
  };
}

export class ConfigHelper {
  public masterBlockNumberCacheKey: string;

  constructor(
    public isSlave: boolean,
    public data: Config,
    masterCachePrefix: string,
  ) {
    this.masterBlockNumberCacheKey =
      `${masterCachePrefix}_${data.network}_bn`.toLowerCase();
  }

  wrapETH(token: string): string;
  wrapETH(token: Token): Token;
  wrapETH(token: Token | string): Token | string {
    if (typeof token === 'string')
      return isETHAddress(token) ? this.data.wrappedNativeTokenAddress : token;

    return isETHAddress(token.address)
      ? { address: this.data.wrappedNativeTokenAddress, decimals: 18 }
      : token;
  }

  unwrapETH(token: Token): Token {
    return this.isWETH(token.address)
      ? { address: ETHER_ADDRESS, decimals: 18 }
      : token;
  }

  isWETH(tokenAddress: Address): boolean {
    return (
      tokenAddress.toLowerCase() ===
      this.data.wrappedNativeTokenAddress.toLowerCase()
    );
  }
}<|MERGE_RESOLUTION|>--- conflicted
+++ resolved
@@ -250,11 +250,9 @@
     multicallV2Address: '0xdC6E2b14260F972ad4e5a31c68294Fba7E720701',
     privateHttpProvider: process.env.HTTP_PROVIDER_250,
     hashFlowAuthToken: process.env.API_KEY_HASHFLOW_AUTH_TOKEN || '',
-<<<<<<< HEAD
     smardexSubgraphAuthToken: process.env.API_KEY_SMARDEX_SUBGRAPH || '',
     spookySwapSubgraphAuthToken: process.env.API_KEY_SPOOKY_SWAP_SUBGRAPH || '',
-=======
->>>>>>> b9156e61
+
     hashFlowDisabledMMs:
       process.env[`HASHFLOW_DISABLED_MMS_250`]?.split(',') || [],
     augustusV6Address: '0x000dB803A70511E09dA650D4C0506d0000100000',
