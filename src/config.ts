--- conflicted
+++ resolved
@@ -24,12 +24,9 @@
   adapterAddresses: { [name: string]: Address };
   uniswapV2ExchangeRouterAddress: Address;
   rfqConfigs: Record<string, RFQConfig>;
-<<<<<<< HEAD
   maxAllowedDelayedBlockRpcPolling: number;
-=======
   hashFlowAuthToken?: string;
   hashFlowDisabledMMs: string[];
->>>>>>> 485af602
 };
 
 const baseConfigs: { [network: number]: BaseConfig } = {
@@ -54,13 +51,10 @@
     },
     uniswapV2ExchangeRouterAddress:
       '0xF9234CB08edb93c0d4a4d4c70cC3FfD070e78e07',
-<<<<<<< HEAD
     maxAllowedDelayedBlockRpcPolling: 0,
-=======
     hashFlowAuthToken: process.env.API_KEY_HASHFLOW_AUTH_TOKEN,
     hashFlowDisabledMMs:
       process.env[`HASHFLOW_DISABLED_MMS_1`]?.split(',') || [],
->>>>>>> 485af602
     rfqConfigs: {
       DummyParaSwapPool: {
         maker: process.env.TEST_ADDRESS!,
@@ -329,13 +323,10 @@
     adapterAddresses: { ...baseConfig.adapterAddresses },
     uniswapV2ExchangeRouterAddress: baseConfig.uniswapV2ExchangeRouterAddress,
     rfqConfigs: baseConfig.rfqConfigs,
-<<<<<<< HEAD
     maxAllowedDelayedBlockRpcPolling:
       baseConfig.maxAllowedDelayedBlockRpcPolling,
-=======
     hashFlowAuthToken: baseConfig.hashFlowAuthToken,
     hashFlowDisabledMMs: baseConfig.hashFlowDisabledMMs,
->>>>>>> 485af602
   };
 }
 
