--- conflicted
+++ resolved
@@ -287,20 +287,12 @@
     swaapV2AuthToken: process.env.API_KEY_SWAAP_V2_AUTH_TOKEN || '',
     hashFlowDisabledMMs:
       process.env[`HASHFLOW_DISABLED_MMS_42161`]?.split(',') || [],
-<<<<<<< HEAD
     augustusV6Address: '0x9df83e1c65d4837517085e6f1c1d23a5322805e3',
     uncompressorAddress: '0x0a511369e82a4e972449df385534091dab339fcc',
     executorsAddresses: {
       Executor01: '0xfd3d1d7cb6925735a8372c1648aed07c352d4017',
       Executor02: '0xc4446237077dd47fd9a897debea08faebbac2977',
       Executor03: '0x1eb6798c4a4ade72b55f41c0d8f0d525481c45cb',
-=======
-    augustusV6Address: '0x6a000f20005980200259b80c5102003040001068',
-    executorsAddresses: {
-      Executor01: '0x5f0000d4780a00d2dce0a00004000800cb0e5041',
-      Executor02: '0xd08d0006f00040b400180f9500b00c5026ac0900',
-      Executor03: '0x5006860a0906b0d8c9c050200947000030081006',
->>>>>>> c40c74e7
     },
     dexalotAuthToken: process.env.API_KEY_DEXALOT_AUTH_TOKEN || '',
     adapterAddresses: {
