--- conflicted
+++ resolved
@@ -165,14 +165,8 @@
       process.env[`HASHFLOW_DISABLED_MMS_56`]?.split(',') || [],
     adapterAddresses: {
       BscAdapter01: '0xA31d9C571DF00e0F428B0bD24c34D103E8112222',
-<<<<<<< HEAD
-      // BscAdapter02: '0xEECA9223063bD13e8ca77ed9e39a07f2BD1923E6',
-      BscAdapter02: '0x84bEF12C9931cE12662cc9F2366b6a5029E4BD29',
-      BscBuyAdapter: '0x301c2813e3ceb43A448a12f21551EDBcdC37F157',
-=======
       BscAdapter02: '0x84bEF12C9931cE12662cc9F2366b6a5029E4BD29',
       BscBuyAdapter: '0xBAEeb4540f59d30E567a5B563CC0c4587eDd9366',
->>>>>>> 3ba3a213
     },
     rpcPollingMaxAllowedStateDelayInBlocks: 1,
     rpcPollingBlocksBackToTriggerUpdate: 1,
@@ -231,11 +225,7 @@
     adapterAddresses: {
       AvalancheAdapter01: '0x745Ec73855CeC7249E5fF4c9DD81cc65b4D297a9',
       AvalancheAdapter02: '0xA10c9a84E72d9DfF424Fe2284B6460784bed407E',
-<<<<<<< HEAD
-      AvalancheBuyAdapter: '0x9Aa41A24A10af2a965A6D406b913a7Cd9C6886ea',
-=======
       AvalancheBuyAdapter: '0x654dE10890f8B2C5bF54E50Af169a7E93165C416',
->>>>>>> 3ba3a213
     },
     uniswapV2ExchangeRouterAddress:
       '0x53e693c6C7FFC4446c53B205Cf513105Bf140D7b',
@@ -290,15 +280,9 @@
     hashFlowDisabledMMs:
       process.env[`HASHFLOW_DISABLED_MMS_42161`]?.split(',') || [],
     adapterAddresses: {
-<<<<<<< HEAD
-      ArbitrumAdapter01: '0xD8134ACfc9c71Ab51452b5bA23A31354F4739032',
-      ArbitrumAdapter02: '0xe9166234DFB6d3ec05C82404109C02Ca82b16c22',
-      ArbitrumBuyAdapter: '0xEECA9223063bD13e8ca77ed9e39a07f2BD1923E6',
-=======
       ArbitrumAdapter01: '0x369A2FDb910d432f0a07381a5E3d27572c876713',
       ArbitrumAdapter02: '0xe9166234DFB6d3ec05C82404109C02Ca82b16c22',
       ArbitrumBuyAdapter: '0xe53d24CD81cC81bbf271AD7B02D0d67f851D727c',
->>>>>>> 3ba3a213
     },
     uniswapV2ExchangeRouterAddress:
       '0xB41dD984730dAf82f5C41489E21ac79D5e3B61bC',
@@ -325,13 +309,8 @@
     hashFlowDisabledMMs:
       process.env[`HASHFLOW_DISABLED_MMS_10`]?.split(',') || [],
     adapterAddresses: {
-<<<<<<< HEAD
       OptimismAdapter01: '0x5dcf544b0c9689fa67dcb713fd2656d217e25a59',
-      OptimismBuyAdapter: '0xfdDD975FE4c1af20c24A3Ad2b33e8609a62DDC73',
-=======
-      OptimismAdapter01: '0x654dE10890f8B2C5bF54E50Af169a7E93165C416',
       OptimismBuyAdapter: '0xA10c9a84E72d9DfF424Fe2284B6460784bed407E',
->>>>>>> 3ba3a213
     },
     uniswapV2ExchangeRouterAddress:
       '0xB41dD984730dAf82f5C41489E21ac79D5e3B61bC',
