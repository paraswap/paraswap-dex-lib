import { AssetType, DEFAULT_ID_ERC20_AS_STRING, UserBalance } from './types';
import {
  addressDecode,
  booleanDecode,
  getAllowanceERC20,
  getApprovedERC721,
  getBalanceERC1155,
  getBalanceERC20,
  getBalanceERC721,
  isApprovedForAllERC1155,
  isApprovedForAllERC721,
  uintDecode,
} from './utils';
import { MultiCallParams, MultiResult, MultiWrapper } from '../multi-wrapper';

export type TokenIdRequest = {
  id: bigint;
  spenders: string[];
};

export type BalanceRequest = {
  owner: string;
  asset: string;
  assetType: AssetType;
  ids: TokenIdRequest[];
};

export type MultiCallParamsType = bigint | string | boolean;

type MultiCallResultDecodeInfo = {
  calls: MultiCallParams<MultiCallParamsType>[];
  spenders: Set<string>;
  length: number;
};

export const getBalanceCallParams = (
  req: BalanceRequest,
): MultiCallParams<MultiCallParamsType>[] => {
  switch (req.assetType) {
    case AssetType.ERC20:
      return [
        {
          target: req.asset,
          callData: getBalanceERC20(req.owner),
          decodeFunction: uintDecode,
        },
      ];
    case AssetType.ERC721:
      return req.ids.map(id => ({
        target: req.asset,
        callData: getBalanceERC721(id.id),
        decodeFunction: addressDecode,
      }));
    case AssetType.ERC1155:
      return req.ids.map(id => ({
        target: req.asset,
        callData: getBalanceERC1155(req.owner, id.id), // TODO: use batch
        decodeFunction: uintDecode,
      }));
    default:
      throw new Error(`missing case for assetType ${req.assetType}`);
  }
};

export const getAllowanceCallParams = (
  req: BalanceRequest,
): MultiCallResultDecodeInfo => {
  switch (req.assetType) {
    case AssetType.ERC20: {
      const { spenders } = req.ids[0];
      const calls = spenders.map(spender => ({
        target: req.asset,
        callData: getAllowanceERC20(req.owner, spender),
        decodeFunction: uintDecode,
      }));
      const spendersSet = new Set<string>([...spenders]);
      return {
        calls,
        spenders: spendersSet,
        length: spendersSet.size,
      };
    }
    case AssetType.ERC721: {
      const allSpenders = new Set<string>();
      const approved = req.ids.reduce<MultiCallParams<MultiCallParamsType>[]>(
        (acc, id) => {
          acc.push({
            target: req.asset,
            callData: getApprovedERC721(id.id),
            decodeFunction: addressDecode,
          });
          id.spenders.forEach(spender => {
            allSpenders.add(spender);
          });
          return acc;
        },
        [],
      );

      const spenders = Array.from(allSpenders);
      const approvedForAll = spenders.map(spender => ({
        target: req.asset,
        callData: isApprovedForAllERC721(req.owner, spender),
        decodeFunction: booleanDecode,
      }));

      approved.push(...approvedForAll);
      return {
        calls: approved,
        spenders: allSpenders,
        length: approved.length,
      };
    }
    case AssetType.ERC1155: {
      const spendersSet = new Set<string>();
      req.ids.forEach(id => {
        id.spenders.forEach(spender => {
          spendersSet.add(spender);
        });
      });

      const calls = [];
      for (const spender of spendersSet.values()) {
        calls.push({
          target: req.asset,
          callData: isApprovedForAllERC1155(req.owner, spender),
          decodeFunction: booleanDecode,
        });
      }
      return {
        calls,
        spenders: spendersSet,
        length: spendersSet.size,
      };
    }
    default:
      throw new Error(`missing case for assetType ${req.assetType}`);
      return {
        calls: [],
        spenders: new Set(),
        length: 0,
      };
  }
};

export const decodeBalanceAndAllowanceMultiResult = (
  req: BalanceRequest,
  spenders: Set<string>,
  results: MultiResult<MultiCallParamsType>[],
) => {
  const userBalance: UserBalance = {
    owner: req.owner,
    asset: req.asset,
    assetType: req.assetType,
    amounts: {},
    allowances: {},
  };

  for (const id of req.ids) {
    for (const spender of spenders) {
      userBalance.allowances[id.id.toString()] = {
        [spender]: 0n,
      };
    }
  }
  switch (req.assetType) {
    case AssetType.ERC20: {
      userBalance.amounts = {
        [DEFAULT_ID_ERC20_AS_STRING]: results[0].returnData as bigint,
      };
      let i = 1;
      for (const spender of spenders) {
        const allowance = userBalance.allowances[DEFAULT_ID_ERC20_AS_STRING];
        if (!allowance) {
          userBalance.allowances[DEFAULT_ID_ERC20_AS_STRING] = {};
        }
        userBalance.allowances[DEFAULT_ID_ERC20_AS_STRING][spender] = results[i]
          .returnData as bigint;
        ++i;
      }
      break;
    }
    case AssetType.ERC721: {
      /* eslint-disable-next-line */
      for (let i = 0; i < req.ids.length; ++i) {
        userBalance.amounts[req.ids[i].id.toString()] =
          results[i].returnData === req.owner ? 1n : 0n;
      }
      let offset = req.ids.length;
      /* eslint-disable-next-line */
      for (let i = 0; i < req.ids.length; ++i) {
        const approved = results[i + offset].returnData as string;
        const idAsString = req.ids[i].id.toString();
        if (spenders.has(approved)) {
          const allowance = userBalance.allowances[idAsString];
          if (!allowance) {
            userBalance.allowances[idAsString] = {};
          }
          userBalance.allowances[idAsString][approved] = 1n;
        }
      }
      offset += req.ids.length;
      const ids = Object.keys(userBalance.amounts);
      for (const spender of spenders) {
        const res = results[offset].returnData;
        for (const id of ids) {
          const allowance = userBalance.allowances[id];
          if (allowance && allowance[spender] === 1n) {
            continue;
          }
          userBalance.allowances[id] = {
            [spender]: res ? 1n : 0n,
          };
        }
      }
      break;
    }
    case AssetType.ERC1155: {
      for (let j = 0; j < req.ids.length; ++j) {
        userBalance.amounts[req.ids[j].id.toString()] = results[j]
          .returnData as bigint;
      }
      let offset = req.ids.length;
      for (const spender of spenders) {
        const approved = results[offset].returnData as boolean;
        for (const id of req.ids) {
          const idAsString = id.id.toString();
          if (approved) {
            userBalance.allowances[idAsString][spender] =
              userBalance.amounts[idAsString];
          }
        }
        ++offset;
      }
      break;
    }
    default:
      throw new Error(`missing case for assetType ${req.assetType}`);
  }

  return userBalance;
};

type getBalancesResult = {
  blockNumber: number;
  balances: UserBalance[];
};

export const getBalances = async (
  multiv2: MultiWrapper,
  reqs: BalanceRequest[],
  blockNumber: number | 'latest' = 'latest',
): Promise<getBalancesResult> => {
  const calls: MultiCallParams<MultiCallParamsType>[] = []; // TODO: compute the size on advance

  const decodingInfo: MultiCallResultDecodeInfo[] = [];
  for (const req of reqs) {
    const balancesCalls = getBalanceCallParams(req);
    calls.push(...balancesCalls);
    const params = getAllowanceCallParams(req);
    calls.push(...params.calls);
    params.length += balancesCalls.length;
    decodingInfo.push(params);
  }
  const resultsAndBn = await multiv2.tryAggregate<MultiCallParamsType>(
    false,
    calls,
    blockNumber,
  );

  const chunks = [];
  let j = 0;
  for (let i = 0; i < resultsAndBn.results.length; ) {
    const batchSize = decodingInfo[j].length;
<<<<<<< HEAD
    const chunck = resultsAndBn.results.slice(i, i + batchSize);
    chuncks.push(chunck);
=======
    const chunk = results.slice(i, i + batchSize);
    chunks.push(chunk);
>>>>>>> 62e91b43
    j++;
    i += batchSize;
  }

<<<<<<< HEAD
  return {
    blockNumber: resultsAndBn.blockNumber,
    balances: chuncks.map((chunck, index) =>
      decodeBalanceAndAllowanceMultiResult(
        reqs[index],
        decodingInfo[index].spenders,
        chunck,
      ),
=======
  return chunks.map((chunk, index) =>
    decodeBalanceAndAllowanceMultiResult(
      reqs[index],
      decodingInfo[index].spenders,
      chunk,
>>>>>>> 62e91b43
    ),
  };
};<|MERGE_RESOLUTION|>--- conflicted
+++ resolved
@@ -272,33 +272,20 @@
   let j = 0;
   for (let i = 0; i < resultsAndBn.results.length; ) {
     const batchSize = decodingInfo[j].length;
-<<<<<<< HEAD
-    const chunck = resultsAndBn.results.slice(i, i + batchSize);
-    chuncks.push(chunck);
-=======
-    const chunk = results.slice(i, i + batchSize);
+    const chunk = resultsAndBn.results.slice(i, i + batchSize);
     chunks.push(chunk);
->>>>>>> 62e91b43
     j++;
     i += batchSize;
   }
 
-<<<<<<< HEAD
   return {
     blockNumber: resultsAndBn.blockNumber,
-    balances: chuncks.map((chunck, index) =>
+    balances: chunks.map((chunk, index) =>
       decodeBalanceAndAllowanceMultiResult(
         reqs[index],
         decodingInfo[index].spenders,
-        chunck,
+        chunk,
       ),
-=======
-  return chunks.map((chunk, index) =>
-    decodeBalanceAndAllowanceMultiResult(
-      reqs[index],
-      decodingInfo[index].spenders,
-      chunk,
->>>>>>> 62e91b43
     ),
   };
 };