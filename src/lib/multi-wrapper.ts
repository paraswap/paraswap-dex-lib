--- conflicted
+++ resolved
@@ -59,9 +59,9 @@
   async tryAggregate<T>(
     mandatory: boolean,
     calls: MultiCallParams<T>[],
-<<<<<<< HEAD
     blockNumber: number | 'latest' = 'latest',
-    batchSize: number = 500,
+    batchSize: number = this.defaultBatchSize,
+    reportFails: boolean = true,
   ): Promise<MultiWrapperResult<T>> {
     if (calls.length === 0) {
       return {
@@ -69,12 +69,7 @@
         results: [],
       };
     }
-=======
-    blockNumber?: number | string,
-    batchSize: number = this.defaultBatchSize,
-    reportFails: boolean = true,
-  ): Promise<MultiResult<T>[]> {
->>>>>>> 485af602
+
     const allCalls = new Array(Math.ceil(calls.length / batchSize));
     for (let i = 0; i < calls.length; i += batchSize) {
       const batch = calls.slice(i, i + batchSize);
