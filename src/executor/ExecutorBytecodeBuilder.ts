--- conflicted
+++ resolved
@@ -103,7 +103,6 @@
       approveCalldata = hexConcat([approveCalldata, ZEROS_12_BYTES, tokenAddr]);
     }
 
-<<<<<<< HEAD
     return this.buildCallData(
       tokenAddr,
       approveCalldata,
@@ -112,74 +111,35 @@
       SpecialDex.DEFAULT,
       flag,
     );
-=======
-    return solidityPack(EXECUTORS_FUNCTION_CALL_DATA_TYPES, [
-      tokenAddr, // token address to approve
-      hexZeroPad(hexlify(hexDataLength(approveCalldata) + BYTES_28_LENGTH), 4), // approve calldata length + bytes(28)
-      hexZeroPad(hexlify(fromAmountPos), 2), // fromAmountPos
-      hexZeroPad(hexlify(APPROVE_CALLDATA_DEST_TOKEN_POS), 2), // destTokenPos
-      hexZeroPad(hexlify('0xff'), 1), // TODO: Fix returnAmount Pos
-      hexZeroPad(hexlify(SpecialDex.DEFAULT), 1), // special
-      hexZeroPad(hexlify(flag), 2), // flag
-      ZEROS_28_BYTES, // bytes28(0)
-      approveCalldata, // approve calldata
-    ]);
->>>>>>> 58fc454d
   }
 
   protected buildWrapEthCallData(depositCallData: string, flag: Flag): string {
     return this.buildCallData(
       this.dexHelper.config.data.wrappedNativeTokenAddress, // weth address
-<<<<<<< HEAD
       depositCallData,
       WRAP_UNWRAP_FROM_AMOUNT_POS,
       0,
       SpecialDex.DEFAULT,
       flag,
     );
-=======
-      hexZeroPad(hexlify(hexDataLength(depositCallData) + BYTES_28_LENGTH), 4), // wrap calldata length + bytes(28)
-      hexZeroPad(hexlify(WRAP_UNWRAP_FROM_AMOUNT_POS), 2), // fromAmountPos
-      hexZeroPad(hexlify(0), 2), // destTokenPos
-      hexZeroPad(hexlify('0xff'), 1), // TODO: Fix returnAmount Pos
-      hexZeroPad(hexlify(SpecialDex.DEFAULT), 1), // special
-      hexZeroPad(hexlify(flag), 2), // flag
-      ZEROS_28_BYTES, // bytes28(0)
-      depositCallData, // wrap calldata
-    ]);
->>>>>>> 58fc454d
   }
 
   protected buildUnwrapEthCallData(withdrawCallData: string): string {
     return this.buildCallData(
       this.dexHelper.config.data.wrappedNativeTokenAddress, // weth address
-<<<<<<< HEAD
       withdrawCallData,
       WRAP_UNWRAP_FROM_AMOUNT_POS,
       0,
       SpecialDex.DEFAULT,
       Flag.SEVEN,
-      // do that to prevent toAmountPos to be set
-      this.type === Executors.THREE ? hexDataLength(withdrawCallData) : 0,
-    );
-=======
-      hexZeroPad(hexlify(hexDataLength(withdrawCallData) + BYTES_28_LENGTH), 4), // unwrap calldata length + bytes28(0)
-      hexZeroPad(hexlify(WRAP_UNWRAP_FROM_AMOUNT_POS), 2), // fromAmountPos
-      hexZeroPad(hexlify(0), 2), // destTokenPos
-      hexZeroPad(hexlify('0xff'), 1), // TODO: Fix returnAmount Pos
-      hexZeroPad(hexlify(SpecialDex.DEFAULT), 1), // special
-      hexZeroPad(hexlify(Flag.SEVEN), 2), // flag
-      ZEROS_28_BYTES, // bytes28(0)
-      withdrawCallData, // unwrap calldata
-    ]);
->>>>>>> 58fc454d
+      hexDataLength(withdrawCallData),
+    );
   }
 
   protected buildTransferCallData(
     transferCallData: string,
     tokenAddr: Address,
   ): string {
-<<<<<<< HEAD
     return this.buildCallData(
       tokenAddr,
       transferCallData,
@@ -187,22 +147,8 @@
       0,
       SpecialDex.DEFAULT,
       Flag.THREE,
-      // do that to prevent toAmountPos to be set
-      this.type === Executors.THREE ? hexDataLength(transferCallData) : 0,
-    );
-=======
-    return solidityPack(EXECUTORS_FUNCTION_CALL_DATA_TYPES, [
-      tokenAddr, // token address
-      hexZeroPad(hexlify(hexDataLength(transferCallData) + BYTES_28_LENGTH), 4), // unwrap calldata length + bytes28(0)
-      hexZeroPad(hexlify(36), 2), // fromAmountPos
-      hexZeroPad(hexlify(0), 2), // destTokenPos
-      hexZeroPad(hexlify('0xff'), 1), // TODO: Fix returnAmount Pos
-      hexZeroPad(hexlify(SpecialDex.DEFAULT), 1), // special
-      hexZeroPad(hexlify(Flag.THREE), 2), // flag
-      ZEROS_28_BYTES, // bytes28(0)
-      transferCallData, // unwrap calldata
-    ]);
->>>>>>> 58fc454d
+      hexDataLength(transferCallData),
+    );
   }
 
   protected buildFinalSpecialFlagCalldata(): string {
@@ -225,21 +171,56 @@
     flag: Flag,
     toAmountPos = 0,
   ): string {
-    const isBuyExecutor = this.type === Executors.THREE;
-
-    const types = isBuyExecutor
-      ? EXECUTOR_03_FUNCTION_CALL_DATA_TYPES
-      : EXECUTOR_01_02_FUNCTION_CALL_DATA_TYPES;
-
-    const callDataLength = isBuyExecutor ? 2 : 4;
-
-    return solidityPack(types, [
+    const builder =
+      this.type !== Executors.THREE
+        ? this.buildExecutor0102CallData.bind(this)
+        : this.buildExecutor03CallData.bind(this);
+
+    return builder(
+      tokenAddress,
+      calldata,
+      fromAmountPos,
+      destTokenPos,
+      specialDexFlag,
+      flag,
+      toAmountPos,
+    );
+  }
+
+  private buildExecutor0102CallData(
+    tokenAddress: string,
+    calldata: string,
+    fromAmountPos: number,
+    destTokenPos: number,
+    specialDexFlag: SpecialDex,
+    flag: Flag,
+  ) {
+    return solidityPack(EXECUTOR_01_02_FUNCTION_CALL_DATA_TYPES, [
       tokenAddress, // token address
-      hexZeroPad(
-        hexlify(hexDataLength(calldata) + BYTES_28_LENGTH),
-        callDataLength,
-      ), // calldata length + bytes28(0)
-      ...(isBuyExecutor ? [hexZeroPad(hexlify(toAmountPos), 2)] : []), // toAmountPos
+      hexZeroPad(hexlify(hexDataLength(calldata) + BYTES_28_LENGTH), 4), // calldata length + bytes28(0)
+      hexZeroPad(hexlify(fromAmountPos), 2), // fromAmountPos
+      hexZeroPad(hexlify(destTokenPos), 2), // destTokenPos
+      hexZeroPad(hexlify('0xff'), 1), // TODO: Fix returnAmount Pos
+      hexZeroPad(hexlify(specialDexFlag), 1), // special
+      hexZeroPad(hexlify(flag), 2), // flag
+      ZEROS_28_BYTES, // bytes28(0)
+      calldata, // calldata
+    ]);
+  }
+
+  private buildExecutor03CallData(
+    tokenAddress: string,
+    calldata: string,
+    fromAmountPos: number,
+    destTokenPos: number,
+    specialDexFlag: SpecialDex,
+    flag: Flag,
+    toAmountPos = 0,
+  ) {
+    return solidityPack(EXECUTOR_03_FUNCTION_CALL_DATA_TYPES, [
+      tokenAddress, // token address
+      hexZeroPad(hexlify(hexDataLength(calldata) + BYTES_28_LENGTH), 2), // calldata length + bytes28(0)
+      hexZeroPad(hexlify(toAmountPos), 2), // toAmountPos
       hexZeroPad(hexlify(fromAmountPos), 2), // fromAmountPos
       hexZeroPad(hexlify(destTokenPos), 2), // destTokenPos
       hexZeroPad(hexlify(specialDexFlag), 2), // special
