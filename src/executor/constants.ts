import { ethers } from 'ethers';

const {
  utils: { hexlify, hexZeroPad },
} = ethers;

export const BYTES_28_LENGTH = 28;
export const BYTES_64_LENGTH = 64;
export const BYTES_96_LENGTH = 96;

export const ZEROS_4_BYTES = hexZeroPad(hexlify(0), 4);
export const ZEROS_12_BYTES = hexZeroPad(hexlify(0), 12);
export const ZEROS_20_BYTES = hexZeroPad(hexlify(0), 20);
export const ZEROS_28_BYTES = hexZeroPad(hexlify(0), 28);
export const ZEROS_32_BYTES = hexZeroPad(hexlify(0), 32);

export const SWAP_EXCHANGE_100_PERCENTAGE = 100;

<<<<<<< HEAD
export const ZERO_ROUTE_INDEX = 0;

export const EXECUTORS_FUNCTION_CALL_DATA_TYPES: string[] = [
=======
export const EXECUTOR_01_02_FUNCTION_CALL_DATA_TYPES: string[] = [
  'bytes20', // address
  'bytes4', // calldata Size
  'bytes2', // fromAmount Pos
  'bytes2', // srcTokenPos
  'bytes1', // returnAmount Pos
  'bytes1', // specialExchange
  'bytes2', // flag
  'bytes28', // zero padding
  'bytes', // dex calldata
];

export const EXECUTOR_03_FUNCTION_CALL_DATA_TYPES: string[] = [
>>>>>>> dfc43acc
  'bytes20', // address(bytes20)
  'bytes2', // calldata Size(bytes 2)
  'bytes2', // toAmount Pos(bytes2)
  'bytes2', // fromAmount Pos(bytes2)
<<<<<<< HEAD
  'bytes2', // destTokenPos(bytes2)
  'bytes1', // returnAmountPos(bytes1)
  'bytes1', // specialExchange (bytes2)
=======
  'bytes2', // srcTokenPos(bytes2)
  'bytes2', // specialExchange (bytes2)
>>>>>>> dfc43acc
  'bytes2', // flag(bytes2)
  'bytes28', // zero padding (bytes28)
  'bytes', // dex calldata (bytes)
];

export const APPROVE_CALLDATA_DEST_TOKEN_POS = 68;
export const WRAP_UNWRAP_FROM_AMOUNT_POS = 4;
export const DEFAULT_RETURN_AMOUNT_POS = '0xff';<|MERGE_RESOLUTION|>--- conflicted
+++ resolved
@@ -16,11 +16,8 @@
 
 export const SWAP_EXCHANGE_100_PERCENTAGE = 100;
 
-<<<<<<< HEAD
 export const ZERO_ROUTE_INDEX = 0;
 
-export const EXECUTORS_FUNCTION_CALL_DATA_TYPES: string[] = [
-=======
 export const EXECUTOR_01_02_FUNCTION_CALL_DATA_TYPES: string[] = [
   'bytes20', // address
   'bytes4', // calldata Size
@@ -34,19 +31,12 @@
 ];
 
 export const EXECUTOR_03_FUNCTION_CALL_DATA_TYPES: string[] = [
->>>>>>> dfc43acc
   'bytes20', // address(bytes20)
   'bytes2', // calldata Size(bytes 2)
   'bytes2', // toAmount Pos(bytes2)
   'bytes2', // fromAmount Pos(bytes2)
-<<<<<<< HEAD
-  'bytes2', // destTokenPos(bytes2)
-  'bytes1', // returnAmountPos(bytes1)
-  'bytes1', // specialExchange (bytes2)
-=======
   'bytes2', // srcTokenPos(bytes2)
   'bytes2', // specialExchange (bytes2)
->>>>>>> dfc43acc
   'bytes2', // flag(bytes2)
   'bytes28', // zero padding (bytes28)
   'bytes', // dex calldata (bytes)
