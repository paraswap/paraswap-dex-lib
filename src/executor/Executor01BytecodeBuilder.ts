--- conflicted
+++ resolved
@@ -4,19 +4,8 @@
 import { isETHAddress } from '../utils';
 import { DepositWithdrawReturn } from '../dex/weth/types';
 import { Executors, Flag, SpecialDex } from './types';
-<<<<<<< HEAD
-import {
-  BYTES_28_LENGTH,
-  BYTES_64_LENGTH,
-  DEFAULT_RETURN_AMOUNT_POS,
-  EXECUTORS_FUNCTION_CALL_DATA_TYPES,
-  ZERO_ROUTE_INDEX,
-  ZEROS_28_BYTES,
-} from './constants';
-=======
->>>>>>> dfc43acc
+import { BYTES_64_LENGTH } from './constants';
 import { ExecutorBytecodeBuilder } from './ExecutorBytecodeBuilder';
-import { BYTES_64_LENGTH } from './constants';
 
 const {
   utils: { hexlify, hexDataLength, hexConcat, hexZeroPad, solidityPack },
@@ -161,30 +150,22 @@
   protected buildSingleSwapCallData(
     priceRoute: OptimalRate,
     exchangeParams: DexExchangeParam[],
-    routeIndex: number,
-    swapIndex: number,
+    index: number,
     flags: { approves: Flag[]; dexes: Flag[]; wrap: Flag },
     sender: string,
-    appendedWrapToSwapMap: { [key: number]: boolean },
-    addedWrapToSwapMap: { [key: string]: boolean },
     maybeWethCallData?: DepositWithdrawReturn,
   ): string {
     let swapCallData = '';
-    const swap = priceRoute.bestRoute[0].swaps[swapIndex];
-    const curExchangeParam = exchangeParams[swapIndex];
+    const swap = priceRoute.bestRoute[0].swaps[index];
+    const curExchangeParam = exchangeParams[index];
     const srcAmount = swap.swapExchanges[0].srcAmount;
 
     const dexCallData = this.buildDexCallData(
       swap,
       curExchangeParam,
-<<<<<<< HEAD
-      swapIndex,
-      flags.dexes[swapIndex],
-=======
       index,
       index === priceRoute.bestRoute[0].swaps.length - 1,
       flags.dexes[index],
->>>>>>> dfc43acc
     );
 
     swapCallData = hexConcat([dexCallData]);
@@ -206,14 +187,10 @@
     }
 
     if (
-      flags.dexes[swapIndex] % 4 !== 1 && // not sendEth
+      flags.dexes[index] % 4 !== 1 && // not sendEth
       (!isETHAddress(swap.srcToken) ||
-<<<<<<< HEAD
-        (isETHAddress(swap.srcToken) && swapIndex !== 0))
-=======
         (isETHAddress(swap.srcToken) && index !== 0)) &&
       !skipApprove
->>>>>>> dfc43acc
     ) {
       const approve = this.erc20Interface.encodeFunctionData('approve', [
         curExchangeParam.targetExchange,
@@ -222,11 +199,11 @@
 
       const approveCallData = this.buildApproveCallData(
         approve,
-        isETHAddress(swap.srcToken) && swapIndex !== 0
+        isETHAddress(swap.srcToken) && index !== 0
           ? this.dexHelper.config.data.wrappedNativeTokenAddress
           : swap.srcToken,
         srcAmount,
-        flags.approves[swapIndex],
+        flags.approves[index],
       );
 
       swapCallData = hexConcat([approveCallData, swapCallData]);
@@ -234,7 +211,7 @@
 
     if (curExchangeParam.needWrapNative && maybeWethCallData) {
       if (maybeWethCallData.deposit && isETHAddress(swap.srcToken)) {
-        const prevExchangeParam = exchangeParams[swapIndex - 1];
+        const prevExchangeParam = exchangeParams[index - 1];
 
         if (
           !prevExchangeParam ||
@@ -247,12 +224,12 @@
             ]),
             this.dexHelper.config.data.wrappedNativeTokenAddress,
             srcAmount,
-            flags.approves[swapIndex],
+            flags.approves[index],
           );
 
           const depositCallData = this.buildWrapEthCallData(
             maybeWethCallData.deposit.calldata,
-            Flag.SEND_ETH_EQUAL_TO_FROM_AMOUNT_DONT_CHECK_BALANCE_AFTER_SWAP, // 9
+            Flag.SEND_ETH_EQUAL_TO_FROM_AMOUNT_DONT_CHECK_BALANCE_AFTER_SWAP,
           );
 
           swapCallData = hexConcat([
@@ -264,7 +241,7 @@
       }
 
       if (maybeWethCallData.withdraw && isETHAddress(priceRoute.destToken)) {
-        const nextExchangeParam = exchangeParams[swapIndex + 1];
+        const nextExchangeParam = exchangeParams[index + 1];
 
         if (
           !nextExchangeParam ||
@@ -321,21 +298,6 @@
       fromAmountPos = fromAmountIndex / 2;
     }
 
-<<<<<<< HEAD
-    const { specialDexFlag } = exchangeParam;
-
-    return solidityPack(EXECUTORS_FUNCTION_CALL_DATA_TYPES, [
-      exchangeParam.targetExchange, // target exchange
-      hexZeroPad(hexlify(hexDataLength(exchangeData) + BYTES_28_LENGTH), 4), // dex calldata length + bytes28(0)
-      hexZeroPad(hexlify(fromAmountPos), 2), // fromAmountPos
-      hexZeroPad(hexlify(destTokenPos), 2), // destTokenPos
-      DEFAULT_RETURN_AMOUNT_POS, // return amount position
-      hexZeroPad(hexlify(specialDexFlag || SpecialDex.DEFAULT), 1), // special
-      hexZeroPad(hexlify(flag), 2), // flag
-      ZEROS_28_BYTES, // bytes28(0)
-      exchangeData, // dex calldata
-    ]);
-=======
     return this.buildCallData(
       exchangeParam.targetExchange,
       exchangeData,
@@ -344,7 +306,6 @@
       specialDexFlag || SpecialDex.DEFAULT,
       flag,
     );
->>>>>>> dfc43acc
   }
 
   public getAddress(): string {
@@ -364,18 +325,15 @@
     );
 
     let swapsCalldata = exchangeParams.reduce<string>(
-      (acc, ep, swapIndex) =>
+      (acc, ep, index) =>
         hexConcat([
           acc,
           this.buildSingleSwapCallData(
             priceRoute,
             exchangeParams,
-            ZERO_ROUTE_INDEX,
-            swapIndex,
+            index,
             flags,
             sender,
-            {},
-            {},
             maybeWethCallData,
           ),
         ]),
