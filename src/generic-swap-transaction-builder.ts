import { Address, DexExchangeParam, OptimalRate, TxObject } from './types';
import { BigNumber } from 'ethers';
import {
  ETHER_ADDRESS,
  FEE_PERCENT_IN_BASIS_POINTS_MASK,
  IS_CAP_SURPLUS_MASK,
  IS_REFERRAL_MASK,
  IS_SKIP_BLACKLIST_MASK,
  IS_TAKE_SURPLUS_MASK,
  NULL_ADDRESS,
  SwapSide,
} from './constants';
import { AbiCoder, Interface } from '@ethersproject/abi';
import { ethers } from 'ethers';
import AugustusV6ABI from './abi/augustus-v6/ABI.json';
import {
  encodeFeePercent,
  encodeFeePercentForReferrer,
  encodePartnerAddressForFeeLogic,
} from './router/payload-encoder';
import { isETHAddress, uuidToBytes16 } from './utils';
import { IWethDepositorWithdrawer } from './dex/weth/types';
import { DexAdapterService } from './dex';
import { Weth } from './dex/weth/weth';
import ERC20ABI from './abi/erc20.json';
import { ExecutorDetector } from './executor/ExecutorDetector';
import { ExecutorBytecodeBuilder } from './executor/ExecutorBytecodeBuilder';
const {
  utils: { hexlify, hexConcat, hexZeroPad },
} = ethers;

export class GenericSwapTransactionBuilder {
  augustusV6Interface: Interface;
  augustusV6Address: Address;

  erc20Interface: Interface;

  abiCoder: AbiCoder;

  executorDetector: ExecutorDetector;

  constructor(
    protected dexAdapterService: DexAdapterService,
    protected wExchangeNetworkToKey = Weth.dexKeysWithNetwork.reduce<
      Record<number, string>
    >((prev, current) => {
      for (const network of current.networks) {
        prev[network] = current.key;
      }
      return prev;
    }, {}),
  ) {
    this.abiCoder = new AbiCoder();
    this.erc20Interface = new Interface(ERC20ABI);
    this.augustusV6Interface = new Interface(AugustusV6ABI);
    this.augustusV6Address =
      this.dexAdapterService.dexHelper.config.data.augustusV6Address!;

    this.executorDetector = new ExecutorDetector(
      this.dexAdapterService.dexHelper,
    );
  }

  public getContractAddress(priceRoute: OptimalRate): Address {
    // TODO-v6
    // for now, v6 supports only direct swaps
    const isDirectMethod = false;
    if (isDirectMethod) return this.augustusV6Address;

    const executorName =
      this.executorDetector.getExecutorByPriceRoute(priceRoute);

    return this.executorDetector.getAddress(executorName);
  }

  protected getDepositWithdrawWethCallData(
    srcAmountWeth: bigint,
    destAmountWeth: bigint,
    side: SwapSide,
  ) {
    if (srcAmountWeth === 0n && destAmountWeth === 0n) return;

    return (
      this.dexAdapterService.getTxBuilderDexByKey(
        this.wExchangeNetworkToKey[this.dexAdapterService.network],
      ) as unknown as IWethDepositorWithdrawer
    ).getDepositWithdrawParam(
      srcAmountWeth.toString(),
      destAmountWeth.toString(),
      side,
    );
  }

  protected buildFees(
    referrerAddress: string | undefined,
    partnerAddress: string,
    partnerFeePercent: string,
    takeSurplus: boolean,
    side: SwapSide,
  ): [string, string] {
    const [partner, feePercent] = referrerAddress
      ? [referrerAddress, encodeFeePercentForReferrer(side)]
      : [
          encodePartnerAddressForFeeLogic({
            partnerAddress,
            partnerFeePercent,
            takeSurplus,
          }),
          encodeFeePercent(partnerFeePercent, takeSurplus, side),
        ];

    return [partner, feePercent];
  }

  protected async buildCalls(
    priceRoute: OptimalRate,
    minMaxAmount: string,
    bytecodeBuilder: ExecutorBytecodeBuilder,
    userAddress: string,
  ): Promise<string> {
    const side = priceRoute.side;
    const wethAddress =
      this.dexAdapterService.dexHelper.config.data.wrappedNativeTokenAddress;

    const isMultiSwap = priceRoute.bestRoute[0].swaps.length > 1;
    const rawDexParams = await Promise.all(
      priceRoute.bestRoute[0].swaps.flatMap((swap, swapIndex) =>
        swap.swapExchanges.map(async se => {
          const dex = this.dexAdapterService.getTxBuilderDexByKey(se.exchange);
          let _src = swap.srcToken;
          let wethDeposit = 0n;
          let _dest = swap.destToken;

          let wethWithdraw = 0n;
          const isLastSwap =
            swapIndex === priceRoute.bestRoute[0].swaps.length - 1;

          // For case of buy apply slippage is applied to srcAmount in equal proportion as the complete swap
          // This assumes that the sum of all swaps srcAmount would sum to priceRoute.srcAmount
          // Also that it is a direct swap.
          const _srcAmount =
            swapIndex > 0 ||
            side === SwapSide.SELL ||
            this.dexAdapterService.getDexKeySpecial(se.exchange) === 'zerox'
              ? se.srcAmount
              : (
                  (BigInt(se.srcAmount) * BigInt(minMaxAmount)) /
                  BigInt(priceRoute.srcAmount)
                ).toString();

          // In case of sell the destAmount is set to minimum (1) as
          // even if the individual dex is rekt by slippage the swap
          // should work if the final slippage check passes.
          const _destAmount = side === SwapSide.SELL ? '1' : se.destAmount;

          if (isETHAddress(swap.srcToken) && dex.needWrapNative) {
            _src = wethAddress;
            wethDeposit = BigInt(_srcAmount);
          }

          const forceUnwrap =
            isETHAddress(swap.destToken) &&
            isMultiSwap &&
            !dex.needWrapNative &&
            !isLastSwap;

          if (
            (isETHAddress(swap.destToken) && dex.needWrapNative) ||
            forceUnwrap
          ) {
            _dest = forceUnwrap && !dex.needWrapNative ? _dest : wethAddress;
            wethWithdraw = BigInt(se.destAmount);
          }

          const needToWithdrawAfterSwap = _dest === wethAddress && wethWithdraw;

          const dexParams = await dex.getDexParam!(
            _src,
            _dest,
            _srcAmount,
            _destAmount,
<<<<<<< HEAD
            destTokenIsWeth || !isLastSwap
              ? // swap: User => AugustusV6 =>(call) Executor
                // if it's in the middle of the swap, transfer funds to Executor
                // if not, transfer to augustusV6
                this.executorDetector.getAddress(executorName)
=======
            needToWithdrawAfterSwap ||
              !isLastSwap ||
              se.exchange === 'BalancerV2'
              ? bytecodeBuilder.getAddress()
>>>>>>> dfc43acc
              : this.dexAdapterService.dexHelper.config.data.augustusV6Address!,
            se.data,
            side,
          );

          return {
            dexParams,
            wethDeposit,
            wethWithdraw,
          };
        }),
      ),
    );

    const { exchangeParams, srcAmountWethToDeposit, destAmountWethToWithdraw } =
      await rawDexParams.reduce<{
        exchangeParams: DexExchangeParam[];
        srcAmountWethToDeposit: bigint;
        destAmountWethToWithdraw: bigint;
      }>(
        (acc, se) => {
          acc.srcAmountWethToDeposit += BigInt(se.wethDeposit);
          acc.destAmountWethToWithdraw += BigInt(se.wethWithdraw);
          acc.exchangeParams.push(se.dexParams);
          return acc;
        },
        {
          exchangeParams: [],
          srcAmountWethToDeposit: 0n,
          destAmountWethToWithdraw: 0n,
        },
      );

    const maybeWethCallData = this.getDepositWithdrawWethCallData(
      srcAmountWethToDeposit,
      destAmountWethToWithdraw,
      side,
    );

    return bytecodeBuilder.buildByteCode(
      priceRoute,
      exchangeParams,
      userAddress,
      maybeWethCallData,
    );
  }

  protected async _build(
    priceRoute: OptimalRate,
    minMaxAmount: string,
    userAddress: Address,
    referrerAddress: Address | undefined,
    partnerAddress: Address,
    partnerFeePercent: string,
    takeSurplus: boolean,
    beneficiary: Address,
    permit: string,
    deadline: string,
    uuid: string,
  ) {
    const executorName =
      this.executorDetector.getExecutorByPriceRoute(priceRoute);
    const bytecodeBuilder =
      this.executorDetector.getBytecodeBuilder(executorName);
    const bytecode = await this.buildCalls(
      priceRoute,
      minMaxAmount,
      bytecodeBuilder,
      userAddress,
    );

    const side = priceRoute.side;
    const isSell = side === SwapSide.SELL;

    const partnerAndFee = this.buildFeesV6({
      referrerAddress,
      partnerAddress,
      partnerFeePercent,
      takeSurplus,
      priceRoute,
    });

    const swapParams = [
      bytecodeBuilder.getAddress(),
      [
        priceRoute.srcToken,
        priceRoute.destToken,
        isSell ? priceRoute.srcAmount : minMaxAmount,
        isSell ? minMaxAmount : priceRoute.destAmount,
        isSell ? priceRoute.destAmount : priceRoute.srcAmount,
        hexConcat([
          hexZeroPad(uuidToBytes16(uuid), 16),
          hexZeroPad(hexlify(priceRoute.blockNumber), 16),
        ]),
        beneficiary,
      ],
      partnerAndFee,
      permit,
      bytecode,
    ];

    const encoder = (...params: any[]) =>
<<<<<<< HEAD
      this.augustusV6Interface.encodeFunctionData('swapExactAmountIn', params);
=======
      this.augustusV6Interface.encodeFunctionData(
        isSell ? 'swapExactAmountIn' : 'swapExactAmountOut',
        params,
      );
>>>>>>> dfc43acc

    return {
      encoder,
      params: swapParams,
    };
  }

  // TODO: Improve
  protected async _buildDirect(
    priceRoute: OptimalRate,
    minMaxAmount: string,
    referrerAddress: Address | undefined,
    partnerAddress: Address,
    partnerFeePercent: string,
    takeSurplus: boolean,
    permit: string,
    uuid: string,
    beneficiary: Address,
  ) {
    if (
      priceRoute.bestRoute.length !== 1 ||
      priceRoute.bestRoute[0].percent !== 100 ||
      priceRoute.bestRoute[0].swaps.length !== 1 ||
      priceRoute.bestRoute[0].swaps[0].swapExchanges.length !== 1 ||
      priceRoute.bestRoute[0].swaps[0].swapExchanges[0].percent !== 100
    )
      throw new Error(`DirectSwap invalid bestRoute`);

    const dexName = priceRoute.bestRoute[0].swaps[0].swapExchanges[0].exchange;
    if (!dexName) throw new Error(`Invalid dex name`);

    const dex = this.dexAdapterService.getTxBuilderDexByKey(dexName);
    if (!dex) throw new Error(`Failed to find dex : ${dexName}`);

    if (!dex.getDirectParamV6)
      throw new Error(
        `Invalid DEX: dex should have getDirectParamV6: ${dexName}`,
      );

    const swapExchange = priceRoute.bestRoute[0].swaps[0].swapExchanges[0];

    const srcAmount =
      priceRoute.side === SwapSide.SELL ? swapExchange.srcAmount : minMaxAmount;
    const destAmount =
      priceRoute.side === SwapSide.SELL
        ? minMaxAmount
        : swapExchange.destAmount;

    const expectedAmount =
      priceRoute.side === SwapSide.SELL
        ? priceRoute.destAmount
        : priceRoute.srcAmount;

    const partnerAndFee = this.buildFeesV6({
      referrerAddress,
      partnerAddress,
      partnerFeePercent,
      takeSurplus,
      priceRoute,
    });

    return dex.getDirectParamV6!(
      priceRoute.srcToken,
      priceRoute.destToken,
      srcAmount,
      destAmount,
      expectedAmount,
      swapExchange.data,
      priceRoute.side,
      permit,
      uuid,
      partnerAndFee,
      beneficiary,
      priceRoute.blockNumber,
      priceRoute.contractMethod,
    );
  }

  private buildFeesV6({
    referrerAddress,
    priceRoute,
    takeSurplus,
    partnerAddress,
    partnerFeePercent,
    skipBlacklist = false,
  }: {
    referrerAddress?: Address;
    partnerAddress: Address;
    partnerFeePercent: string;
    takeSurplus: boolean;
    priceRoute: OptimalRate;
    skipBlacklist?: boolean;
  }) {
    const partnerAndFee = referrerAddress
      ? this.packPartnerAndFeeData(
          referrerAddress,
          '0',
          takeSurplus,
          true, // it's a referral
          skipBlacklist,
        )
      : this.packPartnerAndFeeData(
          partnerAddress,
          partnerFeePercent,
          takeSurplus,
          skipBlacklist,
          false,
        );

    return partnerAndFee;
  }

  public async build({
    priceRoute,
    minMaxAmount,
    userAddress,
    referrerAddress,
    partnerAddress,
    partnerFeePercent,
    takeSurplus,
    gasPrice,
    maxFeePerGas,
    maxPriorityFeePerGas,
    permit,
    deadline,
    uuid,
    beneficiary,
    onlyParams = false,
  }: {
    priceRoute: OptimalRate;
    minMaxAmount: string;
    userAddress: Address;
    referrerAddress?: Address;
    partnerAddress: Address;
    partnerFeePercent: string;
    takeSurplus?: boolean;
    gasPrice?: string;
    maxFeePerGas?: string;
    maxPriorityFeePerGas?: string;
    permit?: string;
    deadline: string;
    uuid: string;
    beneficiary?: Address;
    onlyParams?: boolean;
  }): Promise<TxObject> {
    const _beneficiary =
      beneficiary && beneficiary !== NULL_ADDRESS ? beneficiary : userAddress;

    let encoder: (...params: any[]) => string;
    let params: (string | string[])[];

    if (
      this.dexAdapterService.isDirectFunctionNameV6(priceRoute.contractMethod)
    ) {
      ({ encoder, params } = await this._buildDirect(
        priceRoute,
        minMaxAmount,
        referrerAddress,
        partnerAddress,
        partnerFeePercent,
        takeSurplus ?? false,
        permit || '0x',
        uuid,
        _beneficiary,
      ));
    } else {
      ({ encoder, params } = await this._build(
        priceRoute,
        minMaxAmount,
        userAddress,
        referrerAddress,
        partnerAddress,
        partnerFeePercent,
        takeSurplus ?? false,
        _beneficiary,
        permit || '0x',
        deadline,
        uuid,
      ));
    }

    const value = (
      priceRoute.srcToken.toLowerCase() === ETHER_ADDRESS.toLowerCase()
        ? BigInt(
            priceRoute.side === SwapSide.SELL
              ? priceRoute.srcAmount
              : minMaxAmount,
          )
        : BigInt(0)
    ).toString();

    return {
      from: userAddress,
      to: this.dexAdapterService.dexHelper.config.data.augustusV6Address,
      value,
      data: encoder.apply(null, params),
      gasPrice,
      maxFeePerGas,
      maxPriorityFeePerGas,
    };
  }

  private packPartnerAndFeeData(
    partner: string,
    feePercent: string,
    takeSurplus: boolean,
    referral: boolean,
    skipBlacklist: boolean,
  ): string {
    // Partner address shifted left to make room for flags and fee percent
    const partialFeeCodeWithPartnerAddress = BigNumber.from(partner).shl(96);
    let partialFeeCodeWithBitFlags = BigNumber.from(0); // default 0 is safe if none the conditions pass

    const isFixedFees = !BigNumber.from(feePercent).isZero();

    if (isFixedFees) {
      // Ensure feePercent fits within the FEE_PERCENT_IN_BASIS_POINTS_MASK range
      partialFeeCodeWithBitFlags = BigNumber.from(feePercent).and(
        FEE_PERCENT_IN_BASIS_POINTS_MASK,
      );

      // Apply flags using bitwise OR with the appropriate masks
    } else {
      partialFeeCodeWithBitFlags =
        partialFeeCodeWithBitFlags.or(IS_CAP_SURPLUS_MASK);

      if (takeSurplus) {
        partialFeeCodeWithBitFlags =
          partialFeeCodeWithBitFlags.or(IS_TAKE_SURPLUS_MASK);
      } else if (referral) {
        partialFeeCodeWithBitFlags =
          partialFeeCodeWithBitFlags.or(IS_REFERRAL_MASK);
      }
    }

    if (skipBlacklist) {
      partialFeeCodeWithBitFlags = partialFeeCodeWithBitFlags.or(
        IS_SKIP_BLACKLIST_MASK,
      );
    }

    // Combine partnerBigInt and feePercentBigInt
    const feeCode = partialFeeCodeWithPartnerAddress.or(
      partialFeeCodeWithBitFlags,
    );

    return feeCode.toString();
  }
}<|MERGE_RESOLUTION|>--- conflicted
+++ resolved
@@ -179,18 +179,10 @@
             _dest,
             _srcAmount,
             _destAmount,
-<<<<<<< HEAD
-            destTokenIsWeth || !isLastSwap
-              ? // swap: User => AugustusV6 =>(call) Executor
-                // if it's in the middle of the swap, transfer funds to Executor
-                // if not, transfer to augustusV6
-                this.executorDetector.getAddress(executorName)
-=======
             needToWithdrawAfterSwap ||
               !isLastSwap ||
               se.exchange === 'BalancerV2'
               ? bytecodeBuilder.getAddress()
->>>>>>> dfc43acc
               : this.dexAdapterService.dexHelper.config.data.augustusV6Address!,
             se.data,
             side,
@@ -293,14 +285,10 @@
     ];
 
     const encoder = (...params: any[]) =>
-<<<<<<< HEAD
-      this.augustusV6Interface.encodeFunctionData('swapExactAmountIn', params);
-=======
       this.augustusV6Interface.encodeFunctionData(
         isSell ? 'swapExactAmountIn' : 'swapExactAmountOut',
         params,
       );
->>>>>>> dfc43acc
 
     return {
       encoder,
