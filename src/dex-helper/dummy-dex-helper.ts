import {
  IDexHelper,
  ICache,
  IBlockManager,
  EventSubscriber,
  IRequestWrapper,
} from './index';
import axios from 'axios';
import { Address, LoggerConstructor } from '../types';
import { MULTI_V2, ProviderURL, AugustusAddress } from '../constants';
import { Contract } from '@ethersproject/contracts';
import { JsonRpcProvider } from '@ethersproject/providers';
import multiABIV2 from '../abi/multi-v2.json';
import log4js from 'log4js';

// This is a dummy cache for testing purposes
class DummyCache implements ICache {
  async get(key: string): Promise<string | null> {
    // console.log('Cache Requested: ', key);
    return null;
  }

  async setex(key: string, seconds: number, value: string): Promise<void> {
    // console.log('Cache Stored: ', key, seconds, value);
    return;
  }
}

class DummyRequestWrapper implements IRequestWrapper {
  async get(
    url: string,
    timeout?: number,
    headers?: { [key: string]: string | number },
  ) {
    const axiosResult = await axios({
      method: 'get',
      url,
      timeout,
      headers: {
        'User-Agent': 'node.js',
        ...headers,
      },
    });
    return axiosResult.data;
  }

  async post(
    url: string,
    data: any,
    timeout?: number,
    headers?: { [key: string]: string | number },
  ) {
    const axiosResult = await axios({
      method: 'post',
      url,
      data,
      timeout,
      headers: {
        'User-Agent': 'node.js',
        ...headers,
      },
    });
    return axiosResult.data;
  }
}

class DummyBlockManager implements IBlockManager {
  subscribeToLogs(
    subscriber: EventSubscriber,
    contractAddress: Address | Address[],
    afterBlockNumber: number,
  ): void {
    console.log(
      `Subscribed to logs ${subscriber.name} ${contractAddress} ${afterBlockNumber}`,
    );
  }
}

export class DummyDexHelper implements IDexHelper {
  cache: ICache;
  httpRequest: IRequestWrapper;
  augustusAddress: Address;
  provider: JsonRpcProvider;
  multiContract: Contract;
  blockManager: IBlockManager;
  getLogger: LoggerConstructor;

  constructor(network: number) {
    this.cache = new DummyCache();
<<<<<<< HEAD
    this.httpRequest = new DymmyRequestWrapper();
    this.augustusAddress = AugustusAddress[network];
=======
    this.httpRequest = new DummyRequestWrapper();
    this.augustusAddress = '0xDEF171Fe48CF0115B1d80b88dc8eAB59176FEe57';
>>>>>>> 81df5eb0
    this.provider = new JsonRpcProvider(ProviderURL[network]);
    this.multiContract = new Contract(
      MULTI_V2[network],
      multiABIV2,
      this.provider,
    );
    this.blockManager = new DummyBlockManager();
    this.getLogger = name => log4js.getLogger(name);
  }
}<|MERGE_RESOLUTION|>--- conflicted
+++ resolved
@@ -87,13 +87,8 @@
 
   constructor(network: number) {
     this.cache = new DummyCache();
-<<<<<<< HEAD
-    this.httpRequest = new DymmyRequestWrapper();
+    this.httpRequest = new DummyRequestWrapper();
     this.augustusAddress = AugustusAddress[network];
-=======
-    this.httpRequest = new DummyRequestWrapper();
-    this.augustusAddress = '0xDEF171Fe48CF0115B1d80b88dc8eAB59176FEe57';
->>>>>>> 81df5eb0
     this.provider = new JsonRpcProvider(ProviderURL[network]);
     this.multiContract = new Contract(
       MULTI_V2[network],
