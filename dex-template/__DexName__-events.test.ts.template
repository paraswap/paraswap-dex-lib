--- conflicted
+++ resolved
@@ -59,52 +59,15 @@
   const dexKey = '__DexName__';
   const network = Network.MAINNET;
   const dexHelper = new DummyDexHelper(network);
+          await dexHelper.init();
   const logger = dexHelper.getLogger(dexKey);
   let __DexNameCamel__Pool: __DexName__EventPool;
-
-  // poolAddress -> EventMappings
-  const eventsToTest: Record<Address, EventMappings> = {
-    // TODO: complete me!
-  };
-
-<<<<<<< HEAD
-  describe('__DexName__EventPool', function () {
-    Object.keys(blockNumbers).forEach((event: string) => {
-      blockNumbers[event].forEach((blockNumber: number) => {
-        it(`Should return the correct state after the ${blockNumber}:${event}`, async function () {
-          const dexHelper = new DummyDexHelper(network);
-          await dexHelper.init();
-          const logger = dexHelper.getLogger(dexKey);
 
           const __DexNameCamel__Pools = new __DexName__EventPool(
             dexHelper,
             dexKey,
             logger,
           );
-
-          await testEventSubscriber(
-            __DexNameCamel__Pools,
-            __DexNameCamel__Pools.addressesSubscribed,
-            (_blockNumber: number) =>
-              fetchPoolState(__DexNameCamel__Pools, _blockNumber, poolAddress),
-            blockNumber,
-            `${dexKey}_${poolAddress}`,
-            dexHelper.provider,
-          );
-        });
-      });
-    });
-=======
-  beforeEach(async () => {
-    __DexNameCamel__Pool = new __DexName__EventPool(
-      dexKey,
-      network,
-      dexHelper,
-      logger,
-      /* TODO: Put here additional constructor arguments if needed */
-    );
->>>>>>> d05d82b2
-  });
 
   Object.entries(eventsToTest).forEach(
     ([poolAddress, events]: [string, EventMappings]) => {
