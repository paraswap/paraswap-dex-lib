--- conflicted
+++ resolved
@@ -35,11 +35,7 @@
     protected dexHelper: IDexHelper,
     protected adapters = Adapters[network] || {}, // TODO: add any additional optional params to support other fork DEXes
   ) {
-<<<<<<< HEAD
-    super(dexHelper.config.data.augustusAddress, dexHelper.provider);
-=======
     super(dexHelper.config.data.augustusAddress, dexHelper.web3Provider);
->>>>>>> 6152ddca
     this.logger = dexHelper.getLogger(dexKey);
     this.eventPools = new __DexName__EventPool(
       dexKey,
