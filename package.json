--- conflicted
+++ resolved
@@ -1,10 +1,6 @@
 {
   "name": "@paraswap/dex-lib",
-<<<<<<< HEAD
-  "version": "3.6.0-idle",
-=======
   "version": "3.7.0",
->>>>>>> e26f61f3
   "main": "build/index.js",
   "types": "build/index.d.ts",
   "repository": "https://github.com/paraswap/paraswap-dex-lib",
