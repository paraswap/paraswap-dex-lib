{
  "name": "@paraswap/dex-lib",
<<<<<<< HEAD
  "version": "4.2.14",
=======
  "version": "4.2.15",
>>>>>>> 8953a462
  "main": "build/index.js",
  "types": "build/index.d.ts",
  "repository": "https://github.com/paraswap/paraswap-dex-lib",
  "author": "dev@paraswap.io",
  "license": "MIT",
  "private": false,
  "publishConfig": {
    "access": "public"
  },
  "devDependencies": {
    "@paraswap/sdk": "6.9.1",
    "@types/async": "^3.2.15",
    "@types/axios": "0.14.0",
    "@types/express": "^4.17.14",
    "@types/jest": "26.0.24",
    "@types/lodash": "4.14.178",
    "@types/node": "^20",
    "@types/uuid": "^9.0.1",
    "@types/websocket": "^1.0.10",
    "@typescript-eslint/eslint-plugin": "^8.17.0",
    "@typescript-eslint/parser": "^8.17.0",
    "change-case": "^4.1.2",
    "dotenv": "16.0.0",
    "eslint": "^8.30.0",
    "eslint-config-airbnb-base": "^15.0.0",
    "eslint-config-prettier": "^8.5.0",
    "eslint-plugin-import": "^2.26.0",
    "express": "^4.18.2",
    "husky": "^8.0.2",
    "jest": "^29.0.3",
    "prettier": "^2.8.1",
    "pretty-quick": "^3.1.3",
    "ts-jest": "^29.2.5",
    "ts-node": "^10.9.2",
    "typescript": "^5.7.2",
    "yargs": "^17.0.1"
  },
  "scripts": {
    "init-integration": "ts-node scripts/dex-integration.ts init",
    "test-integration": "ts-node scripts/dex-integration.ts test",
    "build": "yarn check:pq && yarn check:es && tsc",
    "watch": "tsc -w",
    "test": "jest",
    "prepare": "husky install && yarn build",
    "check:pq": "pretty-quick --staged",
    "check:tsc": "tsc",
    "check:es": "eslint \"src/**/*.ts\" --ignore-pattern=\"*.test.ts\"",
    "checks": "yarn check:pq && yarn check:tsc && yarn check:es"
  },
  "dependencies": {
    "@0x/utils": "^4.5.2",
    "@balancer-labs/balancer-maths": "^0.0.26",
    "@balancer-labs/sor": "4.1.3",
    "@bgd-labs/aave-address-book": "4.15.1",
    "@ethersproject/abi": "^5.7.0",
    "@hashflow/sdk": "^2.2.7",
    "@hashflow/taker-js": "^0.4.1",
    "@paraswap/core": "2.4.0",
    "@types/ws": "^8.5.12",
    "async": "^3.2.4",
    "axios": "0.27.2",
    "bignumber.js": "9.1.0",
    "cross-fetch": "^3.1.5",
    "es6-promise": "^4.2.8",
    "ethers": "^5.7.2",
    "joi": "^17.7.0",
    "lens.ts": "^0.5.1",
    "lodash": "4.17.21",
    "log4js": "6.6.1",
    "node-cache": "^5.1.2",
    "protobufjs": "^7.4.0",
    "ts-essentials": "9.1.2",
    "uuid": "^9.0.0",
    "web3": "1.6.0",
    "web3-core": "1.6.0",
    "web3-eth": "1.6.0",
    "web3-eth-abi": "1.4.0",
    "web3-eth-contract": "1.6.0",
    "web3-utils": "1.6.0",
    "ws": "^8.18.0"
  },
  "sideEffects": false
}<|MERGE_RESOLUTION|>--- conflicted
+++ resolved
@@ -1,10 +1,6 @@
 {
   "name": "@paraswap/dex-lib",
-<<<<<<< HEAD
-  "version": "4.2.14",
-=======
   "version": "4.2.15",
->>>>>>> 8953a462
   "main": "build/index.js",
   "types": "build/index.d.ts",
   "repository": "https://github.com/paraswap/paraswap-dex-lib",
