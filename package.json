--- conflicted
+++ resolved
@@ -1,10 +1,6 @@
 {
   "name": "@paraswap/dex-lib",
-<<<<<<< HEAD
   "version": "2.2.3-process-log-separation-12.0",
-=======
-  "version": "2.4.1-balancer-v1-test.1",
->>>>>>> 8c1461b7
   "main": "build/index.js",
   "types": "build/index.d.ts",
   "repository": "https://github.com/paraswap/paraswap-dex-lib",
