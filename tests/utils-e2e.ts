import dotenv from 'dotenv';
dotenv.config();

/* eslint-disable no-console */
import { Interface } from '@ethersproject/abi';
import { Provider, StaticJsonRpcProvider } from '@ethersproject/providers';

import {
  IParaSwapSDK,
  LocalParaswapSDK,
} from '../src/implementations/local-paraswap-sdk';
import {
  EstimateGasSimulation,
  TenderlySimulation,
  TransactionSimulator,
} from './tenderly-simulation';
import {
  SwapSide,
  ETHER_ADDRESS,
  MAX_UINT,
  Network,
  ContractMethod,
  NULL_ADDRESS,
} from '../src/constants';
import {
  OptimalRate,
  TxObject,
  Address,
  Token,
  TransferFeeParams,
  Config,
} from '../src/types';
import Erc20ABI from '../src/abi/erc20.json';
import AugustusABI from '../src/abi/augustus.json';
import { generateConfig } from '../src/config';
import {
  DummyDexHelper,
  DummyLimitOrderProvider,
  IDexHelper,
} from '../src/dex-helper';
import {
  AddressOrSymbol,
  constructSimpleSDK,
  SimpleFetchSDK,
} from '@paraswap/sdk';
import { ParaSwapVersion } from '@paraswap/core';
import axios from 'axios';
import { SmartToken, StateOverrides } from './smart-tokens';
import {
  GIFTER_ADDRESS,
  Holders,
  NativeTokenSymbols,
  Tokens,
  WrappedNativeTokenSymbols,
} from './constants-e2e';
import { generateDeployBytecode, sleep } from './utils';
import { assert } from 'ts-essentials';
import * as util from 'util';
import { GenericSwapTransactionBuilder } from '../src/generic-swap-transaction-builder';
import { DexAdapterService, PricingHelper } from '../src';
import { v4 as uuid } from 'uuid';
import { OptimalRoute } from '../build/types';

export const testingEndpoint = process.env.E2E_TEST_ENDPOINT;

const testContractProjectRootPath = process.env.TEST_CONTRACT_PROJECT_ROOT_PATH;
const testContractName = process.env.TEST_CONTRACT_NAME;
const testContractConfigFileName = process.env.TEST_CONTRACT_CONFIG_FILE_NAME;
const testContractRelativePath = process.env.TEST_CONTRACT_RELATIVE_PATH;
// Comma separated fields from config or actual values
const testContractDeployArgs = process.env.TEST_CONTRACT_DEPLOY_ARGS;

// If you want to test against deployed and verified contract
const deployedTestContractAddress = process.env.DEPLOYED_TEST_CONTRACT_ADDRESS;
const testContractType = process.env.TEST_CONTRACT_TYPE;

// Only for router tests
const testDirectRouterAbiPath = process.env.TEST_DIRECT_ROUTER_ABI_PATH;

const directRouterIface = new Interface(
  testDirectRouterAbiPath ? require(testDirectRouterAbiPath) : '[]',
);

const testContractBytecode = generateDeployBytecode(
  testContractProjectRootPath,
  testContractName,
  testContractConfigFileName,
  testContractRelativePath,
  testContractDeployArgs,
  testContractType,
);

const erc20Interface = new Interface(Erc20ABI);
const augustusInterface = new Interface(AugustusABI);

const DEPLOYER_ADDRESS: { [nid: number]: string } = {
  [Network.MAINNET]: '0xbe0eb53f46cd790cd13851d5eff43d12404d33e8',
  [Network.BSC]: '0xf68a4b64162906eff0ff6ae34e2bb1cd42fef62d',
  [Network.POLYGON]: '0x05182E579FDfCf69E4390c3411D8FeA1fb6467cf',
  [Network.FANTOM]: '0x05182E579FDfCf69E4390c3411D8FeA1fb6467cf',
  [Network.AVALANCHE]: '0xD6216fC19DB775Df9774a6E33526131dA7D19a2c',
  [Network.OPTIMISM]: '0xf01121e808F782d7F34E857c27dA31AD1f151b39',
  [Network.ARBITRUM]: '0xb38e8c17e38363af6ebdcb3dae12e0243582891d',
};

const MULTISIG: { [nid: number]: string } = {
  [Network.MAINNET]: '0x36fEDC70feC3B77CAaf50E6C524FD7e5DFBD629A',
  [Network.BSC]: '0xf14bed2cf725E79C46c0Ebf2f8948028b7C49659',
  [Network.POLYGON]: '0x46DF4eb6f7A3B0AdF526f6955b15d3fE02c618b7',
  [Network.FANTOM]: '0xECaB2dac955b94e49Ec09D6d68672d3B397BbdAd',
  [Network.AVALANCHE]: '0x1e2ECA5e812D08D2A7F8664D69035163ff5BfEC2',
  [Network.OPTIMISM]: '0x3b28A6f6291f7e8277751f2911Ac49C585d049f6',
  [Network.ARBITRUM]: '0x90DfD8a6454CFE19be39EaB42ac93CD850c7f339',
  [Network.BASE]: '0x6C674c8Df1aC663b822c4B6A56B4E5e889379AE0',
};

class APIParaswapSDK implements IParaSwapSDK {
  paraSwap: SimpleFetchSDK;
  dexKeys: string[];
  dexHelper: IDexHelper;
  pricingHelper: PricingHelper;
  transactionBuilder: GenericSwapTransactionBuilder;
  dexAdapterService: DexAdapterService;

  constructor(
    protected network: number,
    dexKeys: string | string[],
    rpcUrl: string,
  ) {
    this.dexKeys = Array.isArray(dexKeys) ? dexKeys : [dexKeys];

    console.log('testingEndpoint: ', testingEndpoint);
    console.log('this.dexKeys: ', this.dexKeys);

    this.paraSwap = constructSimpleSDK({
      version: ParaSwapVersion.V6,
      chainId: network,
      axios,
      apiURL: testingEndpoint,
    });
    this.dexHelper = new DummyDexHelper(this.network, rpcUrl);

    this.dexAdapterService = new DexAdapterService(
      this.dexHelper,
      this.network,
    );
    this.transactionBuilder = new GenericSwapTransactionBuilder(
      this.dexAdapterService,
    );
    this.pricingHelper = new PricingHelper(
      this.dexAdapterService,
      this.dexHelper.getLogger,
    );
  }

  async initializePricing() {
    const blockNumber = await this.dexHelper.web3Provider.eth.getBlockNumber();
    await this.pricingHelper.initialize(blockNumber, this.dexKeys);
  }

  async getPrices(
    from: Token,
    to: Token,
    amount: bigint,
    side: SwapSide,
    // contractMethod: ContractMethod,
    contractMethod: any,
    _poolIdentifiers?: { [key: string]: string[] | null } | null,
    transferFees?: TransferFeeParams,
    forceRoute?: AddressOrSymbol[],
  ): Promise<OptimalRate> {
    if (_poolIdentifiers)
      throw new Error('PoolIdentifiers is not supported by the API');

    let priceRoute;
    console.log('forceRoute: ', forceRoute);
    if (forceRoute && forceRoute.length > 0) {
      const options = {
        route: forceRoute,
        amount: amount.toString(),
        side,
        srcDecimals: from.decimals,
        destDecimals: to.decimals,
        options: {
          includeDEXS: this.dexKeys,
          includeContractMethods: [contractMethod],
          partner: 'paraswap.io-staging',
          maxImpact: 100,
        },
        ...transferFees,
      };
      priceRoute = await this.paraSwap.swap.getRateByRoute(options);
    } else {
      const options = {
        srcToken: from.address,
        destToken: to.address,
        side,
        amount: amount.toString(),
        options: {
          includeDEXS: this.dexKeys,
          includeContractMethods: [contractMethod],
          partner: 'paraswap.io-staging',
          maxImpact: 100,
        },
        ...transferFees,
        srcDecimals: from.decimals,
        destDecimals: to.decimals,
      };
      priceRoute = await this.paraSwap.swap.getRate(options);
    }

    return priceRoute as OptimalRate;
  }

  async buildTransaction(
    priceRoute: OptimalRate,
    _minMaxAmount: BigInt,
    userAddress: Address,
  ): Promise<TxObject> {
    const minMaxAmount = _minMaxAmount.toString();
    let deadline = Number((Math.floor(Date.now() / 1000) + 10 * 60).toFixed());

    return await this.transactionBuilder.build({
      priceRoute,
      minMaxAmount: minMaxAmount.toString(),
      userAddress,
      partnerAddress: NULL_ADDRESS,
      partnerFeePercent: '0',
      deadline: deadline.toString(),
      uuid: uuid(),
    });
  }
}

function send1WeiTo(token: Address, to: Address, network: Network) {
  const tokens = Tokens[network];

  const tokenSymbol = Object.keys(tokens).find(tokenSymbol => {
    const curToken = tokens[tokenSymbol];
    return curToken.address === token;
  });

  const holders = Holders[network];
  const holder = holders[tokenSymbol!];

  return {
    from: holder,
    to: token,
    data: erc20Interface.encodeFunctionData('transfer', [to, '1']),
    value: '0',
  };
}

function checkBalanceOf(token: Address, holder: Address) {
  return {
    from: NULL_ADDRESS,
    to: token,
    data: erc20Interface.encodeFunctionData('balanceOf', [holder]),
    value: '0',
  };
}

function allowAugustusV6(
  tokenAddress: Address,
  holderAddress: Address,
  network: Network,
) {
  const augustusV6Address = generateConfig(network).augustusV6Address;

  return {
    from: holderAddress,
    to: tokenAddress,
    data: erc20Interface.encodeFunctionData('approve', [
      augustusV6Address,
      MAX_UINT,
    ]),
    value: '0',
  };
}

function allowTokenTransferProxyParams(
  tokenAddress: Address,
  holderAddress: Address,
  network: Network,
) {
  const tokenTransferProxy = generateConfig(network).tokenTransferProxyAddress;
  return {
    from: holderAddress,
    to: tokenAddress,
    data: erc20Interface.encodeFunctionData('approve', [
      tokenTransferProxy,
      MAX_UINT,
    ]),
    value: '0',
  };
}

function deployContractParams(bytecode: string, network = Network.MAINNET) {
  const ownerAddress = DEPLOYER_ADDRESS[network];
  if (!ownerAddress) throw new Error('No deployer address set for network');
  return {
    from: ownerAddress,
    data: bytecode,
    value: '0',
  };
}

function augustusSetImplementationParams(
  contractAddress: Address,
  network: Network,
  functionName: string,
) {
  const augustusAddress = generateConfig(network).augustusAddress;
  if (!augustusAddress) throw new Error('No whitelist address set for network');
  const ownerAddress = MULTISIG[network];
  if (!ownerAddress) throw new Error('No whitelist owner set for network');

  return {
    from: ownerAddress,
    to: augustusAddress,
    data: augustusInterface.encodeFunctionData('setImplementation', [
      directRouterIface.getSighash(functionName),
      contractAddress,
    ]),
    value: '0',
  };
}

function augustusGrantRoleParams(
  contractAddress: Address,
  network: Network,
  type: string = 'adapter',
) {
  const augustusAddress = generateConfig(network).augustusAddress;
  if (!augustusAddress) throw new Error('No whitelist address set for network');
  const ownerAddress = MULTISIG[network];
  if (!ownerAddress) throw new Error('No whitelist owner set for network');

  let role: string;
  switch (type) {
    case 'adapter':
      role =
        '0x8429d542926e6695b59ac6fbdcd9b37e8b1aeb757afab06ab60b1bb5878c3b49';
      break;
    case 'router':
      role =
        '0x7a05a596cb0ce7fdea8a1e1ec73be300bdb35097c944ce1897202f7a13122eb2';
      break;
    default:
      throw new Error(`Unrecognized type ${type}`);
  }

  return {
    from: ownerAddress,
    to: augustusAddress,
    data: augustusInterface.encodeFunctionData('grantRole', [
      role,
      contractAddress,
    ]),
    value: '0',
  };
}

export function formatDeployMessage(
  type: 'router' | 'adapter',
  address: Address,
  forkId: string,
  contractName: string,
  contractPath: string,
) {
  // This formatting is useful for verification on Tenderly
  return `Deployed ${type} contract with env params:
    TENDERLY_FORK_ID=${forkId}
    TENDERLY_VERIFY_CONTRACT_ADDRESS=${address}
    TENDERLY_VERIFY_CONTRACT_NAME=${contractName}
    TENDERLY_VERIFY_CONTRACT_PATH=${contractPath}`;
}

export async function testE2E(
  srcToken: Token,
  destToken: Token,
  senderAddress: Address,
  _amount: string,
  swapSide = SwapSide.SELL,
  dexKeys: string | string[],
  contractMethod: ContractMethod,
  network: Network = Network.MAINNET,
  _0: Provider,
  poolIdentifiers?: { [key: string]: string[] | null } | null,
  limitOrderProvider?: DummyLimitOrderProvider,
  transferFees?: TransferFeeParams,
  // Specified in BPS: part of 10000
  slippage?: number,
  sleepMs?: number,
  replaceTenderlyWithEstimateGas?: boolean,
  forceRoute?: AddressOrSymbol[],
) {
  const amount = BigInt(_amount);

  const ts: TransactionSimulator = replaceTenderlyWithEstimateGas
    ? new EstimateGasSimulation(new DummyDexHelper(network).provider)
    : new TenderlySimulation(network);
  await ts.setup();

  if (srcToken.address.toLowerCase() !== ETHER_ADDRESS.toLowerCase()) {
    const allowanceTx = await ts.simulate(
      allowTokenTransferProxyParams(srcToken.address, senderAddress, network),
    );
    const augustusV6Allowance = await ts.simulate(
      allowAugustusV6(srcToken.address, senderAddress, network),
    );
    if (!allowanceTx.success) console.log(allowanceTx.url);
    if (!augustusV6Allowance.success) console.log(augustusV6Allowance.url);
    expect(allowanceTx!.success).toEqual(true);
    expect(augustusV6Allowance!.success).toEqual(true);
  }

  if (deployedTestContractAddress) {
    const whitelistTx = await ts.simulate(
      augustusGrantRoleParams(
        deployedTestContractAddress,
        network,
        testContractType || 'adapter',
      ),
    );
    expect(whitelistTx.success).toEqual(true);
    console.log(`Successfully whitelisted ${deployedTestContractAddress}`);

    if (testContractType === 'router') {
      const setImplementationTx = await ts.simulate(
        augustusSetImplementationParams(
          deployedTestContractAddress,
          network,
          contractMethod,
        ),
      );
      expect(setImplementationTx.success).toEqual(true);
    }
  } else if (testContractBytecode) {
    const deployTx = await ts.simulate(
      deployContractParams(testContractBytecode, network),
    );

    expect(deployTx.success).toEqual(true);

    const contractAddress =
      deployTx.transaction?.transaction_info.contract_address;
    console.log(
      formatDeployMessage(
        'adapter',
        contractAddress,
        ts.forkId,
        testContractName || '',
        testContractRelativePath || '',
      ),
    );
    const whitelistTx = await ts.simulate(
      augustusGrantRoleParams(
        contractAddress,
        network,
        testContractType || 'adapter',
      ),
    );
    expect(whitelistTx.success).toEqual(true);

    if (testContractType === 'router') {
      const setImplementationTx = await ts.simulate(
        augustusSetImplementationParams(
          contractAddress,
          network,
          contractMethod,
        ),
      );
      expect(setImplementationTx.success).toEqual(true);
    }
  }

  const useAPI = testingEndpoint && !poolIdentifiers;
  // The API currently doesn't allow for specifying poolIdentifiers
  const paraswap: IParaSwapSDK = useAPI
    ? new APIParaswapSDK(network, dexKeys, '')
    : new LocalParaswapSDK(network, dexKeys, '', limitOrderProvider);

  await paraswap.initializePricing?.();

  if (sleepMs) {
    await sleep(sleepMs);
  }

  if (paraswap.dexHelper?.replaceProviderWithRPC) {
    paraswap.dexHelper?.replaceProviderWithRPC(
      `https://rpc.tenderly.co/fork/${ts.forkId}`,
    );
  }

  try {
    const priceRoute = await paraswap.getPrices(
      srcToken,
      destToken,
      amount,
      swapSide,
      contractMethod,
      poolIdentifiers,
      transferFees,
      forceRoute,
    );

<<<<<<< HEAD
=======
    // const priceRoute = {
    //   blockNumber: 20879357,
    //   network: 1,
    //   srcToken: '0xeeeeeeeeeeeeeeeeeeeeeeeeeeeeeeeeeeeeeeee',
    //   srcDecimals: 18,
    //   srcAmount: '100000000000000000000',
    //   destToken: '0xa0b86991c6218b36c1d19d4a2e9eb0ce3606eb48',
    //   destDecimals: 6,
    //   destAmount: '243963352377',
    //   bestRoute: [
    //     {
    //       percent: 64,
    //       swaps: [
    //         {
    //           srcToken: '0xeeeeeeeeeeeeeeeeeeeeeeeeeeeeeeeeeeeeeeee',
    //           srcDecimals: 18,
    //           destToken: '0xa0b86991c6218b36c1d19d4a2e9eb0ce3606eb48',
    //           destDecimals: 6,
    //           swapExchanges: [
    //             {
    //               exchange: 'SwaapV2',
    //               srcAmount: '32000000000000000000',
    //               destAmount: '78071021726',
    //               percent: 50,
    //               data: {
    //                 tokenIn: '0x0000000000000000000000000000000000000000',
    //                 tokenOut: '0xa0b86991c6218b36c1d19d4a2e9eb0ce3606eb48',
    //                 gasUSD: '14.750987',
    //               },
    //             },
    //             {
    //               exchange: 'SwaapV2',
    //               srcAmount: '32000000000000000000',
    //               destAmount: '78071021726',
    //               percent: 50,
    //               data: {
    //                 tokenIn: '0x0000000000000000000000000000000000000000',
    //                 tokenOut: '0xa0b86991c6218b36c1d19d4a2e9eb0ce3606eb48',
    //                 gasUSD: '14.750987',
    //               },
    //             },
    //           ],
    //         },
    //       ],
    //     },
    //     {
    //       percent: 36,
    //       swaps: [
    //         {
    //           srcToken: '0xeeeeeeeeeeeeeeeeeeeeeeeeeeeeeeeeeeeeeeee',
    //           srcDecimals: 18,
    //           destToken: '0xdac17f958d2ee523a2206206994597c13d831ec7',
    //           destDecimals: 6,
    //           swapExchanges: [
    //             {
    //               exchange: 'Hashflow',
    //               srcAmount: '20001600000000000000',
    //               destAmount: '48806377303',
    //               percent: 55.56,
    //               poolAddresses: ['0x55084eE0fEf03f14a305cd24286359A35D735151'],
    //               data: {
    //                 mm: 'mm12_1',
    //                 tokenIn: '0xc02aaa39b223fe8d0a0e5c4f27ead9083c756cc2',
    //                 tokenOut: '0xdac17f958d2ee523a2206206994597c13d831ec7',
    //                 gasUSD: '9.833991',
    //               },
    //             },
    //             {
    //               exchange: 'Hashflow',
    //               srcAmount: '15998400000000000000',
    //               destAmount: '39024672766',
    //               percent: 44.44,
    //               poolAddresses: ['0x55084eE0fEf03f14a305cd24286359A35D735151'],
    //               data: {
    //                 mm: 'mm21_1',
    //                 tokenIn: '0xc02aaa39b223fe8d0a0e5c4f27ead9083c756cc2',
    //                 tokenOut: '0xdac17f958d2ee523a2206206994597c13d831ec7',
    //                 gasUSD: '9.833991',
    //               },
    //             },
    //           ],
    //         },
    //         {
    //           srcToken: '0xdac17f958d2ee523a2206206994597c13d831ec7',
    //           srcDecimals: 6,
    //           destToken: '0xa0b86991c6218b36c1d19d4a2e9eb0ce3606eb48',
    //           destDecimals: 6,
    //           swapExchanges: [
    //             {
    //               exchange: 'Hashflow',
    //               srcAmount: '87831050069',
    //               destAmount: '87821308925',
    //               percent: 100,
    //               poolAddresses: ['0x55084eE0fEf03f14a305cd24286359A35D735151'],
    //               data: {
    //                 mm: 'mm12_1',
    //                 tokenIn: '0xdac17f958d2ee523a2206206994597c13d831ec7',
    //                 tokenOut: '0xa0b86991c6218b36c1d19d4a2e9eb0ce3606eb48',
    //                 gasUSD: '9.833991',
    //               },
    //             },
    //           ],
    //         },
    //       ],
    //     },
    //   ],
    //   gasCostUSD: '69.533199',
    //   gasCost: '707070',
    //   others: [],
    //   side: 'SELL',
    //   version: '6.2',
    //   contractAddress: '0x6a000f20005980200259b80c5102003040001068',
    //   tokenTransferProxy: '0x6a000f20005980200259b80c5102003040001068',
    //   contractMethod: 'swapExactAmountIn',
    //   partnerFee: 0.15,
    //   srcUSD: '243235.0000000000',
    //   destUSD: '243039.7071249007',
    //   partner: 'paraswap.io-staging',
    //   maxImpactReached: false,
    //   hmac: '4509f8cd893cf95801c781ace09e43a504198b4c',
    // } as OptimalRate;
>>>>>>> 54a41c78
    // DAI -> USDC -> WETH
    // const priceRoute = {
    //   blockNumber: 20829396,
    //   network: 1,
    //   srcToken: '0x6b175474e89094c44da98b954eedeac495271d0f',
    //   srcDecimals: 18,
    //   srcAmount: '22675013677618734169',
    //   destToken: '0xc02aaa39b223fe8d0a0e5c4f27ead9083c756cc2',
    //   destDecimals: 18,
    //   destAmount: '8740886723958239',
    //   bestRoute: [
    //     {
    //       percent: 100,
    //       swaps: [
    //         {
    //           srcToken: '0x6b175474e89094c44da98b954eedeac495271d0f',
    //           srcDecimals: 18,
    //           destToken: '0xa0b86991c6218b36c1d19d4a2e9eb0ce3606eb48',
    //           destDecimals: 6,
    //           swapExchanges: [
    //             {
    //               exchange: 'Hashflow',
    //               srcAmount: '22675013677618734169',
    //               destAmount: '22653896',
    //               percent: 100,
    //               poolAddresses: ['0x55084eE0fEf03f14a305cd24286359A35D735151'],
    //               data: {
    //                 mm: 'mm21_1',
    //                 tokenIn: '0x6b175474e89094c44da98b954eedeac495271d0f',
    //                 tokenOut: '0xa0b86991c6218b36c1d19d4a2e9eb0ce3606eb48',
    //                 gasUSD: '9.106871',
    //               },
    //             },
    //           ],
    //         },
    //         {
    //           srcToken: '0xa0b86991c6218b36c1d19d4a2e9eb0ce3606eb48',
    //           srcDecimals: 6,
    //           destToken: '0xc02aaa39b223fe8d0a0e5c4f27ead9083c756cc2',
    //           destDecimals: 18,
    //           swapExchanges: [
    //             {
    //               exchange: 'Hashflow',
    //               srcAmount: '22653896',
    //               destAmount: '8740886723958239',
    //               percent: 100,
    //               poolAddresses: ['0x55084eE0fEf03f14a305cd24286359A35D735151'],
    //               data: {
    //                 mm: 'mm30_302',
    //                 tokenIn: '0xa0b86991c6218b36c1d19d4a2e9eb0ce3606eb48',
    //                 tokenOut: '0x0000000000000000000000000000000000000000',
    //                 gasUSD: '9.106871',
    //               },
    //             },
    //           ],
    //         },
    //       ],
    //     },
    //   ],
    //   gasCostUSD: '23.654185',
    //   gasCost: '259740',
    //   others: [],
    //   side: 'SELL',
    //   version: '6.2',
    //   contractAddress: '0x6a000f20005980200259b80c5102003040001068',
    //   tokenTransferProxy: '0x6a000f20005980200259b80c5102003040001068',
    //   contractMethod: 'swapExactAmountIn',
    //   partnerFee: 0,
    //   srcUSD: '22.6576219421',
    //   destUSD: '22.5361037872',
    //   partner: 'paraswap.io-staging',
    //   maxImpactReached: false,
    //   hmac: 'a02dfe3450127b33a601d46c0385c8229428e134',
    // } as OptimalRate;

    // DAI -> ETH -> USDC
    // const priceRoute = {
    //   blockNumber: 20834880,
    //   network: 1,
    //   srcToken: '0x6b175474e89094c44da98b954eedeac495271d0f',
    //   srcDecimals: 18,
    //   srcAmount: '22675013677618734169',
    //   destToken: '0xc02aaa39b223fe8d0a0e5c4f27ead9083c756cc2',
    //   destDecimals: 18,
    //   destAmount: '8560020040357109',
    //   bestRoute: [
    //     {
    //       percent: 100,
    //       swaps: [
    //         {
    //           srcToken: '0x6b175474e89094c44da98b954eedeac495271d0f',
    //           srcDecimals: 18,
    //           destToken: '0xa0b86991c6218b36c1d19d4a2e9eb0ce3606eb48',
    //           destDecimals: 6,
    //           swapExchanges: [
    //             {
    //               exchange: 'Hashflow',
    //               srcAmount: '22675013677618734169',
    //               destAmount: '22654007',
    //               percent: 100,
    //               poolAddresses: ['0x55084eE0fEf03f14a305cd24286359A35D735151'],
    //               data: {
    //                 mm: 'mm21_1',
    //                 tokenIn: '0x6b175474e89094c44da98b954eedeac495271d0f',
    //                 tokenOut: '0xa0b86991c6218b36c1d19d4a2e9eb0ce3606eb48',
    //                 gasUSD: '5.806315',
    //               },
    //             },
    //           ],
    //         },
    //         {
    //           srcToken: '0xa0b86991c6218b36c1d19d4a2e9eb0ce3606eb48',
    //           srcDecimals: 6,
    //           destToken: '0xc02aaa39b223fe8d0a0e5c4f27ead9083c756cc2',
    //           destDecimals: 18,
    //           swapExchanges: [
    //             {
    //               exchange: 'Hashflow',
    //               srcAmount: '22654007',
    //               destAmount: '8560020040357109',
    //               percent: 100,
    //               poolAddresses: ['0x55084eE0fEf03f14a305cd24286359A35D735151'],
    //               data: {
    //                 mm: 'mm30_302',
    //                 tokenIn: '0xa0b86991c6218b36c1d19d4a2e9eb0ce3606eb48',
    //                 tokenOut: '0x0000000000000000000000000000000000000000',
    //                 gasUSD: '5.806315',
    //               },
    //             },
    //           ],
    //         },
    //       ],
    //     },
    //   ],
    //   gasCostUSD: '15.081322',
    //   gasCost: '259740',
    //   others: [],
    //   side: 'SELL',
    //   version: '6.2',
    //   contractAddress: '0x6a000f20005980200259b80c5102003040001068',
    //   tokenTransferProxy: '0x6a000f20005980200259b80c5102003040001068',
    //   contractMethod: 'swapExactAmountIn',
    //   partnerFee: 0,
    //   srcUSD: '22.6976886913',
    //   destUSD: '22.5707184416',
    //   partner: 'paraswap.io-staging',
    //   maxImpactReached: false,
    //   hmac: 'e46183c5d45132b9275006da4b94b902c2988c51',
    // } as OptimalRate;

    // USDC -> ETH -> DAI
    // const priceRoute = {
    //   blockNumber: 20834863,
    //   network: 1,
    //   srcToken: '0xa0b86991c6218b36c1d19d4a2e9eb0ce3606eb48',
    //   srcDecimals: 6,
    //   srcAmount: '22943400',
    //   destToken: '0x6b175474e89094c44da98b954eedeac495271d0f',
    //   destDecimals: 18,
    //   destAmount: '22799985410708408682',
    //   bestRoute: [
    //     {
    //       percent: 100,
    //       swaps: [
    //         {
    //           srcToken: '0xa0b86991c6218b36c1d19d4a2e9eb0ce3606eb48',
    //           srcDecimals: 6,
    //           destToken: '0xeeeeeeeeeeeeeeeeeeeeeeeeeeeeeeeeeeeeeeee',
    //           destDecimals: 18,
    //           swapExchanges: [
    //             {
    //               exchange: 'Hashflow',
    //               srcAmount: '22943400',
    //               destAmount: '8664664054891136',
    //               percent: 100,
    //               poolAddresses: ['0x55084eE0fEf03f14a305cd24286359A35D735151'],
    //               data: {
    //                 mm: 'mm30_302',
    //                 tokenIn: '0xa0b86991c6218b36c1d19d4a2e9eb0ce3606eb48',
    //                 tokenOut: '0x0000000000000000000000000000000000000000',
    //                 gasUSD: '5.392335',
    //               },
    //             },
    //           ],
    //         },
    //         {
    //           srcToken: '0xeeeeeeeeeeeeeeeeeeeeeeeeeeeeeeeeeeeeeeee',
    //           srcDecimals: 18,
    //           destToken: '0x6b175474e89094c44da98b954eedeac495271d0f',
    //           destDecimals: 18,
    //           swapExchanges: [
    //             {
    //               exchange: 'Hashflow',
    //               srcAmount: '8664664054891136',
    //               destAmount: '22799985410708408682',
    //               percent: 100,
    //               poolAddresses: ['0x55084eE0fEf03f14a305cd24286359A35D735151'],
    //               data: {
    //                 mm: 'mm18_1',
    //                 tokenIn: '0xc02aaa39b223fe8d0a0e5c4f27ead9083c756cc2',
    //                 tokenOut: '0x6b175474e89094c44da98b954eedeac495271d0f',
    //                 gasUSD: '5.392335',
    //               },
    //             },
    //           ],
    //         },
    //       ],
    //     },
    //   ],
    //   gasCostUSD: '14.006051',
    //   gasCost: '259740',
    //   others: [],
    //   side: 'SELL',
    //   version: '6.2',
    //   contractAddress: '0x6a000f20005980200259b80c5102003040001068',
    //   tokenTransferProxy: '0x6a000f20005980200259b80c5102003040001068',
    //   contractMethod: 'swapExactAmountIn',
    //   partnerFee: 0,
    //   srcUSD: '22.9361728290',
    //   destUSD: '22.7956249135',
    //   partner: 'paraswap.io-staging',
    //   maxImpactReached: false,
    //   hmac: 'ac9b2534b97a299660a18ffbc9e03e38fcfdb13a',
    // } as OptimalRate;

    // ETH -> USDC -> DAI
    // const priceRoute = {
    //   blockNumber: 20834916,
    //   network: 1,
    //   srcToken: '0xc02aaa39b223fe8d0a0e5c4f27ead9083c756cc2',
    //   srcDecimals: 18,
    //   srcAmount: '8878957204610561',
    //   destToken: '0x6b175474e89094c44da98b954eedeac495271d0f',
    //   destDecimals: 18,
    //   destAmount: '23239932460663978400',
    //   bestRoute: [
    //     {
    //       percent: 100,
    //       swaps: [
    //         {
    //           srcToken: '0xc02aaa39b223fe8d0a0e5c4f27ead9083c756cc2',
    //           srcDecimals: 18,
    //           destToken: '0xa0b86991c6218b36c1d19d4a2e9eb0ce3606eb48',
    //           destDecimals: 6,
    //           swapExchanges: [
    //             {
    //               exchange: 'Hashflow',
    //               srcAmount: '8878957204610561',
    //               destAmount: '23260163',
    //               percent: 100,
    //               poolAddresses: ['0x55084eE0fEf03f14a305cd24286359A35D735151'],
    //               data: {
    //                 mm: 'mm30_302',
    //                 tokenIn: '0x0000000000000000000000000000000000000000',
    //                 tokenOut: '0xa0b86991c6218b36c1d19d4a2e9eb0ce3606eb48',
    //                 gasUSD: '5.239797',
    //               },
    //             },
    //           ],
    //         },
    //         {
    //           srcToken: '0xa0b86991c6218b36c1d19d4a2e9eb0ce3606eb48',
    //           srcDecimals: 6,
    //           destToken: '0x6b175474e89094c44da98b954eedeac495271d0f',
    //           destDecimals: 18,
    //           swapExchanges: [
    //             {
    //               exchange: 'Hashflow',
    //               srcAmount: '23260163',
    //               destAmount: '23239932460663978400',
    //               percent: 100,
    //               poolAddresses: ['0x55084eE0fEf03f14a305cd24286359A35D735151'],
    //               data: {
    //                 mm: 'mm21_1',
    //                 tokenIn: '0xa0b86991c6218b36c1d19d4a2e9eb0ce3606eb48',
    //                 tokenOut: '0x6b175474e89094c44da98b954eedeac495271d0f',
    //                 gasUSD: '5.239797',
    //               },
    //             },
    //           ],
    //         },
    //       ],
    //     },
    //   ],
    //   gasCostUSD: '13.609847',
    //   gasCost: '259740',
    //   others: [],
    //   side: 'SELL',
    //   version: '6.2',
    //   contractAddress: '0x6a000f20005980200259b80c5102003040001068',
    //   tokenTransferProxy: '0x6a000f20005980200259b80c5102003040001068',
    //   contractMethod: 'swapExactAmountIn',
    //   partnerFee: 0,
    //   srcUSD: '23.3602700366',
    //   destUSD: '23.2320308836',
    //   partner: 'paraswap.io-staging',
    //   maxImpactReached: false,
    //   hmac: '7afcc0b2ecd48d164bd988ed64f6995a136721a2',
    // } as OptimalRate;

    console.log('PRICE ROUTE: ', util.inspect(priceRoute, false, null, true));
    expect(parseFloat(priceRoute.destAmount)).toBeGreaterThan(0);

    // send 1 wei of src token to AugustusV6 and Executors
    // const config = generateConfig(network);
    // const augustusV6Address = config.augustusV6Address!;
    // const executorsAddresses = Object.values(config.executorsAddresses!);
    // const addresses = [...executorsAddresses, augustusV6Address];

    // for await (const a of addresses) {
    //   const src =
    //     srcToken.address.toLowerCase() === ETHER_ADDRESS
    //       ? config.wrappedNativeTokenAddress
    //       : srcToken.address.toLowerCase();
    //   const dest =
    //     destToken.address.toLowerCase() === ETHER_ADDRESS
    //       ? config.wrappedNativeTokenAddress
    //       : destToken.address.toLowerCase();
    //
    //   if (priceRoute.bestRoute[0].swaps.length > 0) {
    //     const intermediateToken =
    //       priceRoute.bestRoute[0].swaps[0].destToken.toLowerCase() ===
    //       ETHER_ADDRESS
    //         ? config.wrappedNativeTokenAddress
    //         : priceRoute.bestRoute[0].swaps[0].destToken.toLowerCase();
    //
    //     await ts.simulate(send1WeiTo(intermediateToken, a, network));
    //   }
    //
    //   await ts.simulate(send1WeiTo(src, a, network));
    //   await ts.simulate(send1WeiTo(dest, a, network));
    // }
    //
    // for await (const a of addresses) {
    //   const src =
    //     srcToken.address.toLowerCase() === ETHER_ADDRESS
    //       ? config.wrappedNativeTokenAddress
    //       : srcToken.address.toLowerCase();
    //   const dest =
    //     destToken.address.toLowerCase() === ETHER_ADDRESS
    //       ? config.wrappedNativeTokenAddress
    //       : destToken.address.toLowerCase();
    //
    //   if (priceRoute.bestRoute[0].swaps.length > 0) {
    //     const intermediateToken =
    //       priceRoute.bestRoute[0].swaps[0].destToken.toLowerCase() ===
    //       ETHER_ADDRESS
    //         ? config.wrappedNativeTokenAddress
    //         : priceRoute.bestRoute[0].swaps[0].destToken.toLowerCase();
    //
    //     await ts.simulate(checkBalanceOf(intermediateToken, a));
    //   }
    //
    //   await ts.simulate(checkBalanceOf(src, a));
    //   await ts.simulate(checkBalanceOf(dest, a));
    // }

    // Calculate slippage. Default is 1%
    const _slippage = slippage || 100;
    const minMaxAmount =
      (swapSide === SwapSide.SELL
        ? BigInt(priceRoute.destAmount) * (10000n - BigInt(_slippage))
        : BigInt(priceRoute.srcAmount) * (10000n + BigInt(_slippage))) / 10000n;
    const swapParams = await paraswap.buildTransaction(
      priceRoute,
      minMaxAmount,
      senderAddress,
    );

    const swapTx = await ts.simulate(swapParams);
    // Only log gas estimate if testing against API
    if (useAPI) {
      const gasUsed = swapTx.gasUsed || '0';
      console.log(
        `Gas Estimate API: ${priceRoute.gasCost}, Simulated: ${
          swapTx!.gasUsed
        }, Difference: ${parseInt(priceRoute.gasCost) - parseInt(gasUsed)}`,
      );
    }
    console.log(
      `${swapSide}: ${srcToken.address} -> ${destToken.address} (${
        priceRoute.contractMethod
      })\nTenderly URL: ${swapTx!.url}`,
    );
    expect(swapTx!.success).toEqual(true);
  } finally {
    if (paraswap.releaseResources) {
      await paraswap.releaseResources();
    }
  }
}

export type TestParamE2E = {
  config: Config;
  srcToken: Token | SmartToken;
  destToken: Token | SmartToken;
  senderAddress: Address;
  thirdPartyAddress?: Address;
  _amount: string;
  swapSide: SwapSide;
  dexKeys: string | string[];
  contractMethod: ContractMethod;
  network: Network;
  poolIdentifiers?: { [key: string]: string[] | null } | null;
  limitOrderProvider?: DummyLimitOrderProvider;
  transferFees?: TransferFeeParams;
  srcTokenBalanceOverrides?: Record<Address, string>;
  srcTokenAllowanceOverrides?: Record<Address, string>;
  destTokenBalanceOverrides?: Record<Address, string>;
  destTokenAllowanceOverrides?: Record<Address, string>;
  sleepMs?: number;
  skipTenderly?: boolean;
};

const makeFakeTransferToSenderAddress = (
  senderAddress: string,
  token: Token,
  amount: string,
) => {
  return {
    from: GIFTER_ADDRESS,
    to: token.address,
    data: erc20Interface.encodeFunctionData('transfer', [
      senderAddress,
      amount,
    ]),
    value: '0',
  };
};

export async function newTestE2E({
  config,
  srcToken,
  destToken,
  senderAddress,
  thirdPartyAddress,
  _amount,
  swapSide,
  dexKeys,
  contractMethod,
  network,
  poolIdentifiers,
  limitOrderProvider,
  transferFees,
  sleepMs,
  skipTenderly,
}: TestParamE2E) {
  const useTenderly = !skipTenderly;
  const amount = BigInt(_amount);
  const twiceAmount = BigInt(_amount) * 2n;
  let ts: TenderlySimulation | undefined = undefined;
  if (useTenderly) {
    ts = new TenderlySimulation(network);
    await ts.setup();
  }

  if (useTenderly && testContractBytecode) {
    assert(
      ts instanceof TenderlySimulation,
      '`ts`  is not an instance of TenderlySimulation',
    );
    const deployTx = await ts.simulate(
      deployContractParams(testContractBytecode, network),
    );

    expect(deployTx.success).toEqual(true);
    const adapterAddress =
      deployTx.transaction.transaction_info.contract_address;
    console.log(
      'Deployed adapter to address',
      adapterAddress,
      'used',
      deployTx.gasUsed,
      'gas',
    );

    const whitelistTx = await ts.simulate(
      augustusGrantRoleParams(adapterAddress, network),
    );
    expect(whitelistTx.success).toEqual(true);
  }

  if (useTenderly && thirdPartyAddress) {
    assert(
      destToken instanceof SmartToken,
      '`destToken` is not an instance of SmartToken',
    );
    assert(
      ts instanceof TenderlySimulation,
      '`ts` is not an instance of TenderlySimulation',
    );

    const stateOverrides: StateOverrides = {
      networkID: `${network}`,
      stateOverrides: {},
    };

    destToken.addBalance(GIFTER_ADDRESS, MAX_UINT);
    destToken.applyOverrides(stateOverrides);

    const giftTx = makeFakeTransferToSenderAddress(
      thirdPartyAddress,
      destToken.token,
      swapSide === SwapSide.SELL
        ? twiceAmount.toString()
        : (BigInt(MAX_UINT) / 4n).toString(),
    );

    await ts.simulate(giftTx, stateOverrides);
  }

  const useAPI = testingEndpoint && !poolIdentifiers;
  // The API currently doesn't allow for specifying poolIdentifiers
  const paraswap: IParaSwapSDK = new LocalParaswapSDK(
    network,
    dexKeys,
    '',
    limitOrderProvider,
  );

  if (paraswap.initializePricing) await paraswap.initializePricing();

  if (sleepMs) {
    await sleep(sleepMs);
  }
  try {
    const priceRoute = await paraswap.getPrices(
      skipTenderly ? (srcToken as Token) : (srcToken as SmartToken).token,
      skipTenderly ? (destToken as Token) : (destToken as SmartToken).token,
      amount,
      swapSide,
      contractMethod,
      poolIdentifiers,
      transferFees,
    );

    console.log(JSON.stringify(priceRoute));

    expect(parseFloat(priceRoute.destAmount)).toBeGreaterThan(0);

    // Slippage to be 7%
    const minMaxAmount =
      (swapSide === SwapSide.SELL
        ? BigInt(priceRoute.destAmount) * 93n
        : BigInt(priceRoute.srcAmount) * 107n) / 100n;

    const swapParams = await paraswap.buildTransaction(
      priceRoute,
      minMaxAmount,
      senderAddress,
    );

    if (useTenderly) {
      assert(
        srcToken instanceof SmartToken,
        '`srcToken` is not an instance of SmartToken',
      );
      assert(
        destToken instanceof SmartToken,
        '`destToken` is not an instance of SmartToken',
      );
      assert(
        ts instanceof TenderlySimulation,
        '`ts` is not an instance of TenderlySimulation',
      );

      const stateOverrides: StateOverrides = {
        networkID: `${network}`,
        stateOverrides: {},
      };
      srcToken.applyOverrides(stateOverrides);
      destToken.applyOverrides(stateOverrides);

      if (swapSide === SwapSide.SELL) {
        srcToken
          .addBalance(senderAddress, twiceAmount.toString())
          .addAllowance(
            senderAddress,
            config.tokenTransferProxyAddress,
            amount.toString(),
          );
      } else {
        srcToken
          .addBalance(senderAddress, MAX_UINT)
          .addAllowance(
            senderAddress,
            config.tokenTransferProxyAddress,
            (BigInt(MAX_UINT) / 8n).toString(),
          );
      }

      srcToken.applyOverrides(stateOverrides);
      destToken.applyOverrides(stateOverrides);

      const swapTx = await ts.simulate(swapParams, stateOverrides);
      console.log(`${srcToken.address}_${destToken.address}_${dexKeys!}`);
      // Only log gas estimate if testing against API
      if (useAPI)
        console.log(
          `Gas Estimate API: ${priceRoute.gasCost}, Simulated: ${
            swapTx!.gasUsed
          }, Difference: ${
            parseInt(priceRoute.gasCost) - parseInt(swapTx!.gasUsed)
          }`,
        );
      console.log(`Tenderly URL: ${swapTx!.url}`);
      expect(swapTx!.success).toEqual(true);
    }
  } finally {
    if (paraswap.releaseResources) {
      await paraswap.releaseResources();
    }
  }
}

export const getEnv = (envName: string, optional: boolean = false): string => {
  if (!process.env[envName]) {
    if (optional) {
      return '';
    }
    throw new Error(`Missing ${envName}`);
  }

  return process.env[envName]!;
};

// poolIdentifiers?: { [key: string]: string[] | null } | null,
// limitOrderProvider?: DummyLimitOrderProvider,
// transferFees?: TransferFeeParams,
// // Specified in BPS: part of 10000
// slippage?: number,
// sleepMs?: number,
// replaceTenderlyWithEstimateGas?: boolean,
// forceRoute?: AddressOrSymbol[],
export function testE2E_V6(
  network: Network,
  dexKey: string,
  tokenASymbol: string,
  tokenBSymbol: string,
  tokenAAmount: string,
  tokenBAmount: string,
  nativeTokenAmount: string,
  forceRoute: AddressOrSymbol[],
) {
  const provider = new StaticJsonRpcProvider(
    generateConfig(network).privateHttpProvider,
    network,
  );
  const tokens = Tokens[network];
  const holders = Holders[network];
  const nativeTokenSymbol = NativeTokenSymbols[network];
  const wrappedNativeTokenSymbol = WrappedNativeTokenSymbols[network];

  const sideToContractMethods = new Map([
    [SwapSide.SELL, [ContractMethod.swapExactAmountIn]],
  ]);

  describe(`${network}`, () => {
    sideToContractMethods.forEach((contractMethods, side) =>
      describe(`${side}`, () => {
        contractMethods.forEach((contractMethod: ContractMethod) => {
          describe(`${contractMethod}`, () => {
            it(`${nativeTokenSymbol} -> ${tokenASymbol}`, async () => {
              await testE2E(
                tokens[nativeTokenSymbol],
                tokens[tokenASymbol],
                holders[nativeTokenSymbol],
                side === SwapSide.SELL ? nativeTokenAmount : tokenAAmount,
                side,
                dexKey,
                contractMethod,
                network,
                provider,
              );
            });
            it(`${tokenASymbol} -> ${nativeTokenSymbol}`, async () => {
              await testE2E(
                tokens[tokenASymbol],
                tokens[nativeTokenSymbol],
                holders[tokenASymbol],
                side === SwapSide.SELL ? tokenAAmount : nativeTokenAmount,
                side,
                dexKey,
                contractMethod,
                network,
                provider,
              );
            });
            it(`${wrappedNativeTokenSymbol} -> ${tokenASymbol}`, async () => {
              await testE2E(
                tokens[wrappedNativeTokenSymbol],
                tokens[tokenASymbol],
                holders[wrappedNativeTokenSymbol],
                side === SwapSide.SELL ? nativeTokenAmount : tokenAAmount,
                side,
                dexKey,
                contractMethod,
                network,
                provider,
              );
            });
            it(`${tokenASymbol} -> ${wrappedNativeTokenSymbol}`, async () => {
              await testE2E(
                tokens[tokenASymbol],
                tokens[wrappedNativeTokenSymbol],
                holders[tokenASymbol],
                side === SwapSide.SELL ? tokenAAmount : nativeTokenAmount,
                side,
                dexKey,
                contractMethod,
                network,
                provider,
              );
            });
            it(`${tokenASymbol} -> ${tokenBSymbol}`, async () => {
              await testE2E(
                tokens[tokenASymbol],
                tokens[tokenBSymbol],
                holders[tokenASymbol],
                side === SwapSide.SELL ? tokenAAmount : tokenBAmount,
                side,
                dexKey,
                contractMethod,
                network,
                provider,
              );
            });
            it(`${tokenBSymbol} -> ${tokenASymbol}`, async () => {
              await testE2E(
                tokens[tokenBSymbol],
                tokens[tokenASymbol],
                holders[tokenBSymbol],
                side === SwapSide.SELL ? tokenAAmount : tokenBAmount,
                side,
                dexKey,
                contractMethod,
                network,
                provider,
              );
            });
          });
        });
      }),
    );
  });
}
/// EXPERIMENTAL MEANT TO BE ADJUSTED OVERTIME

type Pairs = { name: string; sellAmount: string; buyAmount: string }[][];
type DexToPair = Record<string, Pairs>;

export const constructE2ETests = (
  testSuiteName: string,
  network: Network,
  testDataset: DexToPair,
) => {
  const sideToContractMethods = new Map([
    [
      SwapSide.SELL,
      [
        ContractMethod.simpleSwap,
        ContractMethod.multiSwap,
        ContractMethod.megaSwap,
      ],
    ],
    [SwapSide.BUY, [ContractMethod.simpleBuy, ContractMethod.buy]],
  ]);

  describe(testSuiteName, () => {
    const tokens = Tokens[network];
    const holders = Holders[network];
    const provider = new StaticJsonRpcProvider(
      generateConfig(network).privateHttpProvider,
      network,
    );

    Object.entries(testDataset).forEach(([dexKey, pairs]) => {
      describe(dexKey, () => {
        sideToContractMethods.forEach((contractMethods, side) =>
          describe(`${side}`, () => {
            contractMethods.forEach((contractMethod: ContractMethod) => {
              pairs.forEach(pair => {
                describe(`${contractMethod}`, () => {
                  it(`${pair[0].name} -> ${pair[1].name}`, async () => {
                    await testE2E(
                      tokens[pair[0].name],
                      tokens[pair[1].name],
                      holders[pair[0].name],
                      side === SwapSide.SELL
                        ? pair[0].sellAmount
                        : pair[0].buyAmount,
                      side,
                      dexKey,
                      contractMethod,
                      network,
                      provider,
                    );
                  });
                  it(`${pair[1].name} -> ${pair[0].name}`, async () => {
                    await testE2E(
                      tokens[pair[1].name],
                      tokens[pair[0].name],
                      holders[pair[1].name],
                      side === SwapSide.SELL
                        ? pair[1].sellAmount
                        : pair[1].buyAmount,
                      side,
                      dexKey,
                      contractMethod,
                      network,
                      provider,
                    );
                  });
                });
              });
            });
          }),
        );
      });
    });
  });
};<|MERGE_RESOLUTION|>--- conflicted
+++ resolved
@@ -505,8 +505,6 @@
       forceRoute,
     );
 
-<<<<<<< HEAD
-=======
     // const priceRoute = {
     //   blockNumber: 20879357,
     //   network: 1,
@@ -628,7 +626,6 @@
     //   maxImpactReached: false,
     //   hmac: '4509f8cd893cf95801c781ace09e43a504198b4c',
     // } as OptimalRate;
->>>>>>> 54a41c78
     // DAI -> USDC -> WETH
     // const priceRoute = {
     //   blockNumber: 20829396,
