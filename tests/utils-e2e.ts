--- conflicted
+++ resolved
@@ -154,23 +154,6 @@
     if (_poolIdentifiers)
       throw new Error('PoolIdentifiers is not supported by the API');
 
-<<<<<<< HEAD
-    const priceRoute = await this.paraSwap.swap.getRate({
-      srcToken: from.address,
-      destToken: to.address,
-      side,
-      amount: amount.toString(),
-      options: {
-        includeDEXS: this.dexKeys,
-        includeContractMethods: [contractMethod as any], // TODO: Remove after sdk upgrade
-        partner: 'any',
-      },
-      srcDecimals: from.decimals,
-      destDecimals: to.decimals,
-    });
-    // TODO: Remove
-    priceRoute.contractMethod = contractMethod;
-=======
     let priceRoute;
     if (forceRoute && forceRoute.length > 0) {
       const options = {
@@ -205,7 +188,6 @@
       priceRoute = await this.paraSwap.swap.getRate(options);
     }
 
->>>>>>> b514e23c
     return priceRoute as OptimalRate;
   }
 
