--- conflicted
+++ resolved
@@ -123,10 +123,7 @@
       amount: amount.toString(),
       options: {
         includeDEXS: [this.dexKey],
-<<<<<<< HEAD
-=======
         // TODO: Improve typing
->>>>>>> 76e7ee3f
         includeContractMethods: [contractMethod as any],
         partner: 'any',
       },
