--- conflicted
+++ resolved
@@ -45,7 +45,6 @@
       addBalance: balancesFn,
       addAllowance: allowedFn,
     },
-<<<<<<< HEAD
     aEthUSDC: {
       address: '0x98c23e9d8f34fefb1b7bd6a91b7ff122f4e16f5c',
       decimals: 6,
@@ -60,14 +59,6 @@
     },
     SUSHI: {
       address: '0x6b3595068778dd592e39a122f4f5a5cf09c90fe2',
-=======
-    R: {
-      address: '0x183015a9ba6ff60230fdeadc3f43b3d788b13e21',
-      decimals: 18,
-    },
-    sDAI: {
-      address: '0x83f20f44975d03b1b09e64809b757c47f942beea',
->>>>>>> c7b1a1c5
       decimals: 18,
     },
     CUSDC: {
@@ -372,17 +363,16 @@
       address: '0x455e53CBB86018Ac2B8092FdCd39d8444aFFC3F6',
       decimals: 19,
     },
-<<<<<<< HEAD
+    GYD: {
+      address: '0xe07f9d810a48ab5c3c914ba3ca53af14e4491e8a',
+      decimals: 18,
+    },
     LUSD: {
       address: '0x5f98805a4e8be255a32880fdec7f6728c6568ba0',
       decimals: 18,
     },
     BNT: {
       address: '0x1f573d6fb3f13d689ff844b4ce37794d79a7ff1c',
-=======
-    GYD: {
-      address: '0xe07f9d810a48ab5c3c914ba3ca53af14e4491e8a',
->>>>>>> c7b1a1c5
       decimals: 18,
     },
   },
@@ -555,13 +545,12 @@
       address: '0x6899fAcE15c14348E1759371049ab64A3a06bFA6',
       decimals: 18,
     },
-<<<<<<< HEAD
+    MATICX: {
+      address: '0xfa68fb4628dff1028cfec22b4162fccd0d45efb6',
+      decimals: 18,
+    },
     SUSHI: {
       address: '0x0b3f868e0be5597d5db7feb59e1cadbb0fdda50a',
-=======
-    MATICX: {
-      address: '0xfa68fb4628dff1028cfec22b4162fccd0d45efb6',
->>>>>>> c7b1a1c5
       decimals: 18,
     },
   },
@@ -1289,14 +1278,9 @@
     GDAI: '0x0e2ed73f9c1409e2b36fe6c46e60d4557b7c2ac0',
     EQUAL: '0x8b187ea19c93091a4d6b426b71871648182b5fac',
     FVM: '0x07BB65fAaC502d4996532F834A1B7ba5dC32Ff96',
-<<<<<<< HEAD
     lzUSDC: '0x06F1C4A56357bF3971C79063f2B58E58c547BC0B',
     axlUSDC: '0xccf932cd565c21d2e516c8ff3a4f244eea27e09a',
-=======
-    lzUSDC: '0x1e38e2e0e7df3be6592867d0ac2713a4dbda8350',
-    axlUSDC: '0x1c664Bafc646510684Ba1588798c67fe22a8c7cf',
     SOLID: '0xdF6A50d16320D9eAf0D91e0039fcE89c700F95F1',
->>>>>>> c7b1a1c5
   },
   [Network.BSC]: {
     DAI: '0xf68a4b64162906eff0ff6ae34e2bb1cd42fef62d',
