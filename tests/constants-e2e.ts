--- conflicted
+++ resolved
@@ -566,11 +566,10 @@
       decimals: 18,
       symbol: 'USD0++',
     },
-<<<<<<< HEAD
     ynETH: {
       address: '0x14dc3d915107dca9ed39e29e14fbdfe4358a1346',
       decimals: 18,
-=======
+    },
     wUSDL: {
       address: '0x7751e2f4b8ae93ef6b79d86419d42fe3295a4559',
       decimals: 18,
@@ -585,7 +584,6 @@
       address: '0x4cbc25559dbbd1272ec5b64c7b5f48a2405e6470',
       decimals: 6,
       symbol: 'USUALM',
->>>>>>> b3e6b9cd
     },
   },
   [Network.POLYGON]: {
