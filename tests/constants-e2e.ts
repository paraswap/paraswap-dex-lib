import {
  SmartTokenParams,
  balanceOfFn,
  allowanceFn,
  SmartToken,
  balancesFn,
  allowedFn,
  _balancesFn,
  _allowancesFn,
} from '../tests/smart-tokens';
import { Address } from '../src/types';
import { ETHER_ADDRESS, Network } from '../src/constants';

export const GIFTER_ADDRESS = '0xb22fC4eC94D555A5049593ca4552c810Fb8a6d00';
export const GENERIC_ADDR1 = '0xbe9317f6711e2da074fe1f168fd9c402bc0a9d1b';
export const GENERIC_ADDR2 = '0x230a1ac45690b9ae1176389434610b9526d2f21b';

export const Tokens: {
  [network: number]: { [symbol: string]: SmartTokenParams };
} = {
  [Network.MAINNET]: {
    AA_wstETH: {
      decimals: 18,
      address: '0x2688fc68c4eac90d9e5e1b94776cf14eade8d877',
    },
    'AA_idle_cpPOR-USDC': {
      decimals: 18,
      address: '0x9cacd44cfdf22731bc99facf3531c809d56bd4a2',
    },
    'BB_idle_cpFAS-USDT': {
      decimals: 18,
      address: '0x3eb6318b8d9f362a0e1d99f6032edb1c4c602500',
    },
    AA_steakUSDC: {
      decimals: 18,
      address: '0x2b0e31b8ee653d2077db86dea3acf3f34ae9d5d2',
    },
    BB_steakUSDC: {
      decimals: 18,
      address: '0x7b713b1cb6eafd4061064581579ffccf7df21545',
    },
    AA_Re7WETH: {
      decimals: 18,
      address: '0x454bb3cb427b21e1c052a080e21a57753cd6969e',
    },
    BB_Re7WETH: {
      decimals: 18,
      address: '0x20aa3cd83044d2903181f7ef5c2b498a017d1c4a',
    },
    BB_dUSDCV3: {
      decimals: 18,
      address: '0x2a84a042db06222c486bcb815e961f26599d0df6',
    },
    AA_sUSDe: {
      decimals: 18,
      address: '0xf3188697bd35df73e4293d04a07ebaaf1ffc4018',
    },
    BB_sUSDe: {
      decimals: 18,
      address: '0xb8d0be502a8f12cc5213733285b430a43d07349d',
    },
    AA_iETHv2: {
      decimals: 18,
      address: '0xdf17c739b666B259DA3416d01f0310a6e429f592',
    },
    BB_iETHv2: {
      decimals: 18,
      address: '0x990b3aF34dDB502715E1070CE6778d8eB3c8Ea82',
    },
    USDE: {
      address: '0x4c9edd5852cd905f086c759e8383e09bff1e68b3',
      decimals: 18,
    },
    ETH: {
      address: ETHER_ADDRESS,
      decimals: 18,
    },
    SWETH: {
      address: '0xf951e335afb289353dc249e82926178eac7ded78',
      decimals: 18,
    },
    BAT: {
      address: '0x0d8775f648430679a709e98d2b0cb6250d2887ef',
      decimals: 18,
    },
    rswETH: {
      address: '0xFAe103DC9cf190eD75350761e95403b7b8aFa6c0',
      decimals: 18,
    },
    REQ: {
      address: '0x8f8221aFbB33998d8584A2B05749bA73c37a938a',
      decimals: 18,
    },
    AMPL: {
      address: '0xd46ba6d942050d489dbd938a2c909a5d5039a161',
      decimals: 9,
    },
    USDC: {
      address: '0xa0b86991c6218b36c1d19d4a2e9eb0ce3606eb48',
      decimals: 6,
      symbol: 'USDC',
      addBalance: balancesFn,
      addAllowance: allowedFn,
    },
    aEthUSDC: {
      address: '0x98c23e9d8f34fefb1b7bd6a91b7ff122f4e16f5c',
      decimals: 6,
    },
    aEthWETH: {
      address: '0x4d5f47fa6a74757f35c14fd3a6ef8e3c9bc514e8',
      decimals: 18,
    },
    MAV: {
      address: '0x7448c7456a97769f6cd04f1e83a4a23ccdc46abd',
      decimals: 18,
    },
    SUSHI: {
      address: '0x6b3595068778dd592e39a122f4f5a5cf09c90fe2',
      decimals: 18,
    },
    CUSDC: {
      address: '0x39AA39c021dfbaE8faC545936693aC917d5E7563',
      decimals: 8,
    },
    TUSD: {
      address: '0x0000000000085d4780b73119b644ae5ecd22b376',
      decimals: 18,
    },
    WBTC: {
      address: '0x2260fac5e5542a773aa44fbcfedf7c193bc2c599',
      decimals: 8,
      addBalance: balancesFn,
      addAllowance: allowedFn,
    },
    sBTC: {
      address: '0xfe18be6b3bd88a2d2a7f928d00292e7a9963cfc6',
      decimals: 18,
    },
    tBTCv2: {
      address: '0x18084fbA666a33d37592fA2633fD49a74DD93a88',
      decimals: 18,
    },
    BADGER: {
      address: '0x3472A5A71965499acd81997a54BBA8D852C6E53d',
      decimals: 18,
    },
    USDT: {
      address: '0xdac17f958d2ee523a2206206994597c13d831ec7',
      decimals: 6,
      addBalance: balancesFn,
      addAllowance: allowedFn,
    },
    STETH: {
      address: '0xae7ab96520de3a18e5e111b5eaab095312d7fe84',
      decimals: 18,
    },
    SDEX: {
      address: '0x5DE8ab7E27f6E7A1fFf3E5B337584Aa43961BEeF',
      decimals: 18,
    },
    wstETH: {
      address: '0x7f39C581F595B53c5cb19bD0b3f8dA6c935E2Ca0',
      decimals: 18,
    },
    frxETH: {
      address: '0x5E8422345238F34275888049021821E8E08CAa1f',
      decimals: 18,
    },
    WETH: {
      address: '0xc02aaa39b223fe8d0a0e5c4f27ead9083c756cc2',
      decimals: 18,
      addBalance: balanceOfFn,
      addAllowance: allowanceFn,
    },
    PSP: {
      address: '0xcafe001067cdef266afb7eb5a286dcfd277f3de5',
      decimals: 18,
    },
    SETH: {
      address: '0x5e74C9036fb86BD7eCdcb084a0673EFc32eA31cb',
      decimals: 18,
    },
    LINK: {
      address: '0x514910771af9ca656af840dff83e8264ecf986ca',
      decimals: 18,
    },
    DAI: {
      address: '0x6b175474e89094c44da98b954eedeac495271d0f',
      decimals: 18,
      addBalance: balanceOfFn,
      addAllowance: allowanceFn,
    },
    MLN: {
      address: '0xec67005c4e498ec7f55e092bd1d35cbc47c91892',
      decimals: 18,
    },
    SENT: {
      address: '0xa44E5137293E855B1b7bC7E2C6f8cD796fFCB037',
      decimals: 8,
    },
    oldFRAX: {
      address: '0x853d955acef822db058eb8505911ed77f175b99e',
      decimals: 18,
    },
    aDAI: {
      address: '0x028171bCA77440897B824Ca71D1c56caC55b68A3',
      decimals: 18,
    },
    aUSDT: {
      address: '0x3Ed3B47Dd13ECAURA9a98b44e6204A523E766B225811',
      decimals: 6,
    },
    waUSDT: {
      address: '0xf8Fd466F12e236f4c96F7Cce6c79EAdB819abF58',
      decimals: 6,
    },
    ALUSD: {
      address: '0xbc6da0fe9ad5f3b0d58160288917aa56653660e9',
      decimals: 18,
    },
    BAL: {
      address: '0xba100000625a3754423978a60c9317c58a424e3D',
      decimals: 18,
    },
    OHM: {
      address: '0x64aa3364f17a4d01c6f1751fd97c2bd3d7e7f1d5',
      decimals: 9,
    },
    AURA: {
      address: '0xc0c293ce456ff0ed870add98a0828dd4d2903dbf',
      decimals: 18,
    },
    WISE: {
      address: '0x66a0f676479cee1d7373f3dc2e2952778bff5bd6',
      decimals: 18,
    },
    DDIM: {
      address: '0xFbEEa1C75E4c4465CB2FCCc9c6d6afe984558E20',
      decimals: 18,
    },
    DODO: {
      address: '0x43Dfc4159D86F3A37A5A4B3D4580b888ad7d4DDd',
      decimals: 18,
    },
    STG: {
      address: '0xAf5191B0De278C7286d6C7CC6ab6BB8A73bA2Cd6',
      decimals: 18,
    },
    ADAI: {
      address: '0x028171bca77440897b824ca71d1c56cac55b68a3',
      decimals: 18,
    },
    AWETH: {
      address: '0x030ba81f1c18d280636f32af80b9aad02cf0854e',
      decimals: 18,
    },
    ALPHA: {
      address: '0xa1faa113cbe53436df28ff0aee54275c13b40975',
      decimals: 18,
    },
    CRV: {
      address: '0xd533a949740bb3306d119cc777fa900ba034cd52',
      decimals: 18,
    },
    INCH: {
      address: '0x111111111117dC0aa78b770fA6A738034120C302',
      decimals: 18,
    },
    mUSD: {
      address: '0xe2f2a5c287993345a840db3b0845fbc70f5935a5',
      decimals: 18,
    },
    mBTC: {
      address: '0x945facb997494cc2570096c74b5f66a3507330a1',
      decimals: 18,
    },
    renBTC: {
      address: '0xEB4C2781e4ebA804CE9a9803C67d0893436bB27D',
      decimals: 8,
    },
    HBTC: {
      address: '0x0316EB71485b0Ab14103307bf65a021042c6d380',
      decimals: 18,
    },
    tBTC: {
      address: '0x8dAEBADE922dF735c38C80C7eBD708Af50815fAa',
      decimals: 18,
    },
    BUSD: {
      address: '0x4fabb145d64652a948d72533023f6e7a623c7c53',
      decimals: 18,
    },
    GUSD: {
      address: '0x056fd409e1d7a124bd7017459dfea2f387b6d5cd',
      decimals: 2,
    },
    ADAIv1: {
      address: '0xfC1E690f61EFd961294b3e1Ce3313fBD8aa4f85d',
      decimals: 18,
    },
    CETH: {
      address: '0x4ddc2d193948926d02f9b1fe9e1daa0718270ed5',
      decimals: 8,
    },
    CDAI: {
      address: '0x5d3a536E4D6DbD6114cc1Ead35777bAB948E3643',
      decimals: 8,
    },
    MIM: {
      address: '0x99D8a9C45b2ecA8864373A26D1459e3Dff1e17F3',
      decimals: 18,
    },
    AnkETH: {
      address: '0xE95A203B1a91a908F9B9CE46459d101078c2c3cb',
      decimals: 18,
    },
    EURS: {
      address: '0xdB25f211AB05b1c97D595516F45794528a807ad8',
      decimals: 2,
    },
    EURT: {
      address: '0xC581b735A1688071A1746c968e0798D642EDE491',
      decimals: 6,
    },
    jEUR: {
      address: '0x0f17bc9a994b87b5225cfb6a2cd4d667adb4f20b',
      decimals: 18,
    },
    jCHF: {
      address: '0x53dfea0a8cc2a2a2e425e1c174bc162999723ea0',
      decimals: 18,
    },
    jGBP: {
      address: '0x7409856cae628f5d578b285b45669b36e7005283',
      decimals: 18,
    },
    XAUT: {
      address: '0x68749665FF8D2d112Fa859AA293F07A622782F38',
      decimals: 6,
    },
    CVX: {
      address: '0x4e3FBD56CD56c3e72c1403e103b45Db9da5B9D2B',
      decimals: 18,
    },
    UST: {
      address: '0xa47c8bf37f92abed4a126bda807a7b7498661acd',
      decimals: 18,
    },
    SAITAMA: {
      address: '0x8b3192f5eebd8579568a2ed41e6feb402f93f73f',
      decimals: 9,
    },
    BBAUSDT: {
      // bpt of USDT Linear Pool
      address: '0x2bbf681cc4eb09218bee85ea2a5d3d13fa40fc0c',
      decimals: 18,
    },
    BBADAI: {
      // bpt of DAI Linear Pool
      address: '0x804cdb9116a10bb78768d3252355a1b18067bf8f',
      decimals: 18,
    },
    BBAUSD: {
      address: '0x7b50775383d3d6f0215a8f290f2c9e2eebbeceb2',
      decimals: 18,
    },
    BBFDAI: {
      address: '0x8f4063446f5011bc1c9f79a819efe87776f23704',
      decimals: 18,
    },
    FEI: {
      address: '0x956F47F50A910163D8BF957Cf5846D573E7f87CA',
      decimals: 18,
    },
    newFRAX: {
      address: '0x853d955aCEf822Db058eb8505911ED77F175b99e',
      decimals: 18,
    },
    sETH: {
      address: '0x5e74C9036fb86BD7eCdcb084a0673EFc32eA31cb',
      decimals: 18,
    },
    sUSD: {
      address: '0x57Ab1ec28D129707052df4dF418D58a2D46d5f51',
      decimals: 18,
    },
    USDD: {
      address: '0x0c10bf8fcb7bf5412187a595ab97a3609160b5c6',
      decimals: 18,
    },
    alETH: {
      address: '0x0100546f2cd4c9d97f798ffc9755e47865ff7ee6',
      decimals: 18,
    },
    SHIBA: {
      address: '0x95aD61b0a150d79219dCF64E1E6Cc01f0B64C4cE',
      decimals: 18,
    },
    dUSDC: {
      address: '0xc411db5f5eb3f7d552f9b8454b2d74097ccde6e3',
      decimals: 6,
    },
    EURA: {
      address: '0x1a7e4e63778b4f12a199c062f3efdd288afcbce8',
      decimals: 18,
      symbol: 'EURA',
    },
    EUROC: {
      address: '0x1aBaEA1f7C830bD89Acc67eC4af516284b1bC33c',
      decimals: 6,
      symbol: 'EUROC',
    },
    bERNX: {
      address: '0x3f95AA88dDbB7D9D484aa3D482bf0a80009c52c9',
      decimals: 18,
      symbol: 'bERNX',
    },
    bC3M: {
      address: '0x2F123cF3F37CE3328CC9B5b8415f9EC5109b45e7',
      decimals: 18,
      symbol: 'bC3M',
    },
    stEUR: {
      address: '0x004626a008b1acdc4c74ab51644093b155e59a23',
      decimals: 18,
    },
    USDA: {
      address: '0x0000206329b97DB379d5E1Bf586BbDB969C63274',
      decimals: 18,
      symbol: 'USDA',
    },
    bIB01: {
      address: '0xCA30c93B02514f86d5C86a6e375E3A330B435Fb5',
      decimals: 18,
      symbol: 'bIB01',
    },
    steakUSDC: {
      address: '0xBEEF01735c132Ada46AA9aA4c54623cAA92A64CB',
      decimals: 18,
      symbol: 'steakUSDC',
    },
    stUSD: {
      address: '0x0022228a2cc5E7eF0274A7Baa600d44da5aB5776',
      decimals: 18,
    },
    GHO: {
      address: '0x40d16fc0246ad3160ccc09b8d0d3a2cd28ae6c2f',
      decimals: 18,
    },
    USDe: {
      address: '0x4c9EDD5852cd905f086C759E8383e09bff1E68B3',
      decimals: 18,
    },
    crvUSD: {
      address: '0xf939E0A03FB07F59A73314E73794Be0E57ac1b4E',
      decimals: 18,
    },
    wibBTC: {
      address: '0x8751d4196027d4e6da63716fa7786b5174f04c15',
      decimals: 18,
    },
    MATIC: {
      address: '0x7d1afa7b718fb893db30a3abc0cfc608aacfebb0',
      decimals: 18,
    },
    POL: {
      address: '0x455e53CBB86018Ac2B8092FdCd39d8444aFFC3F6',
      decimals: 19,
    },
    GYD: {
      address: '0xe07f9d810a48ab5c3c914ba3ca53af14e4491e8a',
      decimals: 18,
    },
    LUSD: {
      address: '0x5f98805a4e8be255a32880fdec7f6728c6568ba0',
      decimals: 18,
    },
    BNT: {
      address: '0x1f573d6fb3f13d689ff844b4ce37794d79a7ff1c',
      decimals: 18,
    },
    sDAI: {
      address: '0x83f20f44975d03b1b09e64809b757c47f942beea',
      decimals: 18,
    },
    eETH: {
      address: '0x35fa164735182de50811e8e2e824cfb9b6118ac2',
      decimals: 18,
    },
    weETH: {
      address: '0xcd5fe23c85820f7b72d0926fc9b05b43e359b7ee',
      decimals: 18,
    },
<<<<<<< HEAD
    stataUSDT: {
      address: '0x862c57d48becb45583aeba3f489696d22466ca1b',
      decimals: 6,
    },
    aaveUSDT: {
      address: '0x23878914efe38d27c4d67ab83ed1b93a74d4086a',
      decimals: 6,
=======
    rUSD: {
      address: '0x65D72AA8DA931F047169112fcf34f52DbaAE7D18',
      decimals: 18,
>>>>>>> fb727148
    },
  },
  [Network.POLYGON]: {
    jGBP: {
      address: '0x767058f11800fba6a682e73a6e79ec5eb74fac8c',
      decimals: 18,
    },
    DAI: {
      address: '0x8f3Cf7ad23Cd3CaDbD9735AFf958023239c6A063',
      decimals: 18,
    },
    // native bridged wormhole
    USDCe: {
      address: '0x2791bca1f2de4661ed88a30c99a7a9449aa84174',
      decimals: 6,
      addBalance: _balancesFn,
      addAllowance: _allowancesFn,
    },
    TEL: {
      address: '0xdf7837de1f2fa4631d716cf2502f8b230f1dcc32',
      decimals: 2,
    },
    // wormhole
    USDC: {
      address: '0x576Cf361711cd940CD9C397BB98C4C896cBd38De',
      decimals: 6,
    },
    // circle issued usdc
    USDCn: {
      address: '0x3c499c542cEF5E3811e1192ce70d8cC03d5c3359',
      decimals: 6,
    },
    stataUSDCn: {
      address: '0x2dCa80061632f3F87c9cA28364d1d0c30cD79a19',
      decimals: 6,
    },
    aaveUSDCn: {
      address: '0xa4d94019934d8333ef880abffbf2fdd611c762bd',
      decimals: 6,
    },
    POPS: {
      address: '0xa92A1576D11dB45c53be71d59245ac97ce0d8147',
      decimals: 18,
    },
    CRV: {
      address: '0x172370d5cd63279efa6d502dab29171933a610af',
      decimals: 18,
    },
    BAL: {
      address: '0x9a71012b13ca4d3d0cdc72a177df3ef03b0e76a3',
      decimals: 18,
    },
    AAVE: {
      address: '0xd6df932a45c0f255f85145f286ea0b292b21c90b',
      decimals: 18,
    },
    PSP: {
      address: '0x42d61d766b85431666b39b89c43011f24451bff6',
      decimals: 18,
    },
    WETH: {
      address: '0x7ceb23fd6bc0add59e62ac25578270cff1b9f619',
      decimals: 18,
    },
    crvUSD: {
      address: '0xc4ce1d6f5d98d65ee25cf85e9f2e9dcfee6cb5d6',
      decimals: 18,
    },
    WMATIC: {
      address: '0x0d500B1d8E8eF31E21C99d1Db9A6444d3ADf1270',
      decimals: 18,
      addBalance: balanceOfFn,
      addAllowance: allowanceFn,
    },
    AMWMATIC: {
      address: '0x8dF3aad3a84da6b69A4DA8aeC3eA40d9091B2Ac4',
      decimals: 18,
    },
    aPolWMATIC: {
      address: '0x6d80113e533a2c0fe82eabd35f1875dcea89ea97',
      decimals: 18,
    },
    MUST: {
      address: '0x9C78EE466D6Cb57A4d01Fd887D2b5dFb2D46288f',
      decimals: 18,
    },
    AMDAI: {
      address: '0x27F8D03b3a2196956ED754baDc28D73be8830A6e',
      decimals: 18,
    },
    BTU: {
      address: '0xfdc26cda2d2440d0e83cd1dee8e8be48405806dc',
      decimals: 18,
    },
    USDT: {
      address: '0xc2132d05d31c914a87c6611c10748aeb04b58e8f',
      decimals: 6,
    },
    WBTC: {
      address: '0x1bfd67037b42cf73acf2047067bd4f2c47d9bfd6',
      decimals: 8,
    },
    MATIC: { address: ETHER_ADDRESS, decimals: 18 },
    mUSD: {
      address: '0xe840b73e5287865eec17d250bfb1536704b43b21',
      decimals: 18,
    },
    AMWETH: {
      address: '0x28424507fefb6f7f8e9d3860f56504e4e5f5f390',
      decimals: 18,
    },
    AMWBTC: {
      address: '0x5c2ed810328349100a66b82b78a1791b101c9d61',
      decimals: 8,
    },
    KNC: {
      address: '0x1c954e8fe737f99f68fa1ccda3e51ebdb291948c',
      decimals: 18,
    },
    jEUR: {
      address: '0x4e3decbb3645551b8a19f0ea1678079fcb33fb4c',
      decimals: 18,
    },
    jGPB: {
      address: '0x767058f11800fba6a682e73a6e79ec5eb74fac8c',
      decimals: 18,
    },
    jCHF: {
      address: '0xbd1463f02f61676d53fd183c2b19282bff93d099',
      decimals: 18,
    },
    RADIO: {
      address: '0x613a489785C95afEB3b404CC41565cCff107B6E0',
      decimals: 18,
    },
    HANZO: {
      address: '0x37eb60f78e06c4bb2a5f836b0fc6bccbbaa995b3',
      decimals: 9,
    },
    RVLT: {
      address: '0xf0f9d895aca5c8678f706fb8216fa22957685a13',
      decimals: 18,
    },
    stMATIC: {
      address: '0x3a58a54c066fdc0f2d55fc9c89f0415c92ebf3c4',
      decimals: 18,
    },
    axlUSDC: {
      address: '0x750e4c4984a9e0f12978ea6742bc1c5d248f40ed',
      decimals: 6,
    },
    deUSDC: {
      address: '0x1ddcaa4ed761428ae348befc6718bcb12e63bfaa',
      decimals: 6,
    },
    amUSDT: {
      address: '0x60d55f02a771d515e077c9c2403a1ef324885cec',
      decimals: 6,
    },
    amUSDC: {
      address: '0x1a13F4Ca1d028320A707D99520AbFefca3998b7F',
      decimals: 6,
    },
    MAI: {
      address: '0xa3fa99a148fa48d14ed51d610c367c61876997f1',
      decimals: 18,
    },
    EURA: {
      address: '0xe0b52e49357fd4daf2c15e02058dce6bc0057db4',
      decimals: 18,
      symbol: 'EURA',
    },
    stEUR: {
      address: '0x004626a008b1acdc4c74ab51644093b155e59a23',
      decimals: 18,
    },
    USDA: {
      address: '0x0000206329b97DB379d5E1Bf586BbDB969C63274',
      decimals: 18,
      symbol: 'USDA',
    },
    stUSD: {
      address: '0x0022228a2cc5E7eF0274A7Baa600d44da5aB5776',
      decimals: 18,
    },
    BUSD: {
      address: '0x9C9e5fD8bbc25984B178FdCE6117Defa39d2db39',
      decimals: 18,
    },
    TUSD: {
      address: '0x2e1ad108ff1d8c782fcbbb89aad783ac49586756',
      decimals: 18,
    },
    SDEX: {
      address: '0x6899fAcE15c14348E1759371049ab64A3a06bFA6',
      decimals: 18,
    },
    MATICX: {
      address: '0xfa68fb4628dff1028cfec22b4162fccd0d45efb6',
      decimals: 18,
    },
    SUSHI: {
      address: '0x0b3f868e0be5597d5db7feb59e1cadbb0fdda50a',
      decimals: 18,
    },
  },
  [Network.FANTOM]: {
    FTM: { address: ETHER_ADDRESS, decimals: 18 },
    SOLID: {
      address: '0x777cf5ba9c291a1a8f57ff14836f6f9dc5c0f9dd',
      decimals: 18,
    },
    WFTM: {
      address: '0x21be370d5312f44cb42ce377bc9b8a0cef1a4c83',
      decimals: 18,
    },
    DAI: {
      address: '0x8d11ec38a3eb5e956b052f67da8bdc9bef8abf3e',
      decimals: 18,
    },
    USDC: {
      address: '0x04068DA6C83AFCFA0e13ba15A6696662335D5B75',
      decimals: 6,
    },
    FUSDT: {
      address: '0x049d68029688eabf473097a2fc38ef61633a3c7a',
      decimals: 6,
    },
    LQDR: {
      address: '0x10b620b2dbac4faa7d7ffd71da486f5d44cd86f9',
      decimals: 18,
    },
    EQUAL: {
      address: '0x3fd3a0c85b70754efc07ac9ac0cbbdce664865a6',
      decimals: 18,
    },
    beFTM: {
      address: '0x7381ed41f6de418dde5e84b55590422a57917886',
      decimals: 18,
    },
    POPS: {
      address: '0x9dE4b40bDcE50Ec6a1A668bF85997BbBD324069a',
      decimals: 18,
    },
    MIM: {
      address: '0x82f0b8b456c1a451378467398982d4834b6829c1',
      decimals: 18,
    },
    FRAX: {
      address: '0xdc301622e621166BD8E82f2cA0A26c13Ad0BE355',
      decimals: 18,
    },
    nETH: {
      address: '0x67C10C397dD0Ba417329543c1a40eb48AAa7cd00',
      decimals: 18,
    },
    WETH: {
      address: '0x74b23882a30290451A17c44f4F05243b6b58C76d',
      decimals: 18,
    },
    SPIRIT: {
      address: '0x5cc61a78f164885776aa610fb0fe1257df78e59b',
      decimals: 18,
    },
    wBOMB: {
      address: '0xc09a82ad5075b3067d80f54f05e1e22229699cc1',
      decimals: 18,
    },
    TOR: {
      address: '0x74e23df9110aa9ea0b6ff2faee01e740ca1c642e',
      decimals: 18,
    },
    BOO: {
      address: '0x841fad6eae12c286d1fd18d1d525dffa75c7effe',
      decimals: 18,
    },
    ETH: {
      address: '0x74b23882a30290451A17c44f4F05243b6b58C76d',
      decimals: 18,
    },
    GDAI: {
      address: '0x07E6332dD090D287d3489245038daF987955DCFB',
      decimals: 18,
    },
    GUSDC: {
      address: '0xe578C856933D8e1082740bf7661e379Aa2A30b26',
      decimals: 6,
    },
    axlUSDC: {
      address: '0x1B6382DBDEa11d97f24495C9A90b7c88469134a4',
      decimals: 6,
    },
    lzUSDC: {
      address: '0x28a92dde19D9989F39A49905d7C9C2FAc7799bDf',
      decimals: 6,
    },
    FVM: {
      address: '0x07BB65fAaC502d4996532F834A1B7ba5dC32Ff96',
      decimals: 18,
    },
    USDCe: {
      address: '0x2f733095b80a04b38b0d10cc884524a3d09b836a',
      decimals: 6,
    },
    scrvUSDC_e: {
      address: '0x0cf1aa18ab7020973705aa9c46bbec6150e2782b',
      decimals: 18,
    },
    scrvUSDC_p: {
      address: '0x8b697f95d8c9fbbcc597a89223b10b80369490a1',
      decimals: 18,
    },
  },
  [Network.BSC]: {
    POPS: {
      address: '0xa1051433EC7b5cc249c75Fdd5b96BF423f2f4A32',
      decimals: 18,
    },
    DAI: {
      address: '0x1af3f329e8be154074d8769d1ffa4ee058b1dbc3',
      decimals: 18,
    },
    WBNB: {
      address: '0xbb4cdb9cbd36b01bd1cbaebf2de08d9173bc095c',
      decimals: 18,
    },
    BNBx: {
      address: '0x1bdd3Cf7F79cfB8EdbB955f20ad99211551BA275',
      decimals: 18,
    },
    BUSD: {
      address: '0xe9e7cea3dedca5984780bafc599bd69add087d56',
      decimals: 18,
    },
    USDT: {
      address: '0x55d398326f99059ff775485246999027b3197955',
      decimals: 18,
    },
    ETH: {
      address: '0x2170ed0880ac9a755fd29b2688956bd959f933f8',
      decimals: 18,
    },
    UST: {
      address: '0x23396cf899ca06c4472205fc903bdb4de249d6fc',
      decimals: 18,
    },
    USDC: {
      address: '0x8AC76a51cc950d9822D68b83fE1Ad97B32Cd580d',
      decimals: 18,
    },
    RADIO: {
      address: '0x30807D3b851A31d62415B8bb7Af7dCa59390434a',
      decimals: 18,
    },
    BNB: { address: ETHER_ADDRESS, decimals: 18 },
    bBTC: {
      address: '0x7130d2A12B9BCbFAe4f2634d864A1Ee1Ce3Ead9c',
      decimals: 18,
    },
    anyBTC: {
      address: '0x54261774905f3e6E9718f2ABb10ed6555cae308a',
      decimals: 8,
    },
    nUSD: {
      address: '0x23b891e5C62E0955ae2bD185990103928Ab817b3',
      decimals: 18,
    },
    CONE: {
      address: '0xA60205802E1B5C6EC1CAFA3cAcd49dFeECe05AC9',
      decimals: 18,
    },
    axlUSD: {
      address: '0x4268B8F0B87b6Eae5d897996E6b845ddbD99Adf3',
      decimals: 6,
    },
    FRAX: {
      address: '0x90C97F71E18723b0Cf0dfa30ee176Ab653E89F40',
      decimals: 18,
    },
    frxETH: {
      address: '0x64048A7eEcF3a2F1BA9e144aAc3D7dB6e58F555e',
      decimals: 18,
    },
    USDFI: {
      address: '0x11A38e06699b238D6D9A0C7A01f3AC63a07ad318',
      decimals: 18,
    },
    XRP: {
      address: '0x1d2f0da169ceb9fc7b3144628db156f3f6c60dbe',
      decimals: 18,
    },
    SDEX: {
      address: '0xFdc66A08B0d0Dc44c17bbd471B88f49F50CdD20F',
      decimals: 18,
    },
    EURA: {
      address: '0x12f31B73D812C6Bb0d735a218c086d44D5fe5f89',
      decimals: 18,
      symbol: 'EURA',
    },
    USDA: {
      address: '0x0000206329b97DB379d5E1Bf586BbDB969C63274',
      decimals: 18,
      symbol: 'USDA',
    },
    stUSD: {
      address: '0x0022228a2cc5E7eF0274A7Baa600d44da5aB5776',
      decimals: 18,
    },
    stataUSDT: {
      address: '0x0471d185cc7be61e154277cab2396cd397663da6',
      decimals: 18,
    },
    aaveUSDT: {
      address: '0xa9251ca9de909cb71783723713b21e4233fbf1b1',
      decimals: 18,
    },
  },
  [Network.AVALANCHE]: {
    LINKe: {
      address: '0x5947bb275c521040051d82396192181b413227a3',
      decimals: 18,
    },
    PHAR: {
      address: '0xAAAB9D12A30504559b0C5a9A5977fEE4A6081c6b',
      decimals: 18,
    },
    USDCe: {
      address: '0xA7D7079b0FEaD91F3e65f86E8915Cb59c1a4C664',
      decimals: 6,
    },
    USDC: {
      address: '0xB97EF9Ef8734C71904D8002F8b6Bc66Dd9c48a6E',
      decimals: 6,
    },
    USDTe: {
      address: '0xc7198437980c041c805A1EDcbA50c1Ce5db95118',
      decimals: 6,
    },
    USDT: {
      address: '0x9702230A8Ea53601f5cD2dc00fDBc13d4dF4A8c7',
      decimals: 6,
      addAllowance: _allowancesFn,
      addBalance: balanceOfFn,
    },
    POPS: {
      address: '0x240248628B7B6850352764C5dFa50D1592A033A8',
      decimals: 18,
    },
    WAVAX: {
      address: '0xB31f66AA3C1e785363F0875A1B74E27b85FD66c7',
      decimals: 18,
      addAllowance: allowanceFn,
      addBalance: balanceOfFn,
    },
    sAVAX: {
      address: '0x2b2C81e08f1Af8835a78Bb2A90AE924ACE0eA4bE',
      decimals: 18,
    },
    WETHe: {
      address: '0x49D5c2BdFfac6CE2BFdB6640F4F80f226bc10bAB',
      decimals: 18,
    },
    ETH: {
      address: '0xf20d962a6c8f70c731bd838a3a388D7d48fA6e15',
      decimals: 18,
    },
    WBTC: {
      address: '0x408D4cD0ADb7ceBd1F1A1C33A0Ba2098E1295bAB',
      decimals: 8,
    },
    WETH: {
      address: '0x49D5c2BdFfac6CE2BFdB6640F4F80f226bc10bAB',
      decimals: 18,
    },
    TUSD: {
      address: '0x1c20e891bab6b1727d14da358fae2984ed9b59eb',
      decimals: 18,
    },
    oldFRAX: {
      address: '0xdc42728b0ea910349ed3c6e1c9dc06b5fb591f98',
      decimals: 18,
    },
    newFRAX: {
      address: '0xd24c2ad096400b6fbcd2ad8b24e7acbc21a1da64',
      decimals: 18,
    },
    DAIE: {
      address: '0xd586e7f844cea2f87f50152665bcbc2c279d8d70',
      decimals: 18,
    },
    PNG: {
      address: '0x60781c2586d68229fde47564546784ab3faca982',
      decimals: 18,
    },
    SHIBX: {
      address: '0x440aBbf18c54b2782A4917b80a1746d3A2c2Cce1',
      decimals: 18,
    },
    wBTC: {
      address: '0x50b7545627a5162F82A992c33b87aDc75187B218',
      decimals: 8,
    },
    renBTC: {
      address: '0xDBf31dF14B66535aF65AaC99C32e9eA844e14501',
      decimals: 8,
    },
    BTCb: {
      address: '0x152b9d0FdC40C096757F570A51E494bd4b943E50',
      decimals: 8,
    },
    ADAI: {
      address: '0x47AFa96Cdc9fAb46904A55a6ad4bf6660B53c38a',
      decimals: 18,
    },
    avWAVAX: {
      address: '0xDFE521292EcE2A4f44242efBcD66Bc594CA9714B',
      decimals: 18,
    },
    MIM: {
      address: '0x130966628846BFd36ff31a822705796e8cb8C18D',
      decimals: 18,
    },
    TSD: {
      address: '0x4fbf0429599460D327BD5F55625E30E4fC066095',
      decimals: 18,
    },
    avUSDT: {
      address: '0x532e6537fea298397212f09a61e03311686f548e',
      decimals: 6,
    },
    THO: {
      address: '0xAE4AA155D2987B454C29450ef4f862CF00907B61',
      decimals: 18,
    },
    AVAX: { address: ETHER_ADDRESS, decimals: 18 },
    aETH: {
      address: '0x3a3A65aAb0dd2A17E3F1947bA16138cd37d08c04',
      decimals: 18,
    },
    aUSDT: {
      address: '0x71fc860f7d3a592a4a98740e39db31d25db65ae8',
      decimals: 6,
    },
    YUSD: {
      address: '0x111111111111ed1D73f860F57b2798b683f2d325',
      decimals: 18,
    },
    H2O: {
      address: '0x026187BdbC6b751003517bcb30Ac7817D5B766f8',
      decimals: 18,
    },
    MONEY: {
      address: '0x0f577433Bf59560Ef2a79c124E9Ff99fCa258948',
      decimals: 18,
    },
    nETH: {
      address: '0x19E1ae0eE35c0404f835521146206595d37981ae',
      decimals: 18,
    },
    avWETH: {
      address: '0x53f7c5869a859F0AeC3D334ee8B4Cf01E3492f21',
      decimals: 18,
    },
    nUSD: {
      address: '0xCFc37A6AB183dd4aED08C204D1c2773c0b1BDf46',
      decimals: 18,
    },
    BETS: {
      address: '0x94025780a1ab58868d9b2dbbb775f44b32e8e6e5',
      decimals: 18,
    },
    HATCHY: {
      address: '0x502580fc390606b47fc3b741d6d49909383c28a9',
      decimals: 18,
    },
    AMPL: {
      address: '0x027dbcA046ca156De9622cD1e2D907d375e53aa7',
      decimals: 9,
    },
    stataUSDT: {
      address: '0x5525ee69bc1e354b356864187de486fab5ad67d7',
      decimals: 6,
    },
    aaveUSDT: {
      address: '0x6ab707aca953edaefbc4fd23ba73294241490620',
      decimals: 6,
    },
  },
  [Network.ARBITRUM]: {
    SEN: {
      address: '0x154388a4650D63acC823e06Ef9e47C1eDdD3cBb2',
      decimals: 18,
    },
    BAL: {
      address: '0x040d1edc9569d4bab2d15287dc5a4f10f56a56b8',
      decimals: 18,
    },
    DAI: {
      address: '0xDA10009cBd5D07dd0CeCc66161FC93D7c9000da1',
      decimals: 18,
    },
    ARB: {
      address: '0x912ce59144191c1204e64559fe8253a0e49e6548',
      decimals: 18,
    },
    WETH: {
      address: '0x82aF49447D8a07e3bd95BD0d56f35241523fBab1',
      decimals: 18,
      addBalance: _balancesFn,
      addAllowance: _allowancesFn,
    },
    ETH: { address: ETHER_ADDRESS, decimals: 18 },
    USDCe: {
      address: '0xFF970A61A04b1cA14834A43f5dE4533eBDDB5CC8',
      decimals: 6,
    },
    USDC: {
      address: '0xaf88d065e77c8cC2239327C5EDb3A432268e5831',
      decimals: 6,
      symbol: 'USDC',
    },
    crvUSD: {
      address: '0x498bf2b1e120fed3ad3d42ea2165e9b73f99c1e5',
      decimals: 18,
    },
    OHM: {
      address: '0xf0cb2dc0db5e6c66b9a70ac27b06b878da017028',
      decimals: 9,
    },
    RDNT: {
      address: '0x3082cc23568ea640225c2467653db90e9250aaa0',
      decimals: 18,
    },
    USDT: {
      address: '0xfd086bc7cd5c481dcc9c85ebe478a1c0b69fcbb9',
      decimals: 6,
      addBalance: _balancesFn,
      addAllowance: _allowancesFn,
    },
    FRAX: {
      address: '0x17FC002b466eEc40DaE837Fc4bE5c67993ddBd6F',
      decimals: 18,
    },
    nUSD: {
      address: '0x2913E812Cf0dcCA30FB28E6Cac3d2DCFF4497688',
      decimals: 18,
    },
    nETH: {
      address: '0x3ea9B0ab55F34Fb188824Ee288CeaEfC63cf908e',
      decimals: 18,
    },
    EURS: {
      address: '0xd22a58f79e9481d1a88e00c343885a588b34b68b',
      decimals: 2,
    },
    AAVE: {
      address: '0xba5ddd1f9d7f570dc94a51479a000e3bce967196',
      decimals: 18,
    },
    MIM: {
      address: '0xFEa7a6a0B346362BF88A9e4A88416B77a57D6c2A',
      decimals: 18,
    },
    VST: {
      address: '0x64343594ab9b56e99087bfa6f2335db24c2d1f17',
      decimals: 18,
    },
    POPS: {
      address: '0xa0b20DecBc557E3f68E140eD5a0c69bc865F865A',
      decimals: 18,
    },
    ZYB: {
      address: '0x3B475F6f2f41853706afc9Fa6a6b8C5dF1a2724c',
      decimals: 18,
    },
    WBTC: {
      address: '0x2f2a2543b76a4166549f7aab2e75bef0aefc5b0f',
      decimals: 8,
    },
    LEX: {
      address: '0x6bB7A17AcC227fd1F6781D1EEDEAE01B42047eE0',
      decimals: 18,
    },
    EURA: {
      address: '0xfa5ed56a203466cbbc2430a43c66b9d8723528e7',
      decimals: 18,
      symbol: 'EURA',
    },
    stEUR: {
      address: '0x004626a008b1acdc4c74ab51644093b155e59a23',
      decimals: 18,
    },
    USDA: {
      address: '0x0000206329b97DB379d5E1Bf586BbDB969C63274',
      decimals: 18,
      symbol: 'USDA',
    },
    stUSD: {
      address: '0x0022228a2cc5E7eF0274A7Baa600d44da5aB5776',
      decimals: 18,
    },
    GRAIL: {
      address: '0x3d9907f9a368ad0a51be60f7da3b97cf940982d8',
      decimals: 18,
    },
    AURY: {
      address: '0x11bf4f05eb28b802ed3ab672594decb20ffe2313',
      decimals: 9,
    },
    wstETH: {
      address: '0x5979D7b546E38E414F7E9822514be443A4800529',
      decimals: 18,
    },
    RDPX: {
      address: '0x32eb7902d4134bf98a28b963d26de779af92a212',
      decimals: 18,
    },
    SDEX: {
      address: '0xabD587f2607542723b17f14d00d99b987C29b074',
      decimals: 18,
    },
    LINK: {
      address: '0xf97f4df75117a78c1a5a0dbb814af92458539fb4',
      decimals: 18,
    },
    DMT: {
      address: '0x8b0e6f19ee57089f7649a455d89d7bc6314d04e8',
      decimals: 18,
    },
    PENDLE: {
      address: '0x0c880f6761f1af8d9aa9c466984b80dab9a8c9e8',
      decimals: 18,
    },
    stataUSDT: {
      address: '0xb165a74407fe1e519d6bcbdec1ed3202b35a4140',
      decimals: 6,
    },
    aaveUSDT: {
      address: '0x6ab707aca953edaefbc4fd23ba73294241490620',
      decimals: 6,
    },
  },
  [Network.OPTIMISM]: {
    DAI: {
      address: '0xDA10009cBd5D07dd0CeCc66161FC93D7c9000da1',
      decimals: 18,
    },
    WETH: {
      address: '0x4200000000000000000000000000000000000006',
      decimals: 18,
    },
    ETH: { address: ETHER_ADDRESS, decimals: 18 },
    USDCe: {
      address: '0x7F5c764cBc14f9669B88837ca1490cCa17c31607',
      decimals: 6,
    },
    USDC: {
      address: '0x0b2C639c533813f4Aa9D7837CAf62653d097Ff85',
      decimals: 6,
    },
    USDT: {
      address: '0x94b008aA00579c1307B0EF2c499aD98a8ce58e58',
      decimals: 6,
    },
    PSTAKE: {
      address: '0x023550adde4fa2f90d63a41d9282bee0294c04cd',
      decimals: 18,
    },
    GRAIN: {
      address: '0xfd389dc9533717239856190f42475d3f263a270d',
      decimals: 18,
    },
    tBTC: {
      address: '0x6c84a8f1c29108f47a79964b5fe888d4f4d0de40',
      decimals: 18,
    },
    GRAI: {
      address: '0x894134a25a5fac1c2c26f1d8fbf05111a3cb9487',
      decimals: 18,
    },
    LUSD: {
      address: '0xc40f949f8a4e094d1b49a23ea9241d289b7b2819',
      decimals: 18,
    },
    POPS: {
      address: '0x3D51a9fB5dCc87F7B237B04975559b920a9a56Ff',
      decimals: 18,
    },
    crvUSD: {
      address: '0xc52d7f23a2e460248db6ee192cb23dd12bddcbf6',
      decimals: 18,
    },
    OP: {
      address: '0x4200000000000000000000000000000000000042',
      decimals: 18,
    },
    sETH: {
      address: '0xE405de8F52ba7559f9df3C368500B6E6ae6Cee49',
      decimals: 18,
    },
    sUSD: {
      address: '0x8c6f28f2F1A3C87F0f938b96d27520d9751ec8d9',
      decimals: 18,
    },
    wstETH: {
      address: '0x1f32b1c2345538c0c6f582fcb022739c4a194ebb',
      decimals: 18,
    },
    rETH: {
      address: '0x9bcef72be871e61ed4fbbc7630889bee758eb81d',
      decimals: 18,
    },
    MAI: {
      address: '0xdfa46478f9e5ea86d57387849598dbfb2e964b02',
      decimals: 18,
    },
    WBTC: {
      address: '0x68f180fcCe6836688e9084f035309E29Bf0A2095',
      decimals: 8,
    },
    EURA: {
      address: '0x9485aca5bbbe1667ad97c7fe7c4531a624c8b1ed',
      decimals: 18,
      symbol: 'EURA',
    },
    stEUR: {
      address: '0x004626a008b1acdc4c74ab51644093b155e59a23',
      decimals: 18,
    },
    USDA: {
      address: '0x0000206329b97DB379d5E1Bf586BbDB969C63274',
      decimals: 18,
      symbol: 'USDA',
    },
    stUSD: {
      address: '0x0022228a2cc5E7eF0274A7Baa600d44da5aB5776',
      decimals: 18,
    },
    frxETH: {
      address: '0x6806411765Af15Bddd26f8f544A34cC40cb9838B',
      decimals: 18,
    },
    stataUSDT: {
      address: '0x035c93db04e5aaea54e6cd0261c492a3e0638b37',
      decimals: 6,
    },
    aaveUSDT: {
      address: '0x6ab707aca953edaefbc4fd23ba73294241490620',
      decimals: 6,
    },
  },
  [Network.ZKEVM]: {
    ETH: {
      address: ETHER_ADDRESS,
      decimals: 18,
    },
    WETH: {
      address: '0x4F9A0e7FD2Bf6067db6994CF12E4495Df938E6e9',
      decimals: 18,
    },
    MATIC: {
      address: '0xa2036f0538221a77a3937f1379699f44945018d0',
      decimals: 18,
    },
    WBTC: {
      address: '0xea034fb02eb1808c2cc3adbc15f447b93cbe08e1',
      decimals: 8,
    },
    USDC: {
      address: '0xa8ce8aee21bc2a48a5ef670afcc9274c7bbbc035',
      decimals: 6,
    },
  },
  [Network.BASE]: {
    PRIME: {
      address: '0xfA980cEd6895AC314E7dE34Ef1bFAE90a5AdD21b',
      decimals: 18,
    },
    WETH: {
      address: '0x4200000000000000000000000000000000000006',
      decimals: 18,
    },
    MAV: {
      address: '0x64b88c73A5DfA78D1713fE1b4c69a22d7E0faAa7',
      decimals: 18,
    },
    crvUSD: {
      address: '0x417ac0e078398c154edfadd9ef675d30be60af93',
      decimals: 18,
    },
    USDC: {
      address: '0x833589fCD6eDb6E08f4c7C32D4f71b54bdA02913',
      symbol: 'USDC',
      decimals: 6,
    },
    USDM: {
      address: '0x59d9356e565ab3a36dd77763fc0d87feaf85508c',
      decimals: 18,
    },
    USDbC: {
      address: '0xd9aAEc86B65D86f6A7B5B1b0c42FFA531710b6CA',
      decimals: 6,
    },
    DOG: {
      address: '0xAfb89a09D82FBDE58f18Ac6437B3fC81724e4dF6',
      decimals: 18,
    },
    cbETH: {
      address: '0x2ae3f1ec7f1f5012cfeab0185bfc7aa3cf0dec22',
      decimals: 18,
    },
    tBTC: {
      address: '0x236aa50979d5f3de3bd1eeb40e81137f22ab794b',
      decimals: 18,
    },
    DAI: {
      address: '0x50c5725949a6f0c72e6c4a641f24049a917db0cb',
      decimals: 18,
    },
    ALB: {
      address: '0x1dd2d631c92b1acdfcdd51a0f7145a50130050c4',
      decimals: 18,
    },
    BAL: {
      address: '0x4158734d47fc9692176b5085e0f52ee0da5d47f1',
      decimals: 18,
    },
    GOLD: {
      address: '0xbeFD5C25A59ef2C1316c5A4944931171F30Cd3E4',
      decimals: 18,
    },
    SDEX: {
      address: '0xFd4330b0312fdEEC6d4225075b82E00493FF2e3f',
      decimals: 18,
    },
    EURA: {
      address: '0xA61BeB4A3d02decb01039e378237032B351125B4',
      decimals: 18,
      symbol: 'EURA',
    },
    USDA: {
      address: '0x0000206329b97DB379d5E1Bf586BbDB969C63274',
      decimals: 18,
      symbol: 'USDA',
    },
    stUSD: {
      address: '0x0022228a2cc5E7eF0274A7Baa600d44da5aB5776',
      decimals: 18,
    },
    ETH: { address: ETHER_ADDRESS, decimals: 18 },
    AERO: {
      address: '0x940181a94A35A4569E4529A3CDfB74e38FD98631',
      decimals: 18,
    },
    stataUSDC: {
      address: '0x4ea71a20e655794051d1ee8b6e4a3269b13ccacc',
      decimals: 6,
    },
    aaveUSDC: {
      address: '0x4e65fe4dba92790696d040ac24aa414708f5c0ab',
      decimals: 6,
    },
  },
};

export const Holders: {
  [network: number]: { [tokenAddress: string]: Address };
} = {
  [Network.MAINNET]: {
    // Idle tokens
    AA_wstETH: '0xd7C1b48877A7dFA7D51cf1144c89C0A3F134F935',
    'AA_idle_cpPOR-USDC': '0x085c8eaccA6911fE60aE3f8FbAe5F3012E3A05Ec',
    'BB_idle_cpFAS-USDT': '0xFDAD59EF0686C3Da702b7D651a3bD35a539c8Bc4',
    AA_steakUSDC: '0x28C1eCF5B0f16E1D85B9D2677EfB79d68167cAf2',
    BB_steakUSDC: '0x442Aea0Fd2AFbd3391DAE768F7046f132F0a6300',
    AA_Re7WETH: '0xBBBBBbbBBb9cC5e90e3b3Af64bdAF62C37EEFFCb',
    BB_Re7WETH: '0x442Aea0Fd2AFbd3391DAE768F7046f132F0a6300',
    BB_dUSDCV3: '0xFb3bD022D5DAcF95eE28a6B07825D4Ff9C5b3814',
    AA_sUSDe: '0xaFeb95DEF3B2A3D532D74DaBd51E62048d6c07A4',
    BB_sUSDe: '0xaFeb95DEF3B2A3D532D74DaBd51E62048d6c07A4',
    AA_iETHv2: '0xA118aD79E2152b9a3c7Df8B8791887762b0f1D49',
    BB_iETHv2: '0x15079cBAa74C1df2a602fAc88Bd5b98B08FfE6A4',
    ETH: '0x176F3DAb24a159341c0509bB36B833E7fdd0a132',
    USDC: '0x7713974908be4bed47172370115e8b1219f4a5f0',
    USDE: '0x8707f238936c12c309bfc2B9959C35828AcFc512',
    AMPL: '0x223592a191ECfC7FDC38a9256c3BD96E771539A9',
    WBTC: '0x6daB3bCbFb336b29d06B9C793AEF7eaA57888922',
    tBTCv2: '0x84eA3907b9206427F45c7b2614925a2B86D12611',
    sBTC: '0xA2e3475D13776C6E42ff37B47286827d959B2195',
    TUSD: '0x88369cB14F9893aEA737F61ad31Bc6d018af7985',
    aEthUSDC: '0x42EFD1E0DB4ADa762cc5092ECBD052dE7c6e72E2',
    MAV: '0x92582aa69BB6117903a01eDdfe6EFfDDe564A69f',
    BADGER: '0x34e2741a3f8483dbe5231f61c005110ff4b9f50a',
    STETH: '0x6663613FbD927cE78abBF7F5Ca7e2c3FE0d96d18',
    SUSHI: '0x8a108e4761386c94b8d2f98A5fFe13E472cFE76a',
    wstETH: '0x5fEC2f34D80ED82370F733043B6A536d7e9D7f8d',
    WETH: '0x6B44ba0a126a2A1a8aa6cD1AdeeD002e141Bcd44',
    USDT: '0xAf64555DDD61FcF7D094824dd9B4eBea165aFc5b',
    XAUT: '0xc4e161e8d8a4bc4ac762ab33a28bbac5474203d7',
    R: '0xBfe4c9D3235475C138a61f62e9e72FaD94A3303b',
    sDAI: '0x4C612E3B15b96Ff9A6faED838F8d07d479a8dD4c',
    CVX: '0x0aCA67Fa70B142A3b9bF2eD89A81B40ff85dACdC',
    MIM: '0xa046a8660e66d178ee07ec97c585eeb6aa18c26c',
    AnkETH: '0xF7260D4ADc48fEefd5a19a9Eb23f9747CeE15C92',
    DAI: '0xd1668fb5f690c59ab4b0cabad0f8c1617895052b',
    oldFRAX: '0x183d0dc5867c01bfb1dbbc41d6a9d3de6e044626',
    newFRAX: '0x183d0dc5867c01bfb1dbbc41d6a9d3de6e044626',
    FEI: '0x19c549357034d10db8d75ed812b45be1dd8a7218',
    BAL: '0x0659FB78b5139eE5bC9238b2C85944a112A7b591',
    OHM: '0x3D7FEAB5cfab1c7De8ab2b7D5B260E76fD88BC78',
    AURA: '0xBB19053E031D9B2B364351B21a8ed3568b21399b',
    WISE: '0x25c315e0758beeab30ee048a4e2080e7084b64b3',
    DDIM: '0x229cbd1955fee93ab6e7876c1b17f6d0b859e953',
    DODO: '0x3e19d726ed435afd3a42967551426b3a47c0f5b7',
    ADAI: '0x826c3064d4f5b9507152f5cb440ca9326e1ec8fa',
    AWETH: '0xa433105e7396070a5e1fdd7e2b2338f1bfa0de68',
    BUSD: '0xf977814e90da44bfa03b6295a0616a897441acec',
    INCH: '0x4ee7c0f5480eb1edd8902a5e8b991ed52992d5f5',
    mUSD: '0x3aD1D5CFCF9169Da73C23D85d5f2Bf53bC9d39dF',
    mBTC: '0x15A295e9BCFcF93a8721DCb9A19330fc59771271',
    renBTC: '0xAaE0633E15200bc9C50d45cD762477D268E126BD',
    tBTC: '0xC25099792E9349C7DD09759744ea681C7de2cb66',
    HBTC: '0x52885fF60Cd7Ae081e0665968C457DdACF888C90',
    GUSD: '0x550Def3DB74F583c7A1eDf2DFFE84a7398850D0c',
    LINK: '0x8d4169cCf3aD88EaFBB09580e7441D3eD2b4B922',
    ADAIv1: '0x3021026e4ff227571a5a563ad19ea657c7027e59',
    CETH: '0x712d0f306956a6a4b4f9319ad9b9de48c5345996',
    CDAI: '0xab4ce310054a11328685ece1043211b68ba5d082',
    CUSDC: '0xC2F61a6eEEC48d686901D325CDE9233b81c793F3',
    EURS: '0xC1056Adeb61a01964Ea265cA95EffB7016f9Ed78',
    EURT: '0x6914FC70fAC4caB20a8922E900C4BA57fEECf8E1',
    CRV: '0x7a16fF8270133F063aAb6C9977183D9e72835428',
    jEUR: '0x937Df4e3d6dB229A10ff0098ab3A1bCC40C33ea4',
    UST: '0xf16e9b0d03470827a95cdfd0cb8a8a3b46969b91',
    SAITAMA: '0x763d5d93f27615aac852b70549f5877b92193864',
    aETH: '0xc03c4476fbe25138bf724fa1b95551c6e6b8fd2c',
    aWETH: '0x3ddfa8ec3052539b6c9549f12cea2c295cff5296',
    aUSDT: '0x4aef720f7bbe98f916221bbc2fb5a15efe6d2cb8',
    BBAUSD: '0x4361b7425cff39b1be9bf12cee2ef32f89656cda',
    sETH: '0x274d9E726844AB52E351e8F1272e7fc3f58B7E5F',
    sUSD: '0xcb68110C43C97b6051FEd5e2Bacc2814aDaD1688',
    USDD: '0xf89d7b9c864f589bbf53a82105107622b35eaa40',
    alETH: '0x500a4f1280a0b63f47862d658b6c335cc939aaed',
    SHIBA: '0x73af3bcf944a6559933396c1577b257e2054d935',
    aEthWETH: '0xfEA3F5b06D41Cb1526b9cAf8be63c5b37C475f23',
    dUSDC: '0x2FC2F705110A7F46Ce85F701d7217EF1018f01A3',
    PSP: '0xE5E5440a1CE69C5cf67BFFA74d185e57c31b43E5',
    EUROC: '0x64AE5802620398143FC7113037769175F74825Ea',
    bC3M: '0x5f9F41497f9e11fd7D4c4B067413199682eE2CFF',
    bERNX: '0x5F7A4c11bde4f218f0025Ef444c369d838ffa2aD',
    bIB01: '0x5F7A4c11bde4f218f0025Ef444c369d838ffa2aD',
    steakUSDC: '0xC977d218Fde6A39c7aCE71C8243545c276B48931',
    EURA: '0xa116f421ff82a9704428259fd8cc63347127b777',
    stEUR: '0xdC7Aa225964267c7E0EfB35f4931426209E90312',
    USDA: '0x2686bC6A56D205010637CE1DF124b20Cb19E4054',
    stUSD: '0x4e83c0a323b68E3Bc7CC8a4E35326Fd0544A291E',
    crvUSD: '0xA920De414eA4Ab66b97dA1bFE9e6EcA7d4219635',
    GHO: '0x844Dc85EdD8492A56228D293cfEbb823EF3E10EC',
    wibBTC: '0xFbdCA68601f835b27790D98bbb8eC7f05FDEaA9B',
    MATIC: '0x7073783eee7e9b3e6e4ddac4d7f49dc46044dd9a',
    POL: '0x05A47D9f589a001C15E38D068dCc5DaE6D96a2eb',
    SDEX: '0xB0470cF15B22a6A32c49a7C20E3821B944A76058',
    frxETH: '0x9df2322bdAEC46627100C999E6dDdD27837fec6e',
    LUSD: '0xEd279fDD11cA84bEef15AF5D39BB4d4bEE23F0cA',
    BNT: '0xf727e20e081aAE428E7c6bE07b156bB21ab587a7',
    USDe: '0x74e6c48e667d698a4cf90665b6960a5bae39e603',
    eETH: '0x0f1DfeF1a40557d279d0de6E49aB306891A638b8',
    stataUSDT: '0x6803364AceD5181877abC11E865FB27cB654a426',
    aaveUSDT: '0x32c98a981Fe7C333Bd4e8E7630E8e0CF5ce20987',
    weETH: '0x267ed5f71EE47D3E45Bb1569Aa37889a2d10f91e',
    rUSD: '0x6415A12867Ff9C118Dd8c4A7FDf41FF0aC879C20',
  },
  [Network.POLYGON]: {
    jGBP: '0x02aa0B826c7BA6386DdBE04C0a8715A1c0A16B24',
    MATIC: '0xfCbB9e5BB354B6F9fd40362Cee043F510dd3028D',
    DAI: '0x98F911D496Cf46bf9FF9CdD7039Cf579B26F01B9',
    WETH: '0x62ac55b745f9b08f1a81dcbbe630277095cf4be1',
    WMATIC: '0x0AFF6665bB45bF349489B20E225A6c5D78E2280F',
    AMWMATIC: '0x975779102B2A82384f872EE759801DB5204CE331',
    USDC: '0xf89d7b9c864f589bbf53a82105107622b35eaa40',
    BAL: '0xF1CFf6380D9A15dB33Eed0309541E254fC7dE695',
    AAVE: '0x256e063f7fb60a3004D13e1D09e7A9D200A5C5bA',
    PSP: '0xa902c6a26bcaC4c62Eb8667E3Ef9368f78421dB5',
    POPS: '0x2693b57ee51f4e2a26dfb339a911fa8731061f49',
    MUST: '0x9f2a409848fb9b7bd058b24a23e8dbf1e166a109',
    AMDAI: '0xFA0DCe8280FCDf369a4cbFc1830d3302789307a6',
    mUSD: '0x5084f622cbDf1E22E473d66d97916524745B9b6e',
    USDT: '0x2D55eccD5F50D325ee3CE192322911f87113bCd3',
    WBTC: '0xdc9232e2df177d7a12fdff6ecbab114e2231198d',
    AMWETH: '0x6f1c28c40b5fed4fb546f85959ae2f7c16365cad',
    KNC: '0x41Af7fd16dFC29bdA8D8aAA4CeFfC0E8046992eC',
    jEUR: '0x807B465fC3f72aF3AAfda74480CA7E4E55964cd3',
    aUSDT: '0x027ffd3c119567e85998f4e6b9c3d83d5702660c',
    aPolUSDT: '0x941da3d6759147736456cee36647213183079337',
    aPolWMATIC: '0xfB3C01F90B4629DBD4Fd5310E995Ef3FE2e7AbeE',
    RADIO: '0x60531b9c3645546d864604ee0fc5b7d6adc81cc2',
    HANZO: '0x8a151b6ec99c7b90b342ab401d511b480309b220',
    RVLT: '0x815f87ca3db2b9491115a7769aeacb140361c5a9',
    stMATIC: '0x7C8963BddC17095aDbc9387Cc6cdcCaA798feA52',
    axlUSDC: '0x9298F93ee0393a823C242D80F1a4aDf4c8a3Feef',
    deUSDC: '0x94d5ead1f80cf0b4d3480ab59dff16d47c93e9fe',
    amUSDT: '0x832b11846a27b3ba25d68ae80c39fab155d18c49',
    amUSDC: '0x6e7f19cd23049c7118e14470e2bf85d2e26ee0ae',
    MAI: '0x9a8cf02f3e56c664ce75e395d0e4f3dc3dafe138',
    SDEX: '0xB0470cF15B22a6A32c49a7C20E3821B944A76058',
    CRV: '0x2151578e1fEc29361bB0481312Ea6b935014D636',
    SUSHI: '0x1605CE87dD176b38a17d30e8926370ffD5268bf6',
    EURA: '0x9A760aa1Fe631fD9aC0Aee0965736121c7c132cc',
    stEUR: '0xA9DdD91249DFdd450E81E1c56Ab60E1A62651701',
    USDA: '0x741383AbD73891b40822A069f14d6fc5b5685020',
    stUSD: '0xA9DdD91249DFdd450E81E1c56Ab60E1A62651701',
    stataUSDCn: '0xFAB1420c84fF5E058B8AD12604D24247e268f362',
    aaveUSDCn: '0xEBA9C3C1B41A846431F970aCA5Eee10f55969B76',
    crvUSD: '0xB498de532C68dc3cd93D54187E082E5D789a9e47',
    USDCe: '0xA67EFB69A4f58F568aAB1b9d51110102985835b0',
    USDCn: '0x4B6f17856215eab57c29ebfA18B0a0F74A3627bb',
  },
  [Network.FANTOM]: {
    DAI: '0x370f4b2dcf75c94d8d4450b493661a9c6170d0b5',
    FTM: '0x431e81E5dfB5A24541b5Ff8762bDEF3f32F96354',
    WFTM: '0xB7D0fB518a5b7bf8dc7ea19A715E8FD8BD983e27',
    USDC: '0xf53feaeb035361c046e5669745695e450ebb4028',
    USDCe: '0x305fa2FB5AF034D490A9C9be8bcd9b01902480BF',
    FUSDT: '0x9ade1c17d25246c405604344f89E8F23F8c1c632',
    POPS: '0x4b78b52e7de4d8b7d367297cb8a87c1875a9d591',
    aFanUSDT: '0x8EBc96fF91A30059E447bFC7C0a7394f8A5793E6',
    aFanWFTM: '0x935AD0fBea9572bB24138F23A69e314f0BDbdDbE',
    MIM: '0xbcab7d083cf6a01e0dda9ed7f8a02b47d125e682',
    FRAX: '0x4423ac71f53ca92e2f2be5917a9c2468e7412f4a',
    nETH: '0x16b658270ac50c0063940ed287c401b3df7ccf70',
    WETH: '0x7b7b957c284c2c227c980d6e2f804311947b84d0',
    SPIRIT: '0x0d0707963952f2fba59dd06f2b425ace40b492fe',
    wBOMB: '0x28aa4f9ffe21365473b64c161b566c3cdead0108',
    TOR: '0x70de4b5ed310fd93da3c0bae824fb99cb4d44dd8',
    BOO: '0xf778f4d7a14a8cb73d5261f9c61970ef4e7d7842',
    ETH: '0xf48883940b4056801de30f12b934dcea90133ee6',
    GUSDC: '0x894d774a293f8aa3d23d67815d4cadb5319c1094',
    GDAI: '0x0e2ed73f9c1409e2b36fe6c46e60d4557b7c2ac0',
    EQUAL: '0x8b187ea19c93091a4d6b426b71871648182b5fac',
    FVM: '0x07BB65fAaC502d4996532F834A1B7ba5dC32Ff96',
    lzUSDC: '0x06F1C4A56357bF3971C79063f2B58E58c547BC0B',
    axlUSDC: '0xccf932cd565c21d2e516c8ff3a4f244eea27e09a',
    SOLID: '0xdF6A50d16320D9eAf0D91e0039fcE89c700F95F1',
    scrvUSDC_e: '0xb8c1dAb69724da9d3225F14bfD76Ae97bB92BFda',
    scrvUSDC_p: '0x74796478d7755a77807fADd2389A18DF1baf9e7c',
  },
  [Network.BSC]: {
    DAI: '0xf68a4b64162906eff0ff6ae34e2bb1cd42fef62d',
    WBNB: '0x59d779bed4db1e734d3fda3172d45bc3063ecd69',
    BUSD: '0x0D0707963952f2fBA59dD06f2b425ace40b492Fe',
    POPS: '0x4b78b52e7de4d8b7d367297cb8a87c1875a9d591',
    BNB: '0xf68a4b64162906eff0ff6ae34e2bb1cd42fef62d',
    USDT: '0xf89d7b9c864f589bbf53a82105107622b35eaa40',
    ETH: '0xefdca55e4bce6c1d535cb2d0687b5567eef2ae83',
    USDC: '0x554b52bf57b387fd09d6644368c5a8aacaaf5ae0',
    RADIO: '0x75b3efed620e2d6750d88263cd4d7a27b0d7d3c5',
    bBTC: '0x72a53cdbbcc1b9efa39c834a540550e23463aacb',
    anyBTC: '0x4ffef8e8a75c20ab0ddf96c50d2457277d27923c',
    nUSD: '0x28ec0b36f0819ecb5005cab836f4ed5a2eca4d13',
    axlUSD: '0xc03fbeda9069b22a120ae6a09349a0b5eea5570a',
    FRAX: '0xEB4576fE753DAB07635c0Bb6c8f0A355e1Db5d31',
    frxETH: '0xf324adC872005197A6f7DAE214d3b63aa0C3625F',
    USDFI: '0x2E00D722e091836B39Db3e4dcE6eE51c90c5B221',
    SDEX: '0xB0470cF15B22a6A32c49a7C20E3821B944A76058',
    BNBx: '0xFF4606bd3884554CDbDabd9B6e25E2faD4f6fc54',
    EURA: '0x4A5362ef534FFB27510E4E4C9A215BB5436377C2',
    USDA: '0x230c1f68aBE6033Cba3Fe0D2C0D7097e9923C3bC',
    stUSD: '0x0022228a2cc5E7eF0274A7Baa600d44da5aB5776',
    stataUSDT: '', // no holders yet
    aaveUSDT: '0x5DE3c5BE52D7aDbdC3aEFe2eA061A2ECE0C7d766',
  },
  [Network.AVALANCHE]: {
    LINKe: '0x9efa0A617C0552F1558c95993aA8b8A68b3e709C',
    AVAX: '0xD6216fC19DB775Df9774a6E33526131dA7D19a2c',
    avWAVAX: '0xc5ed2333f8a2C351fCA35E5EBAdb2A82F5d254C3',
    WAVAX: '0x5CfCd7E6D055Ba4f7B998914336254aDE3F69f26',
    sAVAX: '0xC73DF1e68FC203F6E4b6270240D6f82A850e8D38',
    BETS: '0x8cc2284c90d05578633418f9cde104f402375a65',
    HATCHY: '0x14ec295ec8def851ec6e2959df872dd24e422631',
    USDCe: '0x3a2434c698f8d79af1f5a9e43013157ca8b11a66',
    USDC: '0x0d0707963952f2fba59dd06f2b425ace40b492fe',
    USDTe: '0x84d34f4f83a87596cd3fb6887cff8f17bf5a7b83',
    WETHe: '0x9bdB521a97E95177BF252C253E256A60C3e14447',
    POPS: '0x5268c2331658cb0b2858cfa9db27d8f22f5434bc',
    ETH: '0x9852e84b5AA485683d8AeE7B0332e42442763b75',
    DAIE: '0xED2a7edd7413021d440b09D654f3b87712abAB66',
    TUSD: '0x5Db946411F08f15300f23D9bde4A407B07D56C03',
    PNG: '0x348b11CF986e8E1CdA10c4A7E375aA252b47fc55',
    SHIBX: '0xfE5ADf65BE1a46b83EF3d352A8F9258A039f3050',
    wBTC: '0xbB2BD754A45f400A01158A8b3C89DE085D58ABF1',
    renBTC: '0xb8D1D22609D10078Db36915fc4610F8674b44319',
    ADAI: '0xc5ed2333f8a2C351fCA35E5EBAdb2A82F5d254C3',
    MIM: '0x64cb3f5aada07d831b8db6c6d9c715c53c251ef3',
    TSD: '0x691A89db352B72dDb249bFe16503494eC0D920A4',
    THO: '0xc40d16c47394a506d451475c8a7c46c1175c1da1',
    aAvaUSDT: '0x50B1Ba98Cf117c9682048D56628B294ebbAA4ec2',
    USDT: '0x0d0707963952f2fba59dd06f2b425ace40b492fe',
    aAvaWAVAX: '0x1B18Df70863636AEe4BfBAb6F7C70ceBCA9bA404',
    oldFRAX: '0x4e3376018add04ebe4c46bf6f924ddec8c67aa7b',
    newFRAX: '0x4e3376018add04ebe4c46bf6f924ddec8c67aa7b',
    nETH: '0xcf2ef00e75558512ae735679ea5df62ad2056786',
    avWETH: '0x92d78e32b990d10aeca0875dc5585f1a6f958179',
    YUSD: '0x6c1a5ef2acde1fd2fc68def440d2c1eb35bae24a',
    BTCb: '0x2446bEb3905CfFbd2c5eB18F1f9c2996B05257c4',
    AMPL: '0xfcaA5ea7F8eb0631BcA72C345025C0A5a6D93f0E',
    PHAR: '0x654296D56532f62B7d91d335791d3c364a9385b5',
    stataUSDT: '', // no holders yet
    aaveUSDT: '0xB2d3ad6e99D2A043EF77e3812461Ad2D4Ae3da8B',
  },
  [Network.ARBITRUM]: {
    SEN: '0x76d39045d856caf9bfae12ba611ca4a94449a4f1',
    RDPX: '0x115b818593c00da4f9d1d8f5ce7d7f88cce48bee',
    ARB: '0xb65edba80a3d81903ecd499c8eb9cf0e19096bd0',
    ETH: '0xfa0a32e5c33b6123122b6b68099001d9371d14e9',
    DAI: '0x2d070ed1321871841245d8ee5b84bd2712644322',
    WETH: '0x3368e17064c9ba5d6f1f93c4c678bea00cc78555',
    BAL: '0x7b7b957c284c2c227c980d6e2f804311947b84d0',
    USDCe: '0x62383739d68dd0f844103db8dfb05a7eded5bbe6',
    USDC: '0xb38e8c17e38363af6ebdcb3dae12e0243582891d',
    OHM: '0xebce5f29ff5ca9aa330ebdf7ec6b5f474bff271e',
    USDT: '0xf977814e90da44bfa03b6295a0616a897441acec',
    POPS: '0x4b78b52e7de4d8b7d367297cb8a87c1875a9d591',
    FRAX: '0x59bf0545fca0e5ad48e13da269facd2e8c886ba4',
    nUSD: '0x9dd329f5411466d9e0c488ff72519ca9fef0cb40',
    nETH: '0xa067668661c84476afcdc6fa5d758c4c01c34352',
    AAVE: '0x8D2876aD4D2A994C529F19D846CA541015dc3f05',
    aArbAAVE: '0x439901eCaB06F75B14bC25fD60d53bB3A3b9e277',
    EURS: '0x251aeE4A9eB1d8251485D1A9b3bE68975B39EC33',
    aArbEURS: '0xD2BC982A2035dB0E1Be7c2C1a9f87E31794C653e',
    MIM: '0xf46bb6dda9709c49efb918201d97f6474eac5aea',
    VST: '0x59bf0545fca0e5ad48e13da269facd2e8c886ba4',
    aArbUSDC: '0x048BF2F5908e95976CeAD0E47D805b3803E286e2',
    ZYB: '0x3ec0eddcd1e25025077327886a78133589082fb2',
    WBTC: '0xd9d611c6943585bc0e18e51034af8fa28778f7da',
    RDNT: '0x62383739d68dd0f844103db8dfb05a7eded5bbe6',
    SDEX: '0xb0470cf15b22a6a32c49a7c20e3821b944a76058',
    LINK: '0x7f1fa204bb700853d36994da19f830b6ad18455c',
    DMT: '0x40414f138eb2ef938e6c3629897ef99d4464d4e8',
    PENDLE: '0x5bdf85216ec1e38d6458c870992a69e38e03f7ef',
    wstETH: '0x27edc7700f1820cb38ec3bbb84c542945f21b5a1',
    EURA: '0x6dd7b830896b56812aa667bdd14b71c8b3252f8e',
    stEUR: '0xE588611e7A2392507879E3be80531654b85C16aA',
    USDA: '0xa86ff337db9107b54862d30d1a598f8be847b05e',
    stUSD: '0xa9ddd91249dfdd450e81e1c56ab60e1a62651701',
    stataUSDT: '0x403D37c861fb54b8F37a3A1870aBce335954840B',
    aaveUSDT: '0xAfa788fab589fe61C23DF76905558f4734444D67',
    crvUSD: '0x9755e99bdb99495d3d31d953785d993c6df8552e',
  },
  [Network.OPTIMISM]: {
    ETH: '0xF6D4E5a7c5215F91f59a95065190CCa24bf64554',
    DAI: '0x1337bedc9d22ecbe766df105c9623922a27963ec',
    WETH: '0x86bb63148d17d445ed5398ef26aa05bf76dd5b59',
    POPS: '0x3cbd9044aaabef08ce93a68448e093cff405ad76',
    USDCe: '0xdecc0c09c3b5f6e92ef4184125d5648a66e35298',
    USDC: '0x8aF3827a41c26C7F32C81E93bb66e837e0210D5c',
    USDT: '0xf977814e90da44bfa03b6295a0616a897441acec',
    OP: '0xEBb8EA128BbdFf9a1780A4902A9380022371d466',
    aOptWETH: '0x7B7D80C40415F744864f051B806b466e2fbB8E68',
    aOptUSDC: '0x8c0Fcf914E90fF5d7f2D02c1576BF4245FaD2B7F',
    sBTC: '0xbbb33d2e7bd7ddc722e53da9ca8ee97df41cfabf',
    sETH: '0xce3850927d0e631b6082f9d45a6391a3794c51eb',
    sUSD: '0xa5f7a39e55d7878bc5bd754ee5d6bd7a7662355b',
    wstETH: '0x63f6D9E7d3953106bCaf98832BD9C88A54AfCc9D',
    rETH: '0x4c2e69e58b14de9afedfb94319519ce34e087283',
    WBTC: '0xb9c8f0d3254007ee4b98970b94544e473cd610ec',
    frxETH: '0x4d4edf8291d169f975b99914b6ab3326abb45938',
    EURA: '0xC18dAC166eDa9538933258d21A272C1775C19c73',
    stEUR: '0xA9DdD91249DFdd450E81E1c56Ab60E1A62651701',
    USDA: '0xC18dAC166eDa9538933258d21A272C1775C19c73',
    stUSD: '0xC98b0729695A25152B8D5b6B95709070605A7F60',
    crvUSD: '0x528e7aF33043Da06ca3DD407626a71DbBD3173D6',
    LUSD: '0xf0a9abb11958a071e168f2ee5bcbacf1abbde9cf',
    GRAI: '0x92b051204816DC4fbA7AC1A68a2cf319A9a387CB',
    stataUSDT: '0xd55263b84685Ced7e10a77607C7fFD763D495B6e',
    aaveUSDT: '0x1Fd458C52fEb7Bb35097ebd9566DB6C269341FDD',
    tBTC: '0xf7b4531e52211CC44379102F719cad29411dB053',
    PSTAKE: '0xc45398444B83183b2018e0224B3D332b42D492Af',
  },
  [Network.ZKEVM]: {
    ETH: '0x4F9A0e7FD2Bf6067db6994CF12E4495Df938E6e9',
    WETH: '0xc44b0378e400a9958219ec8f294c23b9976e3c5d',
    MATIC: '0x8f2a1450c040b3c19efe9676165d8f30d8280019',
    WBTC: '0x99b31498b0a1dae01fc3433e3cb60f095340935c',
    USDC: '0x99b31498b0a1dae01fc3433e3cb60f095340935c',
  },
  [Network.BASE]: {
    WETH: '0x4bb6b2efe7036020ba6f02a05602546c9f25bf28',
    PRIME: '0xe3879b7359695f802d6FD56Bb76fD82C362Dafd6',
    ETH: '0xd34ea7278e6bd48defe656bbe263aef11101469c',
    MAV: '0xf977814e90da44bfa03b6295a0616a897441acec',
    USDC: '0xaac391f166f33cdaefaa4afa6616a3bea66b694d',
    USDbC: '0x4bb6b2efe7036020ba6f02a05602546c9f25bf28',
    DAI: '0x20f03e26968b179025f65c1f4afadfd3959c8d03',
    BAL: '0x854b004700885a61107b458f11ecc169a019b764',
    GOLD: '0x1374c25b3710758c326ee0c70ec48b595d5ccf8c',
    SDEX: '0xa5d378c05192e3f1f365d6298921879c4d51c5a3',
    EURA: '0x5b5614b9fffab7c751799eb12d5cb9165c8c40ad',
    stEUR: '0xA9DdD91249DFdd450E81E1c56Ab60E1A62651701',
    USDA: '0x7FE4b2632f5AE6d930677D662AF26Bc0a06672b3',
    stUSD: '0x8deeffb6047b8ee91b09334eb2a4ca120f43f596',
    ALB: '0x365c6d588e8611125de3bea5b9280c304fa54113',
    AERO: '0x807877258b55bfefabdd469da1c72731c5070839',
    tBTC: '0x9f1920d0cbb63ed03376a1e09fd2851d601234c8',
    DOG: '0xbe3ab8a87730684ef1e476064c2e43c3e982f8e8',
    stataUSDC: '0x88Cac91ADDE2208039A227B373C2A692C0700547',
    aaveUSDC: '0x5DE3c5BE52D7aDbdC3aEFe2eA061A2ECE0C7d766',
    USDM: '0x492EC4591c55962C5739A8dC98F0B401897Db038',
    crvUSD: '0xBbAbDB1385deA5285113581A7024d6DC04131101',
    cbETH: '0x50e011dD1e2b4906F1534623cD134B30422bb11E',
  },
};

export const SmartTokens = Object.keys(Tokens).reduce((acc, _network) => {
  const network = parseInt(_network, 10);
  acc[+network] = Object.keys(Tokens[network]).reduce((_acc, tokenName) => {
    const token: SmartTokenParams = Tokens[network][tokenName]!;

    if (token.addAllowance && token.addBalance) {
      _acc[tokenName] = new SmartToken(token);
    }

    return _acc;
  }, {} as Record<string, SmartToken>);
  return acc;
}, {} as Record<number, Record<string, SmartToken>>);

export const NativeTokenSymbols: { [network: number]: string } = {
  [Network.MAINNET]: 'ETH',
  [Network.POLYGON]: 'MATIC',
  [Network.BSC]: 'BNB',
  [Network.AVALANCHE]: 'AVAX',
  [Network.FANTOM]: 'FTM',
  [Network.ARBITRUM]: 'ETH',
  [Network.OPTIMISM]: 'ETH',
  [Network.BASE]: 'ETH',
};

export const WrappedNativeTokenSymbols: { [network: number]: string } = {
  [Network.MAINNET]: 'WETH',
  [Network.POLYGON]: 'WMATIC',
  [Network.BSC]: 'WBNB',
  [Network.AVALANCHE]: 'WAVAX',
  [Network.FANTOM]: 'WFTM',
  [Network.ARBITRUM]: 'WETH',
  [Network.OPTIMISM]: 'WETH',
  [Network.BASE]: 'WETH',
};<|MERGE_RESOLUTION|>--- conflicted
+++ resolved
@@ -491,7 +491,6 @@
       address: '0xcd5fe23c85820f7b72d0926fc9b05b43e359b7ee',
       decimals: 18,
     },
-<<<<<<< HEAD
     stataUSDT: {
       address: '0x862c57d48becb45583aeba3f489696d22466ca1b',
       decimals: 6,
@@ -499,11 +498,10 @@
     aaveUSDT: {
       address: '0x23878914efe38d27c4d67ab83ed1b93a74d4086a',
       decimals: 6,
-=======
+    },
     rUSD: {
       address: '0x65D72AA8DA931F047169112fcf34f52DbaAE7D18',
       decimals: 18,
->>>>>>> fb727148
     },
   },
   [Network.POLYGON]: {
