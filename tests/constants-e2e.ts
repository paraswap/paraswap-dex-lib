--- conflicted
+++ resolved
@@ -576,11 +576,7 @@
     BADGER: '0x34e2741a3f8483dbe5231f61c005110ff4b9f50a',
     STETH: '0x9bdb521a97e95177bf252c253e256a60c3e14447',
     WETH: '0x6555e1CC97d3cbA6eAddebBCD7Ca51d75771e0B8',
-<<<<<<< HEAD
     USDT: '0x2eE555C9006A9DC4674f01E0d4Dfc58e013708f0',
-=======
-    USDT: '0x5a52e96bacdabb82fd05763e25335261b270efcb',
->>>>>>> 7294e016
     XAUT: '0xc4e161e8d8a4bc4ac762ab33a28bbac5474203d7',
     CVX: '0x0aCA67Fa70B142A3b9bF2eD89A81B40ff85dACdC',
     MIM: '0xa046a8660e66d178ee07ec97c585eeb6aa18c26c',
