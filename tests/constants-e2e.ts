--- conflicted
+++ resolved
@@ -2069,11 +2069,8 @@
   [Network.ARBITRUM]: 'ETH',
   [Network.OPTIMISM]: 'ETH',
   [Network.BASE]: 'ETH',
-<<<<<<< HEAD
   [Network.SEPOLIA]: 'ETH',
-=======
   [Network.GNOSIS]: 'XDAI',
->>>>>>> c0646028
 };
 
 export const WrappedNativeTokenSymbols: { [network: number]: string } = {
@@ -2085,9 +2082,6 @@
   [Network.ARBITRUM]: 'WETH',
   [Network.OPTIMISM]: 'WETH',
   [Network.BASE]: 'WETH',
-<<<<<<< HEAD
   [Network.SEPOLIA]: 'WETH',
-=======
   [Network.GNOSIS]: 'WXDAI',
->>>>>>> c0646028
 };