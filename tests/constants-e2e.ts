--- conflicted
+++ resolved
@@ -329,7 +329,6 @@
       decimals: 6,
     },
     EURA: {
-<<<<<<< HEAD
       address: '0x1a7e4e63778B4f12a199C062f3eFdD288afCBce8',
       decimals: 18,
       symbol: 'EURA',
@@ -348,19 +347,16 @@
       address: '0x2F123cF3F37CE3328CC9B5b8415f9EC5109b45e7',
       decimals: 18,
       symbol: 'bC3M',
-=======
       address: '0x1a7e4e63778b4f12a199c062f3efdd288afcbce8',
       decimals: 18,
     },
     stEUR: {
       address: '0x004626a008b1acdc4c74ab51644093b155e59a23',
       decimals: 18,
->>>>>>> ef3c2ae6
     },
     USDA: {
       address: '0x0000206329b97DB379d5E1Bf586BbDB969C63274',
       decimals: 18,
-<<<<<<< HEAD
       symbol: 'USDA',
     },
     bIB01: {
@@ -372,12 +368,10 @@
       address: '0xBEEF01735c132Ada46AA9aA4c54623cAA92A64CB',
       decimals: 18,
       symbol: 'steakUSDC',
-=======
     },
     stUSD: {
       address: '0x0022228a2cc5E7eF0274A7Baa600d44da5aB5776',
       decimals: 18,
->>>>>>> ef3c2ae6
     },
     GHO: {
       address: '0x40d16fc0246ad3160ccc09b8d0d3a2cd28ae6c2f',
@@ -1288,18 +1282,15 @@
     aEthWETH: '0x645C4c0c95C1Aa6EF25d12f4a25038cA9b0C6Cc7',
     dUSDC: '0x2FC2F705110A7F46Ce85F701d7217EF1018f01A3',
     PSP: '0xE5E5440a1CE69C5cf67BFFA74d185e57c31b43E5',
-<<<<<<< HEAD
     EUROC: '0x64AE5802620398143FC7113037769175F74825Ea',
     bC3M: '0x5f9F41497f9e11fd7D4c4B067413199682eE2CFF',
     bERNX: '0x5F7A4c11bde4f218f0025Ef444c369d838ffa2aD',
     bIB01: '0x5F7A4c11bde4f218f0025Ef444c369d838ffa2aD',
     steakUSDC: '0xC977d218Fde6A39c7aCE71C8243545c276B48931',
-=======
     EURA: '0xa116f421ff82a9704428259fd8cc63347127b777',
     stEUR: '0xdC7Aa225964267c7E0EfB35f4931426209E90312',
     USDA: '0x2686bC6A56D205010637CE1DF124b20Cb19E4054',
     stUSD: '0x4e83c0a323b68E3Bc7CC8a4E35326Fd0544A291E',
->>>>>>> ef3c2ae6
     crvUSD: '0xA920De414eA4Ab66b97dA1bFE9e6EcA7d4219635',
     GHO: '0x844Dc85EdD8492A56228D293cfEbb823EF3E10EC',
     wibBTC: '0xFbdCA68601f835b27790D98bbb8eC7f05FDEaA9B',
@@ -1307,8 +1298,6 @@
     POL: '0x57B6Ad484ccdd902C4419424bA648ba6Ed45dc68',
     SDEX: '0xB0470cF15B22a6A32c49a7C20E3821B944A76058',
     frxETH: '0x9df2322bdAEC46627100C999E6dDdD27837fec6e',
-    EURA: '0xa116f421ff82A9704428259fd8CC63347127B777',
-    USDA: '0x2C95c75f3c2cafdeA50Cc55f833650Aec2Aa5A48',
     USDe: '0x74e6c48e667d698a4cf90665b6960a5bae39e603',
   },
   [Network.ROPSTEN]: {
