--- conflicted
+++ resolved
@@ -1155,11 +1155,7 @@
     DAI: '0x07d7f291e731a41d3f0ea4f1ae5b6d920ffb3fe0',
     WETH: '0xc31e54c7a869b9fcbecc14363cf510d1c41fa443',
     USDCe: '0x62383739d68dd0f844103db8dfb05a7eded5bbe6',
-<<<<<<< HEAD
-    USDC: '0x463f5d63e5a5edb8615b0e485a090a18aba08578',
-=======
     USDC: '0x489ee077994b6658eafa855c308275ead8097c4a',
->>>>>>> dd0f5889
     OHM: '0xebce5f29ff5ca9aa330ebdf7ec6b5f474bff271e',
     USDT: '0x5ff47d4ab75bcaff6807c81f1367abb53439883c',
     POPS: '0x4b78b52e7de4d8b7d367297cb8a87c1875a9d591',
