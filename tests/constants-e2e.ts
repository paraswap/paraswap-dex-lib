import {
  _allowancesFn,
  _balancesFn,
  allowanceFn,
  allowedFn,
  balanceOfFn,
  balancesFn,
  SmartToken,
  SmartTokenParams,
} from '../tests/smart-tokens';
import { Address } from '../src/types';
import { ETHER_ADDRESS, Network } from '../src/constants';

export const GIFTER_ADDRESS = '0xb22fC4eC94D555A5049593ca4552c810Fb8a6d00';
export const GENERIC_ADDR1 = '0xbe9317f6711e2da074fe1f168fd9c402bc0a9d1b';
export const GENERIC_ADDR2 = '0x230a1ac45690b9ae1176389434610b9526d2f21b';

export const Tokens: {
  [network: number]: { [symbol: string]: SmartTokenParams };
} = {
  [Network.MAINNET]: {
    AA_wstETH: {
      decimals: 18,
      address: '0x2688fc68c4eac90d9e5e1b94776cf14eade8d877',
    },
    'AA_idle_cpPOR-USDC': {
      decimals: 18,
      address: '0x9cacd44cfdf22731bc99facf3531c809d56bd4a2',
    },
    'BB_idle_cpFAS-USDT': {
      decimals: 18,
      address: '0x3eb6318b8d9f362a0e1d99f6032edb1c4c602500',
    },
    AA_steakUSDC: {
      decimals: 18,
      address: '0x2b0e31b8ee653d2077db86dea3acf3f34ae9d5d2',
    },
    BB_steakUSDC: {
      decimals: 18,
      address: '0x7b713b1cb6eafd4061064581579ffccf7df21545',
    },
    AA_Re7WETH: {
      decimals: 18,
      address: '0x454bb3cb427b21e1c052a080e21a57753cd6969e',
    },
    BB_Re7WETH: {
      decimals: 18,
      address: '0x20aa3cd83044d2903181f7ef5c2b498a017d1c4a',
    },
    BB_dUSDCV3: {
      decimals: 18,
      address: '0x2a84a042db06222c486bcb815e961f26599d0df6',
    },
    AA_sUSDe: {
      decimals: 18,
      address: '0xf3188697bd35df73e4293d04a07ebaaf1ffc4018',
    },
    BB_sUSDe: {
      decimals: 18,
      address: '0xb8d0be502a8f12cc5213733285b430a43d07349d',
    },
    AA_iETHv2: {
      decimals: 18,
      address: '0xdf17c739b666B259DA3416d01f0310a6e429f592',
    },
    BB_iETHv2: {
      decimals: 18,
      address: '0x990b3aF34dDB502715E1070CE6778d8eB3c8Ea82',
    },
    USDE: {
      address: '0x4c9edd5852cd905f086c759e8383e09bff1e68b3',
      decimals: 18,
    },
    ETH: {
      address: ETHER_ADDRESS,
      decimals: 18,
    },
    SWETH: {
      address: '0xf951e335afb289353dc249e82926178eac7ded78',
      decimals: 18,
    },
    BAT: {
      address: '0x0d8775f648430679a709e98d2b0cb6250d2887ef',
      decimals: 18,
    },
    rswETH: {
      address: '0xFAe103DC9cf190eD75350761e95403b7b8aFa6c0',
      decimals: 18,
    },
    REQ: {
      address: '0x8f8221aFbB33998d8584A2B05749bA73c37a938a',
      decimals: 18,
    },
    AMPL: {
      address: '0xd46ba6d942050d489dbd938a2c909a5d5039a161',
      decimals: 9,
    },
    USDC: {
      address: '0xa0b86991c6218b36c1d19d4a2e9eb0ce3606eb48',
      decimals: 6,
      symbol: 'USDC',
      addBalance: balancesFn,
      addAllowance: allowedFn,
    },
    aEthUSDC: {
      address: '0x98c23e9d8f34fefb1b7bd6a91b7ff122f4e16f5c',
      decimals: 6,
    },
    aEthWETH: {
      address: '0x4d5f47fa6a74757f35c14fd3a6ef8e3c9bc514e8',
      decimals: 18,
    },
    MAV: {
      address: '0x7448c7456a97769f6cd04f1e83a4a23ccdc46abd',
      decimals: 18,
    },
    SUSHI: {
      address: '0x6b3595068778dd592e39a122f4f5a5cf09c90fe2',
      decimals: 18,
    },
    CUSDC: {
      address: '0x39AA39c021dfbaE8faC545936693aC917d5E7563',
      decimals: 8,
    },
    TUSD: {
      address: '0x0000000000085d4780b73119b644ae5ecd22b376',
      decimals: 18,
    },
    WBTC: {
      address: '0x2260fac5e5542a773aa44fbcfedf7c193bc2c599',
      decimals: 8,
      addBalance: balancesFn,
      addAllowance: allowedFn,
    },
    sBTC: {
      address: '0xfe18be6b3bd88a2d2a7f928d00292e7a9963cfc6',
      decimals: 18,
    },
    tBTCv2: {
      address: '0x18084fbA666a33d37592fA2633fD49a74DD93a88',
      decimals: 18,
    },
    BADGER: {
      address: '0x3472A5A71965499acd81997a54BBA8D852C6E53d',
      decimals: 18,
    },
    USDT: {
      address: '0xdac17f958d2ee523a2206206994597c13d831ec7',
      decimals: 6,
      addBalance: balancesFn,
      addAllowance: allowedFn,
    },
    STETH: {
      address: '0xae7ab96520de3a18e5e111b5eaab095312d7fe84',
      decimals: 18,
    },
    SDEX: {
      address: '0x5DE8ab7E27f6E7A1fFf3E5B337584Aa43961BEeF',
      decimals: 18,
    },
    wstETH: {
      address: '0x7f39C581F595B53c5cb19bD0b3f8dA6c935E2Ca0',
      decimals: 18,
    },
    frxETH: {
      address: '0x5E8422345238F34275888049021821E8E08CAa1f',
      decimals: 18,
    },
    WETH: {
      address: '0xc02aaa39b223fe8d0a0e5c4f27ead9083c756cc2',
      decimals: 18,
      addBalance: balanceOfFn,
      addAllowance: allowanceFn,
    },
    PSP: {
      address: '0xcafe001067cdef266afb7eb5a286dcfd277f3de5',
      decimals: 18,
    },
    SETH: {
      address: '0x5e74C9036fb86BD7eCdcb084a0673EFc32eA31cb',
      decimals: 18,
    },
    LINK: {
      address: '0x514910771af9ca656af840dff83e8264ecf986ca',
      decimals: 18,
    },
    DAI: {
      address: '0x6b175474e89094c44da98b954eedeac495271d0f',
      decimals: 18,
      addBalance: balanceOfFn,
      addAllowance: allowanceFn,
    },
    MLN: {
      address: '0xec67005c4e498ec7f55e092bd1d35cbc47c91892',
      decimals: 18,
    },
    SENT: {
      address: '0xa44E5137293E855B1b7bC7E2C6f8cD796fFCB037',
      decimals: 8,
    },
    oldFRAX: {
      address: '0x853d955acef822db058eb8505911ed77f175b99e',
      decimals: 18,
    },
    aDAI: {
      address: '0x028171bCA77440897B824Ca71D1c56caC55b68A3',
      decimals: 18,
    },
    aUSDT: {
      address: '0x3Ed3B47Dd13ECAURA9a98b44e6204A523E766B225811',
      decimals: 6,
    },
    waUSDT: {
      address: '0xf8Fd466F12e236f4c96F7Cce6c79EAdB819abF58',
      decimals: 6,
    },
    ALUSD: {
      address: '0xbc6da0fe9ad5f3b0d58160288917aa56653660e9',
      decimals: 18,
    },
    BAL: {
      address: '0xba100000625a3754423978a60c9317c58a424e3D',
      decimals: 18,
    },
    OHM: {
      address: '0x64aa3364f17a4d01c6f1751fd97c2bd3d7e7f1d5',
      decimals: 9,
    },
    AURA: {
      address: '0xc0c293ce456ff0ed870add98a0828dd4d2903dbf',
      decimals: 18,
    },
    WISE: {
      address: '0x66a0f676479cee1d7373f3dc2e2952778bff5bd6',
      decimals: 18,
    },
    DDIM: {
      address: '0xFbEEa1C75E4c4465CB2FCCc9c6d6afe984558E20',
      decimals: 18,
    },
    DODO: {
      address: '0x43Dfc4159D86F3A37A5A4B3D4580b888ad7d4DDd',
      decimals: 18,
    },
    STG: {
      address: '0xAf5191B0De278C7286d6C7CC6ab6BB8A73bA2Cd6',
      decimals: 18,
    },
    ADAI: {
      address: '0x028171bca77440897b824ca71d1c56cac55b68a3',
      decimals: 18,
    },
    AWETH: {
      address: '0x030ba81f1c18d280636f32af80b9aad02cf0854e',
      decimals: 18,
    },
    ALPHA: {
      address: '0xa1faa113cbe53436df28ff0aee54275c13b40975',
      decimals: 18,
    },
    CRV: {
      address: '0xd533a949740bb3306d119cc777fa900ba034cd52',
      decimals: 18,
    },
    INCH: {
      address: '0x111111111117dC0aa78b770fA6A738034120C302',
      decimals: 18,
    },
    mUSD: {
      address: '0xe2f2a5c287993345a840db3b0845fbc70f5935a5',
      decimals: 18,
    },
    mBTC: {
      address: '0x945facb997494cc2570096c74b5f66a3507330a1',
      decimals: 18,
    },
    renBTC: {
      address: '0xEB4C2781e4ebA804CE9a9803C67d0893436bB27D',
      decimals: 8,
    },
    HBTC: {
      address: '0x0316EB71485b0Ab14103307bf65a021042c6d380',
      decimals: 18,
    },
    tBTC: {
      address: '0x8dAEBADE922dF735c38C80C7eBD708Af50815fAa',
      decimals: 18,
    },
    BUSD: {
      address: '0x4fabb145d64652a948d72533023f6e7a623c7c53',
      decimals: 18,
    },
    GUSD: {
      address: '0x056fd409e1d7a124bd7017459dfea2f387b6d5cd',
      decimals: 2,
    },
    ADAIv1: {
      address: '0xfC1E690f61EFd961294b3e1Ce3313fBD8aa4f85d',
      decimals: 18,
    },
    CETH: {
      address: '0x4ddc2d193948926d02f9b1fe9e1daa0718270ed5',
      decimals: 8,
    },
    CDAI: {
      address: '0x5d3a536E4D6DbD6114cc1Ead35777bAB948E3643',
      decimals: 8,
    },
    MIM: {
      address: '0x99D8a9C45b2ecA8864373A26D1459e3Dff1e17F3',
      decimals: 18,
    },
    AnkETH: {
      address: '0xE95A203B1a91a908F9B9CE46459d101078c2c3cb',
      decimals: 18,
    },
    EURS: {
      address: '0xdB25f211AB05b1c97D595516F45794528a807ad8',
      decimals: 2,
    },
    EURT: {
      address: '0xC581b735A1688071A1746c968e0798D642EDE491',
      decimals: 6,
    },
    jEUR: {
      address: '0x0f17bc9a994b87b5225cfb6a2cd4d667adb4f20b',
      decimals: 18,
    },
    jCHF: {
      address: '0x53dfea0a8cc2a2a2e425e1c174bc162999723ea0',
      decimals: 18,
    },
    jGBP: {
      address: '0x7409856cae628f5d578b285b45669b36e7005283',
      decimals: 18,
    },
    XAUT: {
      address: '0x68749665FF8D2d112Fa859AA293F07A622782F38',
      decimals: 6,
    },
    CVX: {
      address: '0x4e3FBD56CD56c3e72c1403e103b45Db9da5B9D2B',
      decimals: 18,
    },
    UST: {
      address: '0xa47c8bf37f92abed4a126bda807a7b7498661acd',
      decimals: 18,
    },
    SAITAMA: {
      address: '0x8b3192f5eebd8579568a2ed41e6feb402f93f73f',
      decimals: 9,
    },
    BBAUSDT: {
      // bpt of USDT Linear Pool
      address: '0x2bbf681cc4eb09218bee85ea2a5d3d13fa40fc0c',
      decimals: 18,
    },
    BBADAI: {
      // bpt of DAI Linear Pool
      address: '0x804cdb9116a10bb78768d3252355a1b18067bf8f',
      decimals: 18,
    },
    BBAUSD: {
      address: '0x7b50775383d3d6f0215a8f290f2c9e2eebbeceb2',
      decimals: 18,
    },
    BBFDAI: {
      address: '0x8f4063446f5011bc1c9f79a819efe87776f23704',
      decimals: 18,
    },
    FEI: {
      address: '0x956F47F50A910163D8BF957Cf5846D573E7f87CA',
      decimals: 18,
    },
    newFRAX: {
      address: '0x853d955aCEf822Db058eb8505911ED77F175b99e',
      decimals: 18,
    },
    sETH: {
      address: '0x5e74C9036fb86BD7eCdcb084a0673EFc32eA31cb',
      decimals: 18,
    },
    sUSD: {
      address: '0x57Ab1ec28D129707052df4dF418D58a2D46d5f51',
      decimals: 18,
    },
    USDD: {
      address: '0x0c10bf8fcb7bf5412187a595ab97a3609160b5c6',
      decimals: 18,
    },
    alETH: {
      address: '0x0100546f2cd4c9d97f798ffc9755e47865ff7ee6',
      decimals: 18,
    },
    SHIBA: {
      address: '0x95aD61b0a150d79219dCF64E1E6Cc01f0B64C4cE',
      decimals: 18,
    },
    dUSDC: {
      address: '0xc411db5f5eb3f7d552f9b8454b2d74097ccde6e3',
      decimals: 6,
    },
    EURA: {
      address: '0x1a7e4e63778b4f12a199c062f3efdd288afcbce8',
      decimals: 18,
      symbol: 'EURA',
    },
    EUROC: {
      address: '0x1aBaEA1f7C830bD89Acc67eC4af516284b1bC33c',
      decimals: 6,
      symbol: 'EUROC',
    },
    bERNX: {
      address: '0x3f95AA88dDbB7D9D484aa3D482bf0a80009c52c9',
      decimals: 18,
      symbol: 'bERNX',
    },
    bC3M: {
      address: '0x2F123cF3F37CE3328CC9B5b8415f9EC5109b45e7',
      decimals: 18,
      symbol: 'bC3M',
    },
    stEUR: {
      address: '0x004626a008b1acdc4c74ab51644093b155e59a23',
      decimals: 18,
    },
    USDA: {
      address: '0x0000206329b97DB379d5E1Bf586BbDB969C63274',
      decimals: 18,
      symbol: 'USDA',
    },
    bIB01: {
      address: '0xCA30c93B02514f86d5C86a6e375E3A330B435Fb5',
      decimals: 18,
      symbol: 'bIB01',
    },
    steakUSDC: {
      address: '0xBEEF01735c132Ada46AA9aA4c54623cAA92A64CB',
      decimals: 18,
      symbol: 'steakUSDC',
    },
    stUSD: {
      address: '0x0022228a2cc5E7eF0274A7Baa600d44da5aB5776',
      decimals: 18,
    },
    GHO: {
      address: '0x40d16fc0246ad3160ccc09b8d0d3a2cd28ae6c2f',
      decimals: 18,
    },
    USDe: {
      address: '0x4c9EDD5852cd905f086C759E8383e09bff1E68B3',
      decimals: 18,
    },
    crvUSD: {
      address: '0xf939E0A03FB07F59A73314E73794Be0E57ac1b4E',
      decimals: 18,
    },
    wibBTC: {
      address: '0x8751d4196027d4e6da63716fa7786b5174f04c15',
      decimals: 18,
    },
    MATIC: {
      address: '0x7d1afa7b718fb893db30a3abc0cfc608aacfebb0',
      decimals: 18,
    },
    POL: {
      address: '0x455e53CBB86018Ac2B8092FdCd39d8444aFFC3F6',
      decimals: 19,
    },
    GYD: {
      address: '0xe07f9d810a48ab5c3c914ba3ca53af14e4491e8a',
      decimals: 18,
    },
    LUSD: {
      address: '0x5f98805a4e8be255a32880fdec7f6728c6568ba0',
      decimals: 18,
    },
    BNT: {
      address: '0x1f573d6fb3f13d689ff844b4ce37794d79a7ff1c',
      decimals: 18,
    },
    sDAI: {
      address: '0x83f20f44975d03b1b09e64809b757c47f942beea',
      decimals: 18,
    },
    eETH: {
      address: '0x35fa164735182de50811e8e2e824cfb9b6118ac2',
      decimals: 18,
    },
    weETH: {
      address: '0xcd5fe23c85820f7b72d0926fc9b05b43e359b7ee',
      decimals: 18,
    },
<<<<<<< HEAD
    stataUSDT: {
      address: '0x862c57d48becb45583aeba3f489696d22466ca1b',
      decimals: 6,
    },
    aaveUSDT: {
      address: '0x23878914efe38d27c4d67ab83ed1b93a74d4086a',
      decimals: 6,
=======
    instETH: {
      address: '0x7FA768E035F956c41d6aeaa3Bd857e7E5141CAd5',
      decimals: 18,
    },
    inrETH: {
      address: '0x80d69e79258FE9D056c822461c4eb0B4ca8802E2',
      decimals: 18,
    },
    inoETH: {
      address: '0x9181f633e9b9f15a32d5e37094f4c93b333e0e92',
      decimals: 18,
    },
    inosETH: {
      address: '0xfD07fD5EBEa6F24888a397997E262179Bf494336',
      decimals: 18,
    },
    inankrETH: {
      address: '0xfa2629B9cF3998D52726994E0FcdB750224D8B9D',
      decimals: 18,
    },
    incbETH: {
      address: '0xbf19eead55a6b100667f04f8fbc5371e03e8ab2e',
      decimals: 18,
    },
    inwbETH: {
      address: '0xda9b11cd701e10c2ec1a284f80820edd128c5246',
      decimals: 18,
    },
    inswETH: {
      address: '0xc3ade5ace1bbb033ccae8177c12ecbfa16bd6a9d',
      decimals: 18,
    },
    inETHx: {
      address: '0x57a5a0567187ff4a8dcc1a9bba86155e355878f2',
      decimals: 18,
    },
    insfrxETH: {
      address: '0x668308d77be3533c909a692302cb4d135bf8041c',
      decimals: 18,
    },
    inmETH: {
      address: '0xeCf3672A6d2147E2A77f07069Fb48d8Cf6F6Fbf9',
      decimals: 18,
    },
    inlsETH: {
      address: '0x94b888e11a9e960a9c3b3528eb6ac807b27ca62e',
      decimals: 18,
    },
    inETH: {
      address: '0xf073bAC22DAb7FaF4a3Dd6c6189a70D54110525C',
      decimals: 18,
    },
    rETH: {
      address: '0xae78736Cd615f374D3085123A210448E74Fc6393',
      decimals: 18,
    },
    oETH: {
      address: '0x856c4Efb76C1D1AE02e20CEB03A2A6a08b0b8dC3',
      decimals: 18,
    },
    osETH: {
      address: '0xf1C9acDc66974dFB6dEcB12aA385b9cD01190E38',
      decimals: 18,
    },
    cbETH: {
      address: '0xBe9895146f7AF43049ca1c1AE358B0541Ea49704',
      decimals: 18,
    },
    wbETH: {
      address: '0xa2E3356610840701BDf5611a53974510Ae27E2e1',
      decimals: 18,
    },
    ETHx: {
      address: '0xA35b1B31Ce002FBF2058D22F30f95D405200A15b',
      decimals: 18,
    },
    sfrxETH: {
      address: '0xac3E018457B222d93114458476f3E3416Abbe38F',
      decimals: 18,
    },
    mETH: {
      address: '0xd5F7838F5C461fefF7FE49ea5ebaF7728bB0ADfa',
      decimals: 18,
    },
    lsETH: {
      address: '0x8c1BEd5b9a0928467c9B1341Da1D7BD5e10b6549',
      decimals: 18,
>>>>>>> 95ed1603
    },
  },
  [Network.POLYGON]: {
    jGBP: {
      address: '0x767058f11800fba6a682e73a6e79ec5eb74fac8c',
      decimals: 18,
    },
    DAI: {
      address: '0x8f3Cf7ad23Cd3CaDbD9735AFf958023239c6A063',
      decimals: 18,
    },
    // native bridged wormhole
    USDCe: {
      address: '0x2791bca1f2de4661ed88a30c99a7a9449aa84174',
      decimals: 6,
      addBalance: _balancesFn,
      addAllowance: _allowancesFn,
    },
    TEL: {
      address: '0xdf7837de1f2fa4631d716cf2502f8b230f1dcc32',
      decimals: 2,
    },
    // wormhole
    USDC: {
      address: '0x576Cf361711cd940CD9C397BB98C4C896cBd38De',
      decimals: 6,
    },
    // circle issued usdc
    USDCn: {
      address: '0x3c499c542cEF5E3811e1192ce70d8cC03d5c3359',
      decimals: 6,
    },
    stataUSDCn: {
      address: '0x2dCa80061632f3F87c9cA28364d1d0c30cD79a19',
      decimals: 6,
    },
    aaveUSDCn: {
      address: '0xa4d94019934d8333ef880abffbf2fdd611c762bd',
      decimals: 6,
    },
    POPS: {
      address: '0xa92A1576D11dB45c53be71d59245ac97ce0d8147',
      decimals: 18,
    },
    CRV: {
      address: '0x172370d5cd63279efa6d502dab29171933a610af',
      decimals: 18,
    },
    BAL: {
      address: '0x9a71012b13ca4d3d0cdc72a177df3ef03b0e76a3',
      decimals: 18,
    },
    AAVE: {
      address: '0xd6df932a45c0f255f85145f286ea0b292b21c90b',
      decimals: 18,
    },
    PSP: {
      address: '0x42d61d766b85431666b39b89c43011f24451bff6',
      decimals: 18,
    },
    WETH: {
      address: '0x7ceb23fd6bc0add59e62ac25578270cff1b9f619',
      decimals: 18,
    },
    crvUSD: {
      address: '0xc4ce1d6f5d98d65ee25cf85e9f2e9dcfee6cb5d6',
      decimals: 18,
    },
    WMATIC: {
      address: '0x0d500B1d8E8eF31E21C99d1Db9A6444d3ADf1270',
      decimals: 18,
      addBalance: balanceOfFn,
      addAllowance: allowanceFn,
    },
    AMWMATIC: {
      address: '0x8dF3aad3a84da6b69A4DA8aeC3eA40d9091B2Ac4',
      decimals: 18,
    },
    aPolWMATIC: {
      address: '0x6d80113e533a2c0fe82eabd35f1875dcea89ea97',
      decimals: 18,
    },
    MUST: {
      address: '0x9C78EE466D6Cb57A4d01Fd887D2b5dFb2D46288f',
      decimals: 18,
    },
    AMDAI: {
      address: '0x27F8D03b3a2196956ED754baDc28D73be8830A6e',
      decimals: 18,
    },
    BTU: {
      address: '0xfdc26cda2d2440d0e83cd1dee8e8be48405806dc',
      decimals: 18,
    },
    USDT: {
      address: '0xc2132d05d31c914a87c6611c10748aeb04b58e8f',
      decimals: 6,
    },
    WBTC: {
      address: '0x1bfd67037b42cf73acf2047067bd4f2c47d9bfd6',
      decimals: 8,
    },
    MATIC: { address: ETHER_ADDRESS, decimals: 18 },
    mUSD: {
      address: '0xe840b73e5287865eec17d250bfb1536704b43b21',
      decimals: 18,
    },
    AMWETH: {
      address: '0x28424507fefb6f7f8e9d3860f56504e4e5f5f390',
      decimals: 18,
    },
    AMWBTC: {
      address: '0x5c2ed810328349100a66b82b78a1791b101c9d61',
      decimals: 8,
    },
    KNC: {
      address: '0x1c954e8fe737f99f68fa1ccda3e51ebdb291948c',
      decimals: 18,
    },
    jEUR: {
      address: '0x4e3decbb3645551b8a19f0ea1678079fcb33fb4c',
      decimals: 18,
    },
    jGPB: {
      address: '0x767058f11800fba6a682e73a6e79ec5eb74fac8c',
      decimals: 18,
    },
    jCHF: {
      address: '0xbd1463f02f61676d53fd183c2b19282bff93d099',
      decimals: 18,
    },
    RADIO: {
      address: '0x613a489785C95afEB3b404CC41565cCff107B6E0',
      decimals: 18,
    },
    HANZO: {
      address: '0x37eb60f78e06c4bb2a5f836b0fc6bccbbaa995b3',
      decimals: 9,
    },
    RVLT: {
      address: '0xf0f9d895aca5c8678f706fb8216fa22957685a13',
      decimals: 18,
    },
    stMATIC: {
      address: '0x3a58a54c066fdc0f2d55fc9c89f0415c92ebf3c4',
      decimals: 18,
    },
    axlUSDC: {
      address: '0x750e4c4984a9e0f12978ea6742bc1c5d248f40ed',
      decimals: 6,
    },
    deUSDC: {
      address: '0x1ddcaa4ed761428ae348befc6718bcb12e63bfaa',
      decimals: 6,
    },
    amUSDT: {
      address: '0x60d55f02a771d515e077c9c2403a1ef324885cec',
      decimals: 6,
    },
    amUSDC: {
      address: '0x1a13F4Ca1d028320A707D99520AbFefca3998b7F',
      decimals: 6,
    },
    MAI: {
      address: '0xa3fa99a148fa48d14ed51d610c367c61876997f1',
      decimals: 18,
    },
    EURA: {
      address: '0xe0b52e49357fd4daf2c15e02058dce6bc0057db4',
      decimals: 18,
      symbol: 'EURA',
    },
    stEUR: {
      address: '0x004626a008b1acdc4c74ab51644093b155e59a23',
      decimals: 18,
    },
    USDA: {
      address: '0x0000206329b97DB379d5E1Bf586BbDB969C63274',
      decimals: 18,
      symbol: 'USDA',
    },
    stUSD: {
      address: '0x0022228a2cc5E7eF0274A7Baa600d44da5aB5776',
      decimals: 18,
    },
    BUSD: {
      address: '0x9C9e5fD8bbc25984B178FdCE6117Defa39d2db39',
      decimals: 18,
    },
    TUSD: {
      address: '0x2e1ad108ff1d8c782fcbbb89aad783ac49586756',
      decimals: 18,
    },
    SDEX: {
      address: '0x6899fAcE15c14348E1759371049ab64A3a06bFA6',
      decimals: 18,
    },
    MATICX: {
      address: '0xfa68fb4628dff1028cfec22b4162fccd0d45efb6',
      decimals: 18,
    },
    SUSHI: {
      address: '0x0b3f868e0be5597d5db7feb59e1cadbb0fdda50a',
      decimals: 18,
    },
  },
  [Network.FANTOM]: {
    FTM: { address: ETHER_ADDRESS, decimals: 18 },
    SOLID: {
      address: '0x777cf5ba9c291a1a8f57ff14836f6f9dc5c0f9dd',
      decimals: 18,
    },
    WFTM: {
      address: '0x21be370d5312f44cb42ce377bc9b8a0cef1a4c83',
      decimals: 18,
    },
    DAI: {
      address: '0x8d11ec38a3eb5e956b052f67da8bdc9bef8abf3e',
      decimals: 18,
    },
    USDC: {
      address: '0x04068DA6C83AFCFA0e13ba15A6696662335D5B75',
      decimals: 6,
    },
    FUSDT: {
      address: '0x049d68029688eabf473097a2fc38ef61633a3c7a',
      decimals: 6,
    },
    LQDR: {
      address: '0x10b620b2dbac4faa7d7ffd71da486f5d44cd86f9',
      decimals: 18,
    },
    EQUAL: {
      address: '0x3fd3a0c85b70754efc07ac9ac0cbbdce664865a6',
      decimals: 18,
    },
    beFTM: {
      address: '0x7381ed41f6de418dde5e84b55590422a57917886',
      decimals: 18,
    },
    POPS: {
      address: '0x9dE4b40bDcE50Ec6a1A668bF85997BbBD324069a',
      decimals: 18,
    },
    MIM: {
      address: '0x82f0b8b456c1a451378467398982d4834b6829c1',
      decimals: 18,
    },
    FRAX: {
      address: '0xdc301622e621166BD8E82f2cA0A26c13Ad0BE355',
      decimals: 18,
    },
    nETH: {
      address: '0x67C10C397dD0Ba417329543c1a40eb48AAa7cd00',
      decimals: 18,
    },
    WETH: {
      address: '0x74b23882a30290451A17c44f4F05243b6b58C76d',
      decimals: 18,
    },
    SPIRIT: {
      address: '0x5cc61a78f164885776aa610fb0fe1257df78e59b',
      decimals: 18,
    },
    wBOMB: {
      address: '0xc09a82ad5075b3067d80f54f05e1e22229699cc1',
      decimals: 18,
    },
    TOR: {
      address: '0x74e23df9110aa9ea0b6ff2faee01e740ca1c642e',
      decimals: 18,
    },
    BOO: {
      address: '0x841fad6eae12c286d1fd18d1d525dffa75c7effe',
      decimals: 18,
    },
    ETH: {
      address: '0x74b23882a30290451A17c44f4F05243b6b58C76d',
      decimals: 18,
    },
    GDAI: {
      address: '0x07E6332dD090D287d3489245038daF987955DCFB',
      decimals: 18,
    },
    GUSDC: {
      address: '0xe578C856933D8e1082740bf7661e379Aa2A30b26',
      decimals: 6,
    },
    axlUSDC: {
      address: '0x1B6382DBDEa11d97f24495C9A90b7c88469134a4',
      decimals: 6,
    },
    lzUSDC: {
      address: '0x28a92dde19D9989F39A49905d7C9C2FAc7799bDf',
      decimals: 6,
    },
    FVM: {
      address: '0x07BB65fAaC502d4996532F834A1B7ba5dC32Ff96',
      decimals: 18,
    },
    USDCe: {
      address: '0x2f733095b80a04b38b0d10cc884524a3d09b836a',
      decimals: 6,
    },
    scrvUSDC_e: {
      address: '0x0cf1aa18ab7020973705aa9c46bbec6150e2782b',
      decimals: 18,
    },
    scrvUSDC_p: {
      address: '0x8b697f95d8c9fbbcc597a89223b10b80369490a1',
      decimals: 18,
    },
  },
  [Network.BSC]: {
    POPS: {
      address: '0xa1051433EC7b5cc249c75Fdd5b96BF423f2f4A32',
      decimals: 18,
    },
    DAI: {
      address: '0x1af3f329e8be154074d8769d1ffa4ee058b1dbc3',
      decimals: 18,
    },
    WBNB: {
      address: '0xbb4cdb9cbd36b01bd1cbaebf2de08d9173bc095c',
      decimals: 18,
    },
    BNBx: {
      address: '0x1bdd3Cf7F79cfB8EdbB955f20ad99211551BA275',
      decimals: 18,
    },
    BUSD: {
      address: '0xe9e7cea3dedca5984780bafc599bd69add087d56',
      decimals: 18,
    },
    USDT: {
      address: '0x55d398326f99059ff775485246999027b3197955',
      decimals: 18,
    },
    ETH: {
      address: '0x2170ed0880ac9a755fd29b2688956bd959f933f8',
      decimals: 18,
    },
    UST: {
      address: '0x23396cf899ca06c4472205fc903bdb4de249d6fc',
      decimals: 18,
    },
    USDC: {
      address: '0x8AC76a51cc950d9822D68b83fE1Ad97B32Cd580d',
      decimals: 18,
    },
    RADIO: {
      address: '0x30807D3b851A31d62415B8bb7Af7dCa59390434a',
      decimals: 18,
    },
    BNB: { address: ETHER_ADDRESS, decimals: 18 },
    bBTC: {
      address: '0x7130d2A12B9BCbFAe4f2634d864A1Ee1Ce3Ead9c',
      decimals: 18,
    },
    anyBTC: {
      address: '0x54261774905f3e6E9718f2ABb10ed6555cae308a',
      decimals: 8,
    },
    nUSD: {
      address: '0x23b891e5C62E0955ae2bD185990103928Ab817b3',
      decimals: 18,
    },
    CONE: {
      address: '0xA60205802E1B5C6EC1CAFA3cAcd49dFeECe05AC9',
      decimals: 18,
    },
    axlUSD: {
      address: '0x4268B8F0B87b6Eae5d897996E6b845ddbD99Adf3',
      decimals: 6,
    },
    FRAX: {
      address: '0x90C97F71E18723b0Cf0dfa30ee176Ab653E89F40',
      decimals: 18,
    },
    frxETH: {
      address: '0x64048A7eEcF3a2F1BA9e144aAc3D7dB6e58F555e',
      decimals: 18,
    },
    USDFI: {
      address: '0x11A38e06699b238D6D9A0C7A01f3AC63a07ad318',
      decimals: 18,
    },
    XRP: {
      address: '0x1d2f0da169ceb9fc7b3144628db156f3f6c60dbe',
      decimals: 18,
    },
    SDEX: {
      address: '0xFdc66A08B0d0Dc44c17bbd471B88f49F50CdD20F',
      decimals: 18,
    },
    EURA: {
      address: '0x12f31B73D812C6Bb0d735a218c086d44D5fe5f89',
      decimals: 18,
      symbol: 'EURA',
    },
    USDA: {
      address: '0x0000206329b97DB379d5E1Bf586BbDB969C63274',
      decimals: 18,
      symbol: 'USDA',
    },
    stUSD: {
      address: '0x0022228a2cc5E7eF0274A7Baa600d44da5aB5776',
      decimals: 18,
    },
    stataUSDT: {
      address: '0x0471d185cc7be61e154277cab2396cd397663da6',
      decimals: 18,
    },
    aaveUSDT: {
      address: '0xa9251ca9de909cb71783723713b21e4233fbf1b1',
      decimals: 18,
    },
  },
  [Network.AVALANCHE]: {
    LINKe: {
      address: '0x5947bb275c521040051d82396192181b413227a3',
      decimals: 18,
    },
    PHAR: {
      address: '0xAAAB9D12A30504559b0C5a9A5977fEE4A6081c6b',
      decimals: 18,
    },
    USDCe: {
      address: '0xA7D7079b0FEaD91F3e65f86E8915Cb59c1a4C664',
      decimals: 6,
    },
    USDC: {
      address: '0xB97EF9Ef8734C71904D8002F8b6Bc66Dd9c48a6E',
      decimals: 6,
    },
    USDTe: {
      address: '0xc7198437980c041c805A1EDcbA50c1Ce5db95118',
      decimals: 6,
    },
    USDT: {
      address: '0x9702230A8Ea53601f5cD2dc00fDBc13d4dF4A8c7',
      decimals: 6,
      addAllowance: _allowancesFn,
      addBalance: balanceOfFn,
    },
    POPS: {
      address: '0x240248628B7B6850352764C5dFa50D1592A033A8',
      decimals: 18,
    },
    WAVAX: {
      address: '0xB31f66AA3C1e785363F0875A1B74E27b85FD66c7',
      decimals: 18,
      addAllowance: allowanceFn,
      addBalance: balanceOfFn,
    },
    sAVAX: {
      address: '0x2b2C81e08f1Af8835a78Bb2A90AE924ACE0eA4bE',
      decimals: 18,
    },
    WETHe: {
      address: '0x49D5c2BdFfac6CE2BFdB6640F4F80f226bc10bAB',
      decimals: 18,
    },
    ETH: {
      address: '0xf20d962a6c8f70c731bd838a3a388D7d48fA6e15',
      decimals: 18,
    },
    WBTC: {
      address: '0x408D4cD0ADb7ceBd1F1A1C33A0Ba2098E1295bAB',
      decimals: 8,
    },
    WETH: {
      address: '0x49D5c2BdFfac6CE2BFdB6640F4F80f226bc10bAB',
      decimals: 18,
    },
    TUSD: {
      address: '0x1c20e891bab6b1727d14da358fae2984ed9b59eb',
      decimals: 18,
    },
    oldFRAX: {
      address: '0xdc42728b0ea910349ed3c6e1c9dc06b5fb591f98',
      decimals: 18,
    },
    newFRAX: {
      address: '0xd24c2ad096400b6fbcd2ad8b24e7acbc21a1da64',
      decimals: 18,
    },
    DAIE: {
      address: '0xd586e7f844cea2f87f50152665bcbc2c279d8d70',
      decimals: 18,
    },
    PNG: {
      address: '0x60781c2586d68229fde47564546784ab3faca982',
      decimals: 18,
    },
    SHIBX: {
      address: '0x440aBbf18c54b2782A4917b80a1746d3A2c2Cce1',
      decimals: 18,
    },
    wBTC: {
      address: '0x50b7545627a5162F82A992c33b87aDc75187B218',
      decimals: 8,
    },
    renBTC: {
      address: '0xDBf31dF14B66535aF65AaC99C32e9eA844e14501',
      decimals: 8,
    },
    BTCb: {
      address: '0x152b9d0FdC40C096757F570A51E494bd4b943E50',
      decimals: 8,
    },
    ADAI: {
      address: '0x47AFa96Cdc9fAb46904A55a6ad4bf6660B53c38a',
      decimals: 18,
    },
    avWAVAX: {
      address: '0xDFE521292EcE2A4f44242efBcD66Bc594CA9714B',
      decimals: 18,
    },
    MIM: {
      address: '0x130966628846BFd36ff31a822705796e8cb8C18D',
      decimals: 18,
    },
    TSD: {
      address: '0x4fbf0429599460D327BD5F55625E30E4fC066095',
      decimals: 18,
    },
    avUSDT: {
      address: '0x532e6537fea298397212f09a61e03311686f548e',
      decimals: 6,
    },
    THO: {
      address: '0xAE4AA155D2987B454C29450ef4f862CF00907B61',
      decimals: 18,
    },
    AVAX: { address: ETHER_ADDRESS, decimals: 18 },
    aETH: {
      address: '0x3a3A65aAb0dd2A17E3F1947bA16138cd37d08c04',
      decimals: 18,
    },
    aUSDT: {
      address: '0x71fc860f7d3a592a4a98740e39db31d25db65ae8',
      decimals: 6,
    },
    YUSD: {
      address: '0x111111111111ed1D73f860F57b2798b683f2d325',
      decimals: 18,
    },
    H2O: {
      address: '0x026187BdbC6b751003517bcb30Ac7817D5B766f8',
      decimals: 18,
    },
    MONEY: {
      address: '0x0f577433Bf59560Ef2a79c124E9Ff99fCa258948',
      decimals: 18,
    },
    nETH: {
      address: '0x19E1ae0eE35c0404f835521146206595d37981ae',
      decimals: 18,
    },
    avWETH: {
      address: '0x53f7c5869a859F0AeC3D334ee8B4Cf01E3492f21',
      decimals: 18,
    },
    nUSD: {
      address: '0xCFc37A6AB183dd4aED08C204D1c2773c0b1BDf46',
      decimals: 18,
    },
    BETS: {
      address: '0x94025780a1ab58868d9b2dbbb775f44b32e8e6e5',
      decimals: 18,
    },
    HATCHY: {
      address: '0x502580fc390606b47fc3b741d6d49909383c28a9',
      decimals: 18,
    },
    AMPL: {
      address: '0x027dbcA046ca156De9622cD1e2D907d375e53aa7',
      decimals: 9,
    },
    stataUSDT: {
      address: '0x5525ee69bc1e354b356864187de486fab5ad67d7',
      decimals: 6,
    },
    aaveUSDT: {
      address: '0x6ab707aca953edaefbc4fd23ba73294241490620',
      decimals: 6,
    },
  },
  [Network.ARBITRUM]: {
    SEN: {
      address: '0x154388a4650D63acC823e06Ef9e47C1eDdD3cBb2',
      decimals: 18,
    },
    BAL: {
      address: '0x040d1edc9569d4bab2d15287dc5a4f10f56a56b8',
      decimals: 18,
    },
    DAI: {
      address: '0xDA10009cBd5D07dd0CeCc66161FC93D7c9000da1',
      decimals: 18,
    },
    ARB: {
      address: '0x912ce59144191c1204e64559fe8253a0e49e6548',
      decimals: 18,
    },
    WETH: {
      address: '0x82aF49447D8a07e3bd95BD0d56f35241523fBab1',
      decimals: 18,
      addBalance: _balancesFn,
      addAllowance: _allowancesFn,
    },
    ETH: { address: ETHER_ADDRESS, decimals: 18 },
    USDCe: {
      address: '0xFF970A61A04b1cA14834A43f5dE4533eBDDB5CC8',
      decimals: 6,
    },
    USDC: {
      address: '0xaf88d065e77c8cC2239327C5EDb3A432268e5831',
      decimals: 6,
      symbol: 'USDC',
    },
    crvUSD: {
      address: '0x498bf2b1e120fed3ad3d42ea2165e9b73f99c1e5',
      decimals: 18,
    },
    OHM: {
      address: '0xf0cb2dc0db5e6c66b9a70ac27b06b878da017028',
      decimals: 9,
    },
    RDNT: {
      address: '0x3082cc23568ea640225c2467653db90e9250aaa0',
      decimals: 18,
    },
    USDT: {
      address: '0xfd086bc7cd5c481dcc9c85ebe478a1c0b69fcbb9',
      decimals: 6,
      addBalance: _balancesFn,
      addAllowance: _allowancesFn,
    },
    FRAX: {
      address: '0x17FC002b466eEc40DaE837Fc4bE5c67993ddBd6F',
      decimals: 18,
    },
    nUSD: {
      address: '0x2913E812Cf0dcCA30FB28E6Cac3d2DCFF4497688',
      decimals: 18,
    },
    nETH: {
      address: '0x3ea9B0ab55F34Fb188824Ee288CeaEfC63cf908e',
      decimals: 18,
    },
    EURS: {
      address: '0xd22a58f79e9481d1a88e00c343885a588b34b68b',
      decimals: 2,
    },
    AAVE: {
      address: '0xba5ddd1f9d7f570dc94a51479a000e3bce967196',
      decimals: 18,
    },
    MIM: {
      address: '0xFEa7a6a0B346362BF88A9e4A88416B77a57D6c2A',
      decimals: 18,
    },
    VST: {
      address: '0x64343594ab9b56e99087bfa6f2335db24c2d1f17',
      decimals: 18,
    },
    POPS: {
      address: '0xa0b20DecBc557E3f68E140eD5a0c69bc865F865A',
      decimals: 18,
    },
    ZYB: {
      address: '0x3B475F6f2f41853706afc9Fa6a6b8C5dF1a2724c',
      decimals: 18,
    },
    WBTC: {
      address: '0x2f2a2543b76a4166549f7aab2e75bef0aefc5b0f',
      decimals: 8,
    },
    LEX: {
      address: '0x6bB7A17AcC227fd1F6781D1EEDEAE01B42047eE0',
      decimals: 18,
    },
    EURA: {
      address: '0xfa5ed56a203466cbbc2430a43c66b9d8723528e7',
      decimals: 18,
      symbol: 'EURA',
    },
    stEUR: {
      address: '0x004626a008b1acdc4c74ab51644093b155e59a23',
      decimals: 18,
    },
    USDA: {
      address: '0x0000206329b97DB379d5E1Bf586BbDB969C63274',
      decimals: 18,
      symbol: 'USDA',
    },
    stUSD: {
      address: '0x0022228a2cc5E7eF0274A7Baa600d44da5aB5776',
      decimals: 18,
    },
    GRAIL: {
      address: '0x3d9907f9a368ad0a51be60f7da3b97cf940982d8',
      decimals: 18,
    },
    AURY: {
      address: '0x11bf4f05eb28b802ed3ab672594decb20ffe2313',
      decimals: 9,
    },
    wstETH: {
      address: '0x5979D7b546E38E414F7E9822514be443A4800529',
      decimals: 18,
    },
    RDPX: {
      address: '0x32eb7902d4134bf98a28b963d26de779af92a212',
      decimals: 18,
    },
    SDEX: {
      address: '0xabD587f2607542723b17f14d00d99b987C29b074',
      decimals: 18,
    },
    LINK: {
      address: '0xf97f4df75117a78c1a5a0dbb814af92458539fb4',
      decimals: 18,
    },
    DMT: {
      address: '0x8b0e6f19ee57089f7649a455d89d7bc6314d04e8',
      decimals: 18,
    },
    PENDLE: {
      address: '0x0c880f6761f1af8d9aa9c466984b80dab9a8c9e8',
      decimals: 18,
    },
    stataUSDT: {
      address: '0xb165a74407fe1e519d6bcbdec1ed3202b35a4140',
      decimals: 6,
    },
    aaveUSDT: {
      address: '0x6ab707aca953edaefbc4fd23ba73294241490620',
      decimals: 6,
    },
  },
  [Network.OPTIMISM]: {
    DAI: {
      address: '0xDA10009cBd5D07dd0CeCc66161FC93D7c9000da1',
      decimals: 18,
    },
    WETH: {
      address: '0x4200000000000000000000000000000000000006',
      decimals: 18,
    },
    ETH: { address: ETHER_ADDRESS, decimals: 18 },
    USDCe: {
      address: '0x7F5c764cBc14f9669B88837ca1490cCa17c31607',
      decimals: 6,
    },
    USDC: {
      address: '0x0b2C639c533813f4Aa9D7837CAf62653d097Ff85',
      decimals: 6,
    },
    USDT: {
      address: '0x94b008aA00579c1307B0EF2c499aD98a8ce58e58',
      decimals: 6,
    },
    PSTAKE: {
      address: '0x023550adde4fa2f90d63a41d9282bee0294c04cd',
      decimals: 18,
    },
    GRAIN: {
      address: '0xfd389dc9533717239856190f42475d3f263a270d',
      decimals: 18,
    },
    tBTC: {
      address: '0x6c84a8f1c29108f47a79964b5fe888d4f4d0de40',
      decimals: 18,
    },
    GRAI: {
      address: '0x894134a25a5fac1c2c26f1d8fbf05111a3cb9487',
      decimals: 18,
    },
    LUSD: {
      address: '0xc40f949f8a4e094d1b49a23ea9241d289b7b2819',
      decimals: 18,
    },
    POPS: {
      address: '0x3D51a9fB5dCc87F7B237B04975559b920a9a56Ff',
      decimals: 18,
    },
    crvUSD: {
      address: '0xc52d7f23a2e460248db6ee192cb23dd12bddcbf6',
      decimals: 18,
    },
    OP: {
      address: '0x4200000000000000000000000000000000000042',
      decimals: 18,
    },
    sETH: {
      address: '0xE405de8F52ba7559f9df3C368500B6E6ae6Cee49',
      decimals: 18,
    },
    sUSD: {
      address: '0x8c6f28f2F1A3C87F0f938b96d27520d9751ec8d9',
      decimals: 18,
    },
    wstETH: {
      address: '0x1f32b1c2345538c0c6f582fcb022739c4a194ebb',
      decimals: 18,
    },
    rETH: {
      address: '0x9bcef72be871e61ed4fbbc7630889bee758eb81d',
      decimals: 18,
    },
    MAI: {
      address: '0xdfa46478f9e5ea86d57387849598dbfb2e964b02',
      decimals: 18,
    },
    WBTC: {
      address: '0x68f180fcCe6836688e9084f035309E29Bf0A2095',
      decimals: 8,
    },
    EURA: {
      address: '0x9485aca5bbbe1667ad97c7fe7c4531a624c8b1ed',
      decimals: 18,
      symbol: 'EURA',
    },
    stEUR: {
      address: '0x004626a008b1acdc4c74ab51644093b155e59a23',
      decimals: 18,
    },
    USDA: {
      address: '0x0000206329b97DB379d5E1Bf586BbDB969C63274',
      decimals: 18,
      symbol: 'USDA',
    },
    stUSD: {
      address: '0x0022228a2cc5E7eF0274A7Baa600d44da5aB5776',
      decimals: 18,
    },
    frxETH: {
      address: '0x6806411765Af15Bddd26f8f544A34cC40cb9838B',
      decimals: 18,
    },
    stataUSDT: {
      address: '0x035c93db04e5aaea54e6cd0261c492a3e0638b37',
      decimals: 6,
    },
    aaveUSDT: {
      address: '0x6ab707aca953edaefbc4fd23ba73294241490620',
      decimals: 6,
    },
  },
  [Network.ZKEVM]: {
    ETH: {
      address: ETHER_ADDRESS,
      decimals: 18,
    },
    WETH: {
      address: '0x4F9A0e7FD2Bf6067db6994CF12E4495Df938E6e9',
      decimals: 18,
    },
    MATIC: {
      address: '0xa2036f0538221a77a3937f1379699f44945018d0',
      decimals: 18,
    },
    WBTC: {
      address: '0xea034fb02eb1808c2cc3adbc15f447b93cbe08e1',
      decimals: 8,
    },
    USDC: {
      address: '0xa8ce8aee21bc2a48a5ef670afcc9274c7bbbc035',
      decimals: 6,
    },
  },
  [Network.BASE]: {
    PRIME: {
      address: '0xfA980cEd6895AC314E7dE34Ef1bFAE90a5AdD21b',
      decimals: 18,
    },
    WETH: {
      address: '0x4200000000000000000000000000000000000006',
      decimals: 18,
    },
    MAV: {
      address: '0x64b88c73A5DfA78D1713fE1b4c69a22d7E0faAa7',
      decimals: 18,
    },
    crvUSD: {
      address: '0x417ac0e078398c154edfadd9ef675d30be60af93',
      decimals: 18,
    },
    USDC: {
      address: '0x833589fCD6eDb6E08f4c7C32D4f71b54bdA02913',
      symbol: 'USDC',
      decimals: 6,
    },
    USDM: {
      address: '0x59d9356e565ab3a36dd77763fc0d87feaf85508c',
      decimals: 18,
    },
    USDbC: {
      address: '0xd9aAEc86B65D86f6A7B5B1b0c42FFA531710b6CA',
      decimals: 6,
    },
    DOG: {
      address: '0xAfb89a09D82FBDE58f18Ac6437B3fC81724e4dF6',
      decimals: 18,
    },
    cbETH: {
      address: '0x2ae3f1ec7f1f5012cfeab0185bfc7aa3cf0dec22',
      decimals: 18,
    },
    tBTC: {
      address: '0x236aa50979d5f3de3bd1eeb40e81137f22ab794b',
      decimals: 18,
    },
    DAI: {
      address: '0x50c5725949a6f0c72e6c4a641f24049a917db0cb',
      decimals: 18,
    },
    ALB: {
      address: '0x1dd2d631c92b1acdfcdd51a0f7145a50130050c4',
      decimals: 18,
    },
    BAL: {
      address: '0x4158734d47fc9692176b5085e0f52ee0da5d47f1',
      decimals: 18,
    },
    GOLD: {
      address: '0xbeFD5C25A59ef2C1316c5A4944931171F30Cd3E4',
      decimals: 18,
    },
    SDEX: {
      address: '0xFd4330b0312fdEEC6d4225075b82E00493FF2e3f',
      decimals: 18,
    },
    EURA: {
      address: '0xA61BeB4A3d02decb01039e378237032B351125B4',
      decimals: 18,
      symbol: 'EURA',
    },
    USDA: {
      address: '0x0000206329b97DB379d5E1Bf586BbDB969C63274',
      decimals: 18,
      symbol: 'USDA',
    },
    stUSD: {
      address: '0x0022228a2cc5E7eF0274A7Baa600d44da5aB5776',
      decimals: 18,
    },
    ETH: { address: ETHER_ADDRESS, decimals: 18 },
    AERO: {
      address: '0x940181a94A35A4569E4529A3CDfB74e38FD98631',
      decimals: 18,
    },
    stataUSDC: {
      address: '0x4ea71a20e655794051d1ee8b6e4a3269b13ccacc',
      decimals: 6,
    },
    aaveUSDC: {
      address: '0x4e65fe4dba92790696d040ac24aa414708f5c0ab',
      decimals: 6,
    },
  },
};

export const Holders: {
  [network: number]: { [tokenAddress: string]: Address };
} = {
  [Network.MAINNET]: {
    // Idle tokens
    AA_wstETH: '0xd7C1b48877A7dFA7D51cf1144c89C0A3F134F935',
    'AA_idle_cpPOR-USDC': '0x085c8eaccA6911fE60aE3f8FbAe5F3012E3A05Ec',
    'BB_idle_cpFAS-USDT': '0xFDAD59EF0686C3Da702b7D651a3bD35a539c8Bc4',
    AA_steakUSDC: '0x28C1eCF5B0f16E1D85B9D2677EfB79d68167cAf2',
    BB_steakUSDC: '0x442Aea0Fd2AFbd3391DAE768F7046f132F0a6300',
    AA_Re7WETH: '0xBBBBBbbBBb9cC5e90e3b3Af64bdAF62C37EEFFCb',
    BB_Re7WETH: '0x442Aea0Fd2AFbd3391DAE768F7046f132F0a6300',
    BB_dUSDCV3: '0xFb3bD022D5DAcF95eE28a6B07825D4Ff9C5b3814',
    AA_sUSDe: '0xaFeb95DEF3B2A3D532D74DaBd51E62048d6c07A4',
    BB_sUSDe: '0xaFeb95DEF3B2A3D532D74DaBd51E62048d6c07A4',
    AA_iETHv2: '0xA118aD79E2152b9a3c7Df8B8791887762b0f1D49',
    BB_iETHv2: '0x15079cBAa74C1df2a602fAc88Bd5b98B08FfE6A4',
    ETH: '0x176F3DAb24a159341c0509bB36B833E7fdd0a132',
    USDC: '0x7713974908be4bed47172370115e8b1219f4a5f0',
    USDE: '0x8707f238936c12c309bfc2B9959C35828AcFc512',
    AMPL: '0x223592a191ECfC7FDC38a9256c3BD96E771539A9',
    WBTC: '0x6daB3bCbFb336b29d06B9C793AEF7eaA57888922',
    tBTCv2: '0x84eA3907b9206427F45c7b2614925a2B86D12611',
    sBTC: '0xA2e3475D13776C6E42ff37B47286827d959B2195',
    TUSD: '0x88369cB14F9893aEA737F61ad31Bc6d018af7985',
    aEthUSDC: '0x42EFD1E0DB4ADa762cc5092ECBD052dE7c6e72E2',
    MAV: '0x92582aa69BB6117903a01eDdfe6EFfDDe564A69f',
    BADGER: '0x34e2741a3f8483dbe5231f61c005110ff4b9f50a',
<<<<<<< HEAD
    STETH: '0x6663613FbD927cE78abBF7F5Ca7e2c3FE0d96d18',
=======
    STETH: '0x43594da5d6A03b2137a04DF5685805C676dEf7cB',
>>>>>>> 95ed1603
    SUSHI: '0x8a108e4761386c94b8d2f98A5fFe13E472cFE76a',
    wstETH: '0x5fEC2f34D80ED82370F733043B6A536d7e9D7f8d',
    WETH: '0x6B44ba0a126a2A1a8aa6cD1AdeeD002e141Bcd44',
    USDT: '0xAf64555DDD61FcF7D094824dd9B4eBea165aFc5b',
    XAUT: '0xc4e161e8d8a4bc4ac762ab33a28bbac5474203d7',
    R: '0xBfe4c9D3235475C138a61f62e9e72FaD94A3303b',
    sDAI: '0x4C612E3B15b96Ff9A6faED838F8d07d479a8dD4c',
    CVX: '0x0aCA67Fa70B142A3b9bF2eD89A81B40ff85dACdC',
    MIM: '0xa046a8660e66d178ee07ec97c585eeb6aa18c26c',
<<<<<<< HEAD
    AnkETH: '0xF7260D4ADc48fEefd5a19a9Eb23f9747CeE15C92',
    DAI: '0xd1668fb5f690c59ab4b0cabad0f8c1617895052b',
=======
    AnkETH: '0xBB2d41AcfEA24A3A2aD4A6F95C3AcE1cC98c6ed6',
    DAI: '0x2fEb1512183545f48f6b9C5b4EbfCaF49CfCa6F3',
>>>>>>> 95ed1603
    oldFRAX: '0x183d0dc5867c01bfb1dbbc41d6a9d3de6e044626',
    newFRAX: '0x183d0dc5867c01bfb1dbbc41d6a9d3de6e044626',
    FEI: '0x19c549357034d10db8d75ed812b45be1dd8a7218',
    BAL: '0x0659FB78b5139eE5bC9238b2C85944a112A7b591',
    OHM: '0x3D7FEAB5cfab1c7De8ab2b7D5B260E76fD88BC78',
    AURA: '0xBB19053E031D9B2B364351B21a8ed3568b21399b',
    WISE: '0x25c315e0758beeab30ee048a4e2080e7084b64b3',
    DDIM: '0x229cbd1955fee93ab6e7876c1b17f6d0b859e953',
    DODO: '0x3e19d726ed435afd3a42967551426b3a47c0f5b7',
    ADAI: '0x826c3064d4f5b9507152f5cb440ca9326e1ec8fa',
    AWETH: '0xa433105e7396070a5e1fdd7e2b2338f1bfa0de68',
    BUSD: '0xf977814e90da44bfa03b6295a0616a897441acec',
    INCH: '0x4ee7c0f5480eb1edd8902a5e8b991ed52992d5f5',
    mUSD: '0x3aD1D5CFCF9169Da73C23D85d5f2Bf53bC9d39dF',
    mBTC: '0x15A295e9BCFcF93a8721DCb9A19330fc59771271',
    renBTC: '0xAaE0633E15200bc9C50d45cD762477D268E126BD',
    tBTC: '0xC25099792E9349C7DD09759744ea681C7de2cb66',
    HBTC: '0x52885fF60Cd7Ae081e0665968C457DdACF888C90',
    GUSD: '0x550Def3DB74F583c7A1eDf2DFFE84a7398850D0c',
    LINK: '0x8d4169cCf3aD88EaFBB09580e7441D3eD2b4B922',
    ADAIv1: '0x3021026e4ff227571a5a563ad19ea657c7027e59',
    CETH: '0x712d0f306956a6a4b4f9319ad9b9de48c5345996',
    CDAI: '0xab4ce310054a11328685ece1043211b68ba5d082',
    CUSDC: '0xC2F61a6eEEC48d686901D325CDE9233b81c793F3',
    EURS: '0xC1056Adeb61a01964Ea265cA95EffB7016f9Ed78',
    EURT: '0x6914FC70fAC4caB20a8922E900C4BA57fEECf8E1',
    CRV: '0x7a16fF8270133F063aAb6C9977183D9e72835428',
    jEUR: '0x937Df4e3d6dB229A10ff0098ab3A1bCC40C33ea4',
    UST: '0xf16e9b0d03470827a95cdfd0cb8a8a3b46969b91',
    SAITAMA: '0x763d5d93f27615aac852b70549f5877b92193864',
    aETH: '0xc03c4476fbe25138bf724fa1b95551c6e6b8fd2c',
    aWETH: '0x3ddfa8ec3052539b6c9549f12cea2c295cff5296',
    aUSDT: '0x4aef720f7bbe98f916221bbc2fb5a15efe6d2cb8',
    BBAUSD: '0x4361b7425cff39b1be9bf12cee2ef32f89656cda',
    sETH: '0x274d9E726844AB52E351e8F1272e7fc3f58B7E5F',
    sUSD: '0xcb68110C43C97b6051FEd5e2Bacc2814aDaD1688',
    USDD: '0xf89d7b9c864f589bbf53a82105107622b35eaa40',
    alETH: '0x500a4f1280a0b63f47862d658b6c335cc939aaed',
    SHIBA: '0x73af3bcf944a6559933396c1577b257e2054d935',
    aEthWETH: '0xfEA3F5b06D41Cb1526b9cAf8be63c5b37C475f23',
    dUSDC: '0x2FC2F705110A7F46Ce85F701d7217EF1018f01A3',
    PSP: '0xE5E5440a1CE69C5cf67BFFA74d185e57c31b43E5',
    EUROC: '0x64AE5802620398143FC7113037769175F74825Ea',
    bC3M: '0x5f9F41497f9e11fd7D4c4B067413199682eE2CFF',
    bERNX: '0x5F7A4c11bde4f218f0025Ef444c369d838ffa2aD',
    bIB01: '0x5F7A4c11bde4f218f0025Ef444c369d838ffa2aD',
    steakUSDC: '0xC977d218Fde6A39c7aCE71C8243545c276B48931',
    EURA: '0xa116f421ff82a9704428259fd8cc63347127b777',
    stEUR: '0xdC7Aa225964267c7E0EfB35f4931426209E90312',
    USDA: '0x2686bC6A56D205010637CE1DF124b20Cb19E4054',
    stUSD: '0x4e83c0a323b68E3Bc7CC8a4E35326Fd0544A291E',
    crvUSD: '0xA920De414eA4Ab66b97dA1bFE9e6EcA7d4219635',
    GHO: '0x844Dc85EdD8492A56228D293cfEbb823EF3E10EC',
    wibBTC: '0xFbdCA68601f835b27790D98bbb8eC7f05FDEaA9B',
    MATIC: '0x7073783eee7e9b3e6e4ddac4d7f49dc46044dd9a',
    POL: '0x05A47D9f589a001C15E38D068dCc5DaE6D96a2eb',
    SDEX: '0xB0470cF15B22a6A32c49a7C20E3821B944A76058',
    frxETH: '0x9df2322bdAEC46627100C999E6dDdD27837fec6e',
    LUSD: '0xEd279fDD11cA84bEef15AF5D39BB4d4bEE23F0cA',
    BNT: '0xf727e20e081aAE428E7c6bE07b156bB21ab587a7',
    USDe: '0x74e6c48e667d698a4cf90665b6960a5bae39e603',
    eETH: '0x0f1DfeF1a40557d279d0de6E49aB306891A638b8',
<<<<<<< HEAD
    stataUSDT: '0x6803364AceD5181877abC11E865FB27cB654a426',
    aaveUSDT: '0x32c98a981Fe7C333Bd4e8E7630E8e0CF5ce20987',
    weETH: '0x267ed5f71EE47D3E45Bb1569Aa37889a2d10f91e',
=======
    weETH: '0xfB4cB868727D9622258bf2B26A8CFc95f6742669',
    rETH: '0x9985dF20D7e9103ECBCeb16a84956434B6f06ae8',
    oETH: '0xDcEe70654261AF21C44c093C300eD3Bb97b78192',
    osETH: '0xe080027Bd47353b5D1639772b4a75E9Ed3658A0d',
    cbETH: '0xEA0EFC80A900aA11B9eb7f0392fdA301054b8742',
    wbETH: '0xc6C010287683FD3Db7865016e3e1D6468Dd73aA6',
    ETHx: '0x4F2083f5fBede34C2714aFfb3105539775f7FE64',
    sfrxETH: '0xC2545C68a71F6803264bdE885870fD72D361fB9E',
    mETH: '0xc3350595eD42EbE94556277bc77D257c76065291',
    lsETH: '0xAe60d8180437b5C34bB956822ac2710972584473',
    SWETH: '0xc585DF3a8C9ca0c614D023A812624bE36161502B',
>>>>>>> 95ed1603
  },
  [Network.POLYGON]: {
    jGBP: '0x02aa0B826c7BA6386DdBE04C0a8715A1c0A16B24',
    MATIC: '0xfCbB9e5BB354B6F9fd40362Cee043F510dd3028D',
    DAI: '0x98F911D496Cf46bf9FF9CdD7039Cf579B26F01B9',
    WETH: '0x62ac55b745f9b08f1a81dcbbe630277095cf4be1',
    WMATIC: '0x0AFF6665bB45bF349489B20E225A6c5D78E2280F',
    AMWMATIC: '0x975779102B2A82384f872EE759801DB5204CE331',
    USDC: '0xf89d7b9c864f589bbf53a82105107622b35eaa40',
    BAL: '0xF1CFf6380D9A15dB33Eed0309541E254fC7dE695',
    AAVE: '0x256e063f7fb60a3004D13e1D09e7A9D200A5C5bA',
    PSP: '0xa902c6a26bcaC4c62Eb8667E3Ef9368f78421dB5',
    POPS: '0x2693b57ee51f4e2a26dfb339a911fa8731061f49',
    MUST: '0x9f2a409848fb9b7bd058b24a23e8dbf1e166a109',
    AMDAI: '0xFA0DCe8280FCDf369a4cbFc1830d3302789307a6',
    mUSD: '0x5084f622cbDf1E22E473d66d97916524745B9b6e',
    USDT: '0x2D55eccD5F50D325ee3CE192322911f87113bCd3',
    WBTC: '0xdc9232e2df177d7a12fdff6ecbab114e2231198d',
    AMWETH: '0x6f1c28c40b5fed4fb546f85959ae2f7c16365cad',
    KNC: '0x41Af7fd16dFC29bdA8D8aAA4CeFfC0E8046992eC',
    jEUR: '0x807B465fC3f72aF3AAfda74480CA7E4E55964cd3',
    aUSDT: '0x027ffd3c119567e85998f4e6b9c3d83d5702660c',
    aPolUSDT: '0x941da3d6759147736456cee36647213183079337',
    aPolWMATIC: '0xfB3C01F90B4629DBD4Fd5310E995Ef3FE2e7AbeE',
    RADIO: '0x60531b9c3645546d864604ee0fc5b7d6adc81cc2',
    HANZO: '0x8a151b6ec99c7b90b342ab401d511b480309b220',
    RVLT: '0x815f87ca3db2b9491115a7769aeacb140361c5a9',
    stMATIC: '0x7C8963BddC17095aDbc9387Cc6cdcCaA798feA52',
    axlUSDC: '0x9298F93ee0393a823C242D80F1a4aDf4c8a3Feef',
    deUSDC: '0x94d5ead1f80cf0b4d3480ab59dff16d47c93e9fe',
    amUSDT: '0x832b11846a27b3ba25d68ae80c39fab155d18c49',
    amUSDC: '0x6e7f19cd23049c7118e14470e2bf85d2e26ee0ae',
    MAI: '0x9a8cf02f3e56c664ce75e395d0e4f3dc3dafe138',
    SDEX: '0xB0470cF15B22a6A32c49a7C20E3821B944A76058',
    CRV: '0x2151578e1fEc29361bB0481312Ea6b935014D636',
    SUSHI: '0x1605CE87dD176b38a17d30e8926370ffD5268bf6',
    EURA: '0x9A760aa1Fe631fD9aC0Aee0965736121c7c132cc',
    stEUR: '0xA9DdD91249DFdd450E81E1c56Ab60E1A62651701',
    USDA: '0x741383AbD73891b40822A069f14d6fc5b5685020',
    stUSD: '0xA9DdD91249DFdd450E81E1c56Ab60E1A62651701',
    stataUSDCn: '0xFAB1420c84fF5E058B8AD12604D24247e268f362',
    aaveUSDCn: '0xEBA9C3C1B41A846431F970aCA5Eee10f55969B76',
    crvUSD: '0xB498de532C68dc3cd93D54187E082E5D789a9e47',
    USDCe: '0xA67EFB69A4f58F568aAB1b9d51110102985835b0',
    USDCn: '0x4B6f17856215eab57c29ebfA18B0a0F74A3627bb',
  },
  [Network.FANTOM]: {
    DAI: '0x370f4b2dcf75c94d8d4450b493661a9c6170d0b5',
    FTM: '0x431e81E5dfB5A24541b5Ff8762bDEF3f32F96354',
    WFTM: '0xB7D0fB518a5b7bf8dc7ea19A715E8FD8BD983e27',
    USDC: '0xf53feaeb035361c046e5669745695e450ebb4028',
    USDCe: '0x305fa2FB5AF034D490A9C9be8bcd9b01902480BF',
    FUSDT: '0x9ade1c17d25246c405604344f89E8F23F8c1c632',
    POPS: '0x4b78b52e7de4d8b7d367297cb8a87c1875a9d591',
    aFanUSDT: '0x8EBc96fF91A30059E447bFC7C0a7394f8A5793E6',
    aFanWFTM: '0x935AD0fBea9572bB24138F23A69e314f0BDbdDbE',
    MIM: '0xbcab7d083cf6a01e0dda9ed7f8a02b47d125e682',
    FRAX: '0x4423ac71f53ca92e2f2be5917a9c2468e7412f4a',
    nETH: '0x16b658270ac50c0063940ed287c401b3df7ccf70',
    WETH: '0x7b7b957c284c2c227c980d6e2f804311947b84d0',
    SPIRIT: '0x0d0707963952f2fba59dd06f2b425ace40b492fe',
    wBOMB: '0x28aa4f9ffe21365473b64c161b566c3cdead0108',
    TOR: '0x70de4b5ed310fd93da3c0bae824fb99cb4d44dd8',
    BOO: '0xf778f4d7a14a8cb73d5261f9c61970ef4e7d7842',
    ETH: '0xf48883940b4056801de30f12b934dcea90133ee6',
    GUSDC: '0x894d774a293f8aa3d23d67815d4cadb5319c1094',
    GDAI: '0x0e2ed73f9c1409e2b36fe6c46e60d4557b7c2ac0',
    EQUAL: '0x8b187ea19c93091a4d6b426b71871648182b5fac',
    FVM: '0x07BB65fAaC502d4996532F834A1B7ba5dC32Ff96',
    lzUSDC: '0x06F1C4A56357bF3971C79063f2B58E58c547BC0B',
    axlUSDC: '0xccf932cd565c21d2e516c8ff3a4f244eea27e09a',
    SOLID: '0xdF6A50d16320D9eAf0D91e0039fcE89c700F95F1',
    scrvUSDC_e: '0xb8c1dAb69724da9d3225F14bfD76Ae97bB92BFda',
    scrvUSDC_p: '0x74796478d7755a77807fADd2389A18DF1baf9e7c',
  },
  [Network.BSC]: {
    DAI: '0xf68a4b64162906eff0ff6ae34e2bb1cd42fef62d',
    WBNB: '0x59d779bed4db1e734d3fda3172d45bc3063ecd69',
    BUSD: '0x0D0707963952f2fBA59dD06f2b425ace40b492Fe',
    POPS: '0x4b78b52e7de4d8b7d367297cb8a87c1875a9d591',
    BNB: '0xf68a4b64162906eff0ff6ae34e2bb1cd42fef62d',
    USDT: '0xf89d7b9c864f589bbf53a82105107622b35eaa40',
    ETH: '0xefdca55e4bce6c1d535cb2d0687b5567eef2ae83',
    USDC: '0x554b52bf57b387fd09d6644368c5a8aacaaf5ae0',
    RADIO: '0x75b3efed620e2d6750d88263cd4d7a27b0d7d3c5',
    bBTC: '0x72a53cdbbcc1b9efa39c834a540550e23463aacb',
    anyBTC: '0x4ffef8e8a75c20ab0ddf96c50d2457277d27923c',
    nUSD: '0x28ec0b36f0819ecb5005cab836f4ed5a2eca4d13',
    axlUSD: '0xc03fbeda9069b22a120ae6a09349a0b5eea5570a',
    FRAX: '0xEB4576fE753DAB07635c0Bb6c8f0A355e1Db5d31',
    frxETH: '0xf324adC872005197A6f7DAE214d3b63aa0C3625F',
    USDFI: '0x2E00D722e091836B39Db3e4dcE6eE51c90c5B221',
    SDEX: '0xB0470cF15B22a6A32c49a7C20E3821B944A76058',
    BNBx: '0xFF4606bd3884554CDbDabd9B6e25E2faD4f6fc54',
    EURA: '0x4A5362ef534FFB27510E4E4C9A215BB5436377C2',
    USDA: '0x230c1f68aBE6033Cba3Fe0D2C0D7097e9923C3bC',
    stUSD: '0x0022228a2cc5E7eF0274A7Baa600d44da5aB5776',
    stataUSDT: '', // no holders yet
    aaveUSDT: '0x5DE3c5BE52D7aDbdC3aEFe2eA061A2ECE0C7d766',
  },
  [Network.AVALANCHE]: {
    LINKe: '0x9efa0A617C0552F1558c95993aA8b8A68b3e709C',
    AVAX: '0xD6216fC19DB775Df9774a6E33526131dA7D19a2c',
    avWAVAX: '0xc5ed2333f8a2C351fCA35E5EBAdb2A82F5d254C3',
    WAVAX: '0x5CfCd7E6D055Ba4f7B998914336254aDE3F69f26',
    sAVAX: '0xC73DF1e68FC203F6E4b6270240D6f82A850e8D38',
    BETS: '0x8cc2284c90d05578633418f9cde104f402375a65',
    HATCHY: '0x14ec295ec8def851ec6e2959df872dd24e422631',
    USDCe: '0x3a2434c698f8d79af1f5a9e43013157ca8b11a66',
    USDC: '0x0d0707963952f2fba59dd06f2b425ace40b492fe',
    USDTe: '0x84d34f4f83a87596cd3fb6887cff8f17bf5a7b83',
    WETHe: '0x9bdB521a97E95177BF252C253E256A60C3e14447',
    POPS: '0x5268c2331658cb0b2858cfa9db27d8f22f5434bc',
    ETH: '0x9852e84b5AA485683d8AeE7B0332e42442763b75',
    DAIE: '0xED2a7edd7413021d440b09D654f3b87712abAB66',
    TUSD: '0x5Db946411F08f15300f23D9bde4A407B07D56C03',
    PNG: '0x348b11CF986e8E1CdA10c4A7E375aA252b47fc55',
    SHIBX: '0xfE5ADf65BE1a46b83EF3d352A8F9258A039f3050',
    wBTC: '0xbB2BD754A45f400A01158A8b3C89DE085D58ABF1',
    renBTC: '0xb8D1D22609D10078Db36915fc4610F8674b44319',
    ADAI: '0xc5ed2333f8a2C351fCA35E5EBAdb2A82F5d254C3',
    MIM: '0x64cb3f5aada07d831b8db6c6d9c715c53c251ef3',
    TSD: '0x691A89db352B72dDb249bFe16503494eC0D920A4',
    THO: '0xc40d16c47394a506d451475c8a7c46c1175c1da1',
    aAvaUSDT: '0x50B1Ba98Cf117c9682048D56628B294ebbAA4ec2',
    USDT: '0x0d0707963952f2fba59dd06f2b425ace40b492fe',
    aAvaWAVAX: '0x1B18Df70863636AEe4BfBAb6F7C70ceBCA9bA404',
    oldFRAX: '0x4e3376018add04ebe4c46bf6f924ddec8c67aa7b',
    newFRAX: '0x4e3376018add04ebe4c46bf6f924ddec8c67aa7b',
    nETH: '0xcf2ef00e75558512ae735679ea5df62ad2056786',
    avWETH: '0x92d78e32b990d10aeca0875dc5585f1a6f958179',
    YUSD: '0x6c1a5ef2acde1fd2fc68def440d2c1eb35bae24a',
    BTCb: '0x2446bEb3905CfFbd2c5eB18F1f9c2996B05257c4',
    AMPL: '0xfcaA5ea7F8eb0631BcA72C345025C0A5a6D93f0E',
    PHAR: '0x654296D56532f62B7d91d335791d3c364a9385b5',
    stataUSDT: '', // no holders yet
    aaveUSDT: '0xB2d3ad6e99D2A043EF77e3812461Ad2D4Ae3da8B',
  },
  [Network.ARBITRUM]: {
    SEN: '0x76d39045d856caf9bfae12ba611ca4a94449a4f1',
    RDPX: '0x115b818593c00da4f9d1d8f5ce7d7f88cce48bee',
    ARB: '0xb65edba80a3d81903ecd499c8eb9cf0e19096bd0',
    ETH: '0xfa0a32e5c33b6123122b6b68099001d9371d14e9',
    DAI: '0x2d070ed1321871841245d8ee5b84bd2712644322',
    WETH: '0x3368e17064c9ba5d6f1f93c4c678bea00cc78555',
    BAL: '0x7b7b957c284c2c227c980d6e2f804311947b84d0',
    USDCe: '0x62383739d68dd0f844103db8dfb05a7eded5bbe6',
    USDC: '0xb38e8c17e38363af6ebdcb3dae12e0243582891d',
    OHM: '0xebce5f29ff5ca9aa330ebdf7ec6b5f474bff271e',
    USDT: '0xf977814e90da44bfa03b6295a0616a897441acec',
    POPS: '0x4b78b52e7de4d8b7d367297cb8a87c1875a9d591',
    FRAX: '0x59bf0545fca0e5ad48e13da269facd2e8c886ba4',
    nUSD: '0x9dd329f5411466d9e0c488ff72519ca9fef0cb40',
    nETH: '0xa067668661c84476afcdc6fa5d758c4c01c34352',
    AAVE: '0x8D2876aD4D2A994C529F19D846CA541015dc3f05',
    aArbAAVE: '0x439901eCaB06F75B14bC25fD60d53bB3A3b9e277',
    EURS: '0x251aeE4A9eB1d8251485D1A9b3bE68975B39EC33',
    aArbEURS: '0xD2BC982A2035dB0E1Be7c2C1a9f87E31794C653e',
    MIM: '0xf46bb6dda9709c49efb918201d97f6474eac5aea',
    VST: '0x59bf0545fca0e5ad48e13da269facd2e8c886ba4',
    aArbUSDC: '0x048BF2F5908e95976CeAD0E47D805b3803E286e2',
    ZYB: '0x3ec0eddcd1e25025077327886a78133589082fb2',
    WBTC: '0xd9d611c6943585bc0e18e51034af8fa28778f7da',
    RDNT: '0x62383739d68dd0f844103db8dfb05a7eded5bbe6',
    SDEX: '0xb0470cf15b22a6a32c49a7c20e3821b944a76058',
    LINK: '0x7f1fa204bb700853d36994da19f830b6ad18455c',
    DMT: '0x40414f138eb2ef938e6c3629897ef99d4464d4e8',
    PENDLE: '0x5bdf85216ec1e38d6458c870992a69e38e03f7ef',
    wstETH: '0x27edc7700f1820cb38ec3bbb84c542945f21b5a1',
    EURA: '0x6dd7b830896b56812aa667bdd14b71c8b3252f8e',
    stEUR: '0xE588611e7A2392507879E3be80531654b85C16aA',
    USDA: '0xa86ff337db9107b54862d30d1a598f8be847b05e',
    stUSD: '0xa9ddd91249dfdd450e81e1c56ab60e1a62651701',
    stataUSDT: '0x403D37c861fb54b8F37a3A1870aBce335954840B',
    aaveUSDT: '0xAfa788fab589fe61C23DF76905558f4734444D67',
    crvUSD: '0x9755e99bdb99495d3d31d953785d993c6df8552e',
  },
  [Network.OPTIMISM]: {
    ETH: '0xF6D4E5a7c5215F91f59a95065190CCa24bf64554',
    DAI: '0x1337bedc9d22ecbe766df105c9623922a27963ec',
    WETH: '0x86bb63148d17d445ed5398ef26aa05bf76dd5b59',
    POPS: '0x3cbd9044aaabef08ce93a68448e093cff405ad76',
    USDCe: '0xdecc0c09c3b5f6e92ef4184125d5648a66e35298',
    USDC: '0x8aF3827a41c26C7F32C81E93bb66e837e0210D5c',
    USDT: '0xf977814e90da44bfa03b6295a0616a897441acec',
    OP: '0xEBb8EA128BbdFf9a1780A4902A9380022371d466',
    aOptWETH: '0x7B7D80C40415F744864f051B806b466e2fbB8E68',
    aOptUSDC: '0x8c0Fcf914E90fF5d7f2D02c1576BF4245FaD2B7F',
    sBTC: '0xbbb33d2e7bd7ddc722e53da9ca8ee97df41cfabf',
    sETH: '0xce3850927d0e631b6082f9d45a6391a3794c51eb',
    sUSD: '0xa5f7a39e55d7878bc5bd754ee5d6bd7a7662355b',
    wstETH: '0x63f6D9E7d3953106bCaf98832BD9C88A54AfCc9D',
    rETH: '0x4c2e69e58b14de9afedfb94319519ce34e087283',
    WBTC: '0xb9c8f0d3254007ee4b98970b94544e473cd610ec',
    frxETH: '0x4d4edf8291d169f975b99914b6ab3326abb45938',
    EURA: '0xC18dAC166eDa9538933258d21A272C1775C19c73',
    stEUR: '0xA9DdD91249DFdd450E81E1c56Ab60E1A62651701',
    USDA: '0xC18dAC166eDa9538933258d21A272C1775C19c73',
    stUSD: '0xC98b0729695A25152B8D5b6B95709070605A7F60',
    crvUSD: '0x528e7aF33043Da06ca3DD407626a71DbBD3173D6',
    LUSD: '0xf0a9abb11958a071e168f2ee5bcbacf1abbde9cf',
    GRAI: '0x92b051204816DC4fbA7AC1A68a2cf319A9a387CB',
    stataUSDT: '0xd55263b84685Ced7e10a77607C7fFD763D495B6e',
    aaveUSDT: '0x1Fd458C52fEb7Bb35097ebd9566DB6C269341FDD',
    tBTC: '0xf7b4531e52211CC44379102F719cad29411dB053',
    PSTAKE: '0xc45398444B83183b2018e0224B3D332b42D492Af',
  },
  [Network.ZKEVM]: {
    ETH: '0x4F9A0e7FD2Bf6067db6994CF12E4495Df938E6e9',
    WETH: '0xc44b0378e400a9958219ec8f294c23b9976e3c5d',
    MATIC: '0x8f2a1450c040b3c19efe9676165d8f30d8280019',
    WBTC: '0x99b31498b0a1dae01fc3433e3cb60f095340935c',
    USDC: '0x99b31498b0a1dae01fc3433e3cb60f095340935c',
  },
  [Network.BASE]: {
    WETH: '0x4bb6b2efe7036020ba6f02a05602546c9f25bf28',
    PRIME: '0xe3879b7359695f802d6FD56Bb76fD82C362Dafd6',
    ETH: '0xd34ea7278e6bd48defe656bbe263aef11101469c',
    MAV: '0xf977814e90da44bfa03b6295a0616a897441acec',
    USDC: '0xaac391f166f33cdaefaa4afa6616a3bea66b694d',
    USDbC: '0x4bb6b2efe7036020ba6f02a05602546c9f25bf28',
    DAI: '0x20f03e26968b179025f65c1f4afadfd3959c8d03',
    BAL: '0x854b004700885a61107b458f11ecc169a019b764',
    GOLD: '0x1374c25b3710758c326ee0c70ec48b595d5ccf8c',
    SDEX: '0xa5d378c05192e3f1f365d6298921879c4d51c5a3',
    EURA: '0x5b5614b9fffab7c751799eb12d5cb9165c8c40ad',
    stEUR: '0xA9DdD91249DFdd450E81E1c56Ab60E1A62651701',
    USDA: '0x7FE4b2632f5AE6d930677D662AF26Bc0a06672b3',
    stUSD: '0x8deeffb6047b8ee91b09334eb2a4ca120f43f596',
    ALB: '0x365c6d588e8611125de3bea5b9280c304fa54113',
    AERO: '0x807877258b55bfefabdd469da1c72731c5070839',
    tBTC: '0x9f1920d0cbb63ed03376a1e09fd2851d601234c8',
    DOG: '0xbe3ab8a87730684ef1e476064c2e43c3e982f8e8',
    stataUSDC: '0x88Cac91ADDE2208039A227B373C2A692C0700547',
    aaveUSDC: '0x5DE3c5BE52D7aDbdC3aEFe2eA061A2ECE0C7d766',
    USDM: '0x492EC4591c55962C5739A8dC98F0B401897Db038',
    crvUSD: '0xBbAbDB1385deA5285113581A7024d6DC04131101',
    cbETH: '0x50e011dD1e2b4906F1534623cD134B30422bb11E',
  },
};

export const SmartTokens = Object.keys(Tokens).reduce((acc, _network) => {
  const network = parseInt(_network, 10);
  acc[+network] = Object.keys(Tokens[network]).reduce((_acc, tokenName) => {
    const token: SmartTokenParams = Tokens[network][tokenName]!;

    if (token.addAllowance && token.addBalance) {
      _acc[tokenName] = new SmartToken(token);
    }

    return _acc;
  }, {} as Record<string, SmartToken>);
  return acc;
}, {} as Record<number, Record<string, SmartToken>>);

export const NativeTokenSymbols: { [network: number]: string } = {
  [Network.MAINNET]: 'ETH',
  [Network.POLYGON]: 'MATIC',
  [Network.BSC]: 'BNB',
  [Network.AVALANCHE]: 'AVAX',
  [Network.FANTOM]: 'FTM',
  [Network.ARBITRUM]: 'ETH',
  [Network.OPTIMISM]: 'ETH',
  [Network.BASE]: 'ETH',
};

export const WrappedNativeTokenSymbols: { [network: number]: string } = {
  [Network.MAINNET]: 'WETH',
  [Network.POLYGON]: 'WMATIC',
  [Network.BSC]: 'WBNB',
  [Network.AVALANCHE]: 'WAVAX',
  [Network.FANTOM]: 'WFTM',
  [Network.ARBITRUM]: 'WETH',
  [Network.OPTIMISM]: 'WETH',
  [Network.BASE]: 'WETH',
};<|MERGE_RESOLUTION|>--- conflicted
+++ resolved
@@ -491,7 +491,6 @@
       address: '0xcd5fe23c85820f7b72d0926fc9b05b43e359b7ee',
       decimals: 18,
     },
-<<<<<<< HEAD
     stataUSDT: {
       address: '0x862c57d48becb45583aeba3f489696d22466ca1b',
       decimals: 6,
@@ -499,7 +498,7 @@
     aaveUSDT: {
       address: '0x23878914efe38d27c4d67ab83ed1b93a74d4086a',
       decimals: 6,
-=======
+    },
     instETH: {
       address: '0x7FA768E035F956c41d6aeaa3Bd857e7E5141CAd5',
       decimals: 18,
@@ -587,7 +586,6 @@
     lsETH: {
       address: '0x8c1BEd5b9a0928467c9B1341Da1D7BD5e10b6549',
       decimals: 18,
->>>>>>> 95ed1603
     },
   },
   [Network.POLYGON]: {
@@ -1582,11 +1580,7 @@
     aEthUSDC: '0x42EFD1E0DB4ADa762cc5092ECBD052dE7c6e72E2',
     MAV: '0x92582aa69BB6117903a01eDdfe6EFfDDe564A69f',
     BADGER: '0x34e2741a3f8483dbe5231f61c005110ff4b9f50a',
-<<<<<<< HEAD
     STETH: '0x6663613FbD927cE78abBF7F5Ca7e2c3FE0d96d18',
-=======
-    STETH: '0x43594da5d6A03b2137a04DF5685805C676dEf7cB',
->>>>>>> 95ed1603
     SUSHI: '0x8a108e4761386c94b8d2f98A5fFe13E472cFE76a',
     wstETH: '0x5fEC2f34D80ED82370F733043B6A536d7e9D7f8d',
     WETH: '0x6B44ba0a126a2A1a8aa6cD1AdeeD002e141Bcd44',
@@ -1596,13 +1590,8 @@
     sDAI: '0x4C612E3B15b96Ff9A6faED838F8d07d479a8dD4c',
     CVX: '0x0aCA67Fa70B142A3b9bF2eD89A81B40ff85dACdC',
     MIM: '0xa046a8660e66d178ee07ec97c585eeb6aa18c26c',
-<<<<<<< HEAD
     AnkETH: '0xF7260D4ADc48fEefd5a19a9Eb23f9747CeE15C92',
     DAI: '0xd1668fb5f690c59ab4b0cabad0f8c1617895052b',
-=======
-    AnkETH: '0xBB2d41AcfEA24A3A2aD4A6F95C3AcE1cC98c6ed6',
-    DAI: '0x2fEb1512183545f48f6b9C5b4EbfCaF49CfCa6F3',
->>>>>>> 95ed1603
     oldFRAX: '0x183d0dc5867c01bfb1dbbc41d6a9d3de6e044626',
     newFRAX: '0x183d0dc5867c01bfb1dbbc41d6a9d3de6e044626',
     FEI: '0x19c549357034d10db8d75ed812b45be1dd8a7218',
@@ -1665,12 +1654,9 @@
     BNT: '0xf727e20e081aAE428E7c6bE07b156bB21ab587a7',
     USDe: '0x74e6c48e667d698a4cf90665b6960a5bae39e603',
     eETH: '0x0f1DfeF1a40557d279d0de6E49aB306891A638b8',
-<<<<<<< HEAD
     stataUSDT: '0x6803364AceD5181877abC11E865FB27cB654a426',
     aaveUSDT: '0x32c98a981Fe7C333Bd4e8E7630E8e0CF5ce20987',
     weETH: '0x267ed5f71EE47D3E45Bb1569Aa37889a2d10f91e',
-=======
-    weETH: '0xfB4cB868727D9622258bf2B26A8CFc95f6742669',
     rETH: '0x9985dF20D7e9103ECBCeb16a84956434B6f06ae8',
     oETH: '0xDcEe70654261AF21C44c093C300eD3Bb97b78192',
     osETH: '0xe080027Bd47353b5D1639772b4a75E9Ed3658A0d',
@@ -1681,7 +1667,6 @@
     mETH: '0xc3350595eD42EbE94556277bc77D257c76065291',
     lsETH: '0xAe60d8180437b5C34bB956822ac2710972584473',
     SWETH: '0xc585DF3a8C9ca0c614D023A812624bE36161502B',
->>>>>>> 95ed1603
   },
   [Network.POLYGON]: {
     jGBP: '0x02aa0B826c7BA6386DdBE04C0a8715A1c0A16B24',
