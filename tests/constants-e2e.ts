--- conflicted
+++ resolved
@@ -503,7 +503,6 @@
       address: '0x23878914efe38d27c4d67ab83ed1b93a74d4086a',
       decimals: 6,
     },
-<<<<<<< HEAD
     instETH: {
       address: '0x7FA768E035F956c41d6aeaa3Bd857e7E5141CAd5',
       decimals: 18,
@@ -590,14 +589,14 @@
     },
     lsETH: {
       address: '0x8c1BEd5b9a0928467c9B1341Da1D7BD5e10b6549',
-=======
+      decimals: 18,
+    },
     rUSD: {
       address: '0x65D72AA8DA931F047169112fcf34f52DbaAE7D18',
       decimals: 18,
     },
     arUSD: {
       address: '0x07D1718fF05a8C53C8F05aDAEd57C0d672945f9a',
->>>>>>> 75ce9e57
       decimals: 18,
     },
   },
@@ -1678,7 +1677,6 @@
     stataUSDT: '0x6803364AceD5181877abC11E865FB27cB654a426',
     aaveUSDT: '0x32c98a981Fe7C333Bd4e8E7630E8e0CF5ce20987',
     weETH: '0x267ed5f71EE47D3E45Bb1569Aa37889a2d10f91e',
-<<<<<<< HEAD
     rETH: '0x9985dF20D7e9103ECBCeb16a84956434B6f06ae8',
     oETH: '0xDcEe70654261AF21C44c093C300eD3Bb97b78192',
     osETH: '0xe080027Bd47353b5D1639772b4a75E9Ed3658A0d',
@@ -1690,10 +1688,8 @@
     lsETH: '0xAe60d8180437b5C34bB956822ac2710972584473',
     SWETH: '0xc585DF3a8C9ca0c614D023A812624bE36161502B',
     inankrETH: '0x310C8f5274F74258cDe1E5101b50A0502b884aC4',
-=======
     rUSD: '0xEC2eda1C4F981E468ABF62424a10B69B738b498E',
     arUSD: '0xeFc24206053a452e2299BF3b8f964512b041Db4C',
->>>>>>> 75ce9e57
   },
   [Network.POLYGON]: {
     jGBP: '0x02aa0B826c7BA6386DdBE04C0a8715A1c0A16B24',
