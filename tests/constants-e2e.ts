--- conflicted
+++ resolved
@@ -491,11 +491,10 @@
       address: '0xcd5fe23c85820f7b72d0926fc9b05b43e359b7ee',
       decimals: 18,
     },
-<<<<<<< HEAD
     rUSD: {
       address: '0x65D72AA8DA931F047169112fcf34f52DbaAE7D18',
       decimals: 18,
-=======
+    },
     stataUSDT: {
       address: '0x862c57d48becb45583aeba3f489696d22466ca1b',
       decimals: 6,
@@ -503,7 +502,6 @@
     aaveUSDT: {
       address: '0x23878914efe38d27c4d67ab83ed1b93a74d4086a',
       decimals: 6,
->>>>>>> 1d5f8c50
     },
   },
   [Network.POLYGON]: {
