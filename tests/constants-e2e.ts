--- conflicted
+++ resolved
@@ -486,10 +486,7 @@
     aETH: '0xc03c4476fbe25138bf724fa1b95551c6e6b8fd2c',
     aWETH: '0x3ddfa8ec3052539b6c9549f12cea2c295cff5296',
     aUSDT: '0x4aef720f7bbe98f916221bbc2fb5a15efe6d2cb8',
-<<<<<<< HEAD
-=======
     BBAUSD: '0x9888e846bCb0a14e0fCB2f66368A69d1d04bd5F0',
->>>>>>> e3a4b330
   },
   [Network.ROPSTEN]: {
     ETH: '0x43262A12d8610AA70C15DbaeAC321d51613c9071',
