import {
  SmartTokenParams,
  balanceOfFn,
  allowanceFn,
  SmartToken,
  balancesFn,
  allowedFn,
  _balancesFn,
  _allowancesFn,
} from '../tests/smart-tokens';
import { Address } from '../src/types';
import { ETHER_ADDRESS, Network } from '../src/constants';

export const GIFTER_ADDRESS = '0xb22fC4eC94D555A5049593ca4552c810Fb8a6d00';
export const GENERIC_ADDR1 = '0xbe9317f6711e2da074fe1f168fd9c402bc0a9d1b';
export const GENERIC_ADDR2 = '0x230a1ac45690b9ae1176389434610b9526d2f21b';

export const Tokens: {
  [network: number]: { [symbol: string]: SmartTokenParams };
} = {
  [Network.MAINNET]: {
    ETH: {
      address: ETHER_ADDRESS,
      decimals: 18,
    },
    REQ: {
      address: '0x8f8221aFbB33998d8584A2B05749bA73c37a938a',
      decimals: 18,
    },
    USDC: {
      address: '0xa0b86991c6218b36c1d19d4a2e9eb0ce3606eb48',
      decimals: 6,
      addBalance: balancesFn,
      addAllowance: allowedFn,
    },
    CUSDC: {
      address: '0x39AA39c021dfbaE8faC545936693aC917d5E7563',
      decimals: 8,
    },
    WBTC: {
      address: '0x2260fac5e5542a773aa44fbcfedf7c193bc2c599',
      decimals: 8,
      addBalance: balancesFn,
      addAllowance: allowedFn,
    },
    BADGER: {
      address: '0x3472A5A71965499acd81997a54BBA8D852C6E53d',
      decimals: 18,
    },
    USDT: {
      address: '0xdac17f958d2ee523a2206206994597c13d831ec7',
      decimals: 6,
      addBalance: balancesFn,
      addAllowance: allowedFn,
    },
    STETH: {
      address: '0xae7ab96520de3a18e5e111b5eaab095312d7fe84',
      decimals: 18,
    },
    wstETH: {
      address: '0x7f39C581F595B53c5cb19bD0b3f8dA6c935E2Ca0',
      decimals: 18,
    },
    WETH: {
      address: '0xc02aaa39b223fe8d0a0e5c4f27ead9083c756cc2',
      decimals: 18,
      addBalance: balanceOfFn,
      addAllowance: allowanceFn,
    },
    PSP: {
      address: '0xcafe001067cdef266afb7eb5a286dcfd277f3de5',
      decimals: 18,
    },
    SETH: {
      address: '0x5e74C9036fb86BD7eCdcb084a0673EFc32eA31cb',
      decimals: 18,
    },
    LINK: {
      address: '0x514910771af9ca656af840dff83e8264ecf986ca',
      decimals: 18,
    },
    DAI: {
      address: '0x6b175474e89094c44da98b954eedeac495271d0f',
      decimals: 18,
      addBalance: balanceOfFn,
      addAllowance: allowanceFn,
    },
    MLN: {
      address: '0xec67005c4e498ec7f55e092bd1d35cbc47c91892',
      decimals: 18,
    },
    SENT: {
      address: '0xa44E5137293E855B1b7bC7E2C6f8cD796fFCB037',
      decimals: 8,
    },
    oldFRAX: {
      address: '0x853d955acef822db058eb8505911ed77f175b99e',
      decimals: 18,
    },
    aDAI: {
      address: '0x028171bCA77440897B824Ca71D1c56caC55b68A3',
      decimals: 18,
    },
    aUSDT: {
      address: '0x3Ed3B47Dd13ECAURA9a98b44e6204A523E766B225811',
      decimals: 6,
    },
    waUSDT: {
      address: '0xf8Fd466F12e236f4c96F7Cce6c79EAdB819abF58',
      decimals: 6,
    },
    ALUSD: {
      address: '0xbc6da0fe9ad5f3b0d58160288917aa56653660e9',
      decimals: 18,
    },
    BAL: {
      address: '0xba100000625a3754423978a60c9317c58a424e3D',
      decimals: 18,
    },
    OHM: {
      address: '0x64aa3364f17a4d01c6f1751fd97c2bd3d7e7f1d5',
      decimals: 9,
    },
    AURA: {
      address: '0xc0c293ce456ff0ed870add98a0828dd4d2903dbf',
      decimals: 18,
    },
    WISE: {
      address: '0x66a0f676479cee1d7373f3dc2e2952778bff5bd6',
      decimals: 18,
    },
    DDIM: {
      address: '0xFbEEa1C75E4c4465CB2FCCc9c6d6afe984558E20',
      decimals: 18,
    },
    DODO: {
      address: '0x43Dfc4159D86F3A37A5A4B3D4580b888ad7d4DDd',
      decimals: 18,
    },
    STG: {
      address: '0xAf5191B0De278C7286d6C7CC6ab6BB8A73bA2Cd6',
      decimals: 18,
    },
    ADAI: {
      address: '0x028171bca77440897b824ca71d1c56cac55b68a3',
      decimals: 18,
    },
    AWETH: {
      address: '0x030ba81f1c18d280636f32af80b9aad02cf0854e',
      decimals: 18,
    },
    ALPHA: {
      address: '0xa1faa113cbe53436df28ff0aee54275c13b40975',
      decimals: 18,
    },
    CRV: {
      address: '0xd533a949740bb3306d119cc777fa900ba034cd52',
      decimals: 18,
    },
    INCH: {
      address: '0x111111111117dC0aa78b770fA6A738034120C302',
      decimals: 18,
    },
    mUSD: {
      address: '0xe2f2a5c287993345a840db3b0845fbc70f5935a5',
      decimals: 18,
    },
    mBTC: {
      address: '0x945facb997494cc2570096c74b5f66a3507330a1',
      decimals: 18,
    },
    renBTC: {
      address: '0xEB4C2781e4ebA804CE9a9803C67d0893436bB27D',
      decimals: 8,
    },
    HBTC: {
      address: '0x0316EB71485b0Ab14103307bf65a021042c6d380',
      decimals: 18,
    },
    tBTC: {
      address: '0x8dAEBADE922dF735c38C80C7eBD708Af50815fAa',
      decimals: 18,
    },
    BUSD: {
      address: '0x4fabb145d64652a948d72533023f6e7a623c7c53',
      decimals: 18,
    },
    GUSD: {
      address: '0x056fd409e1d7a124bd7017459dfea2f387b6d5cd',
      decimals: 2,
    },
    ADAIv1: {
      address: '0xfC1E690f61EFd961294b3e1Ce3313fBD8aa4f85d',
      decimals: 18,
    },
    CETH: {
      address: '0x4ddc2d193948926d02f9b1fe9e1daa0718270ed5',
      decimals: 8,
    },
    CDAI: {
      address: '0x5d3a536E4D6DbD6114cc1Ead35777bAB948E3643',
      decimals: 8,
    },
    MIM: {
      address: '0x99D8a9C45b2ecA8864373A26D1459e3Dff1e17F3',
      decimals: 18,
    },
    AnkETH: {
      address: '0xE95A203B1a91a908F9B9CE46459d101078c2c3cb',
      decimals: 18,
    },
    EURS: {
      address: '0xdB25f211AB05b1c97D595516F45794528a807ad8',
      decimals: 2,
    },
    EURT: {
      address: '0xC581b735A1688071A1746c968e0798D642EDE491',
      decimals: 6,
    },
    jEUR: {
      address: '0x0f17bc9a994b87b5225cfb6a2cd4d667adb4f20b',
      decimals: 18,
    },
    jCHF: {
      address: '0x53dfea0a8cc2a2a2e425e1c174bc162999723ea0',
      decimals: 18,
    },
    jGBP: {
      address: '0x7409856cae628f5d578b285b45669b36e7005283',
      decimals: 18,
    },
    XAUT: {
      address: '0x68749665FF8D2d112Fa859AA293F07A622782F38',
      decimals: 6,
    },
    CVX: {
      address: '0x4e3FBD56CD56c3e72c1403e103b45Db9da5B9D2B',
      decimals: 18,
    },
    UST: {
      address: '0xa47c8bf37f92abed4a126bda807a7b7498661acd',
      decimals: 18,
    },
    SAITAMA: {
      address: '0x8b3192f5eebd8579568a2ed41e6feb402f93f73f',
      decimals: 9,
    },
    BBAUSDT: {
      // bpt of USDT Linear Pool
      address: '0x2bbf681cc4eb09218bee85ea2a5d3d13fa40fc0c',
      decimals: 18,
    },
    BBADAI: {
      // bpt of DAI Linear Pool
      address: '0x804cdb9116a10bb78768d3252355a1b18067bf8f',
      decimals: 18,
    },
    BBAUSD: {
      address: '0x7b50775383d3d6f0215a8f290f2c9e2eebbeceb2',
      decimals: 18,
    },
    BBFDAI: {
      address: '0x8f4063446f5011bc1c9f79a819efe87776f23704',
      decimals: 18,
    },
    FEI: {
      address: '0x956F47F50A910163D8BF957Cf5846D573E7f87CA',
      decimals: 18,
    },
    newFRAX: {
      address: '0x853d955aCEf822Db058eb8505911ED77F175b99e',
      decimals: 18,
    },
    sBTC: {
      address: '0xfE18be6b3Bd88A2D2A7f928d00292E7a9963CfC6',
      decimals: 18,
    },
    sETH: {
      address: '0x5e74C9036fb86BD7eCdcb084a0673EFc32eA31cb',
      decimals: 18,
    },
    sUSD: {
      address: '0x57Ab1ec28D129707052df4dF418D58a2D46d5f51',
      decimals: 18,
    },
    USDD: {
      address: '0x0c10bf8fcb7bf5412187a595ab97a3609160b5c6',
      decimals: 18,
    },
    alETH: {
      address: '0x0100546f2cd4c9d97f798ffc9755e47865ff7ee6',
      decimals: 18,
    },
    SHIBA: {
      address: '0x95aD61b0a150d79219dCF64E1E6Cc01f0B64C4cE',
      decimals: 18,
    },
    dUSDC: {
      address: '0xc411db5f5eb3f7d552f9b8454b2d74097ccde6e3',
      decimals: 6,
    },
    BOB: {
      address: '0xB0B195aEFA3650A6908f15CdaC7D92F8a5791B0B',
      decimals: 18,
    },
  },
  [Network.ROPSTEN]: {
    DAI: {
      address: '0xaD6D458402F60fD3Bd25163575031ACDce07538D',
      decimals: 18,
    },
    WETH: {
      address: '0xc778417E063141139Fce010982780140Aa0cD5Ab',
      decimals: 18,
    },
    ETH: { address: ETHER_ADDRESS, decimals: 18 },
    USDC: {
      address: '0x2ecf57cfaf2faedf1575d2372398ee34c428d6c3',
      decimals: 6,
    },
  },
  [Network.POLYGON]: {
    DAI: {
      address: '0x8f3Cf7ad23Cd3CaDbD9735AFf958023239c6A063',
      decimals: 18,
    },
    USDC: {
      address: '0x2791bca1f2de4661ed88a30c99a7a9449aa84174',
      decimals: 6,
      addBalance: _balancesFn,
      addAllowance: _allowancesFn,
    },
    POPS: {
      address: '0xa92A1576D11dB45c53be71d59245ac97ce0d8147',
      decimals: 18,
    },
    WETH: {
      address: '0x7ceb23fd6bc0add59e62ac25578270cff1b9f619',
      decimals: 18,
    },
    WMATIC: {
      address: '0x0d500B1d8E8eF31E21C99d1Db9A6444d3ADf1270',
      decimals: 18,
      addBalance: balanceOfFn,
      addAllowance: allowanceFn,
    },
    AMWMATIC: {
      address: '0x8dF3aad3a84da6b69A4DA8aeC3eA40d9091B2Ac4',
      decimals: 18,
    },
    MUST: {
      address: '0x9C78EE466D6Cb57A4d01Fd887D2b5dFb2D46288f',
      decimals: 18,
    },
    AMDAI: {
      address: '0x27F8D03b3a2196956ED754baDc28D73be8830A6e',
      decimals: 18,
    },
    BTU: {
      address: '0xfdc26cda2d2440d0e83cd1dee8e8be48405806dc',
      decimals: 18,
    },
    USDT: {
      address: '0xc2132d05d31c914a87c6611c10748aeb04b58e8f',
      decimals: 6,
    },
    WBTC: {
      address: '0x1bfd67037b42cf73acf2047067bd4f2c47d9bfd6',
      decimals: 8,
    },
    MATIC: { address: ETHER_ADDRESS, decimals: 18 },
    mUSD: {
      address: '0xe840b73e5287865eec17d250bfb1536704b43b21',
      decimals: 18,
    },
    AMWETH: {
      address: '0x28424507fefb6f7f8e9d3860f56504e4e5f5f390',
      decimals: 18,
    },
    AMWBTC: {
      address: '0x5c2ed810328349100a66b82b78a1791b101c9d61',
      decimals: 8,
    },
    KNC: {
      address: '0x1c954e8fe737f99f68fa1ccda3e51ebdb291948c',
      decimals: 18,
    },
    jEUR: {
      address: '0x4e3decbb3645551b8a19f0ea1678079fcb33fb4c',
      decimals: 18,
    },
    jGPB: {
      address: '0x767058f11800fba6a682e73a6e79ec5eb74fac8c',
      decimals: 18,
    },
    jCHF: {
      address: '0xbd1463f02f61676d53fd183c2b19282bff93d099',
      decimals: 18,
    },
    RADIO: {
      address: '0x613a489785C95afEB3b404CC41565cCff107B6E0',
      decimals: 18,
    },
    HANZO: {
      address: '0x37eb60f78e06c4bb2a5f836b0fc6bccbbaa995b3',
      decimals: 9,
    },
    RVLT: {
      address: '0xf0f9d895aca5c8678f706fb8216fa22957685a13',
      decimals: 18,
    },
    stMATIC: {
      address: '0x3a58a54c066fdc0f2d55fc9c89f0415c92ebf3c4',
      decimals: 18,
    },
    axlUSDC: {
      address: '0x750e4c4984a9e0f12978ea6742bc1c5d248f40ed',
      decimals: 6,
    },
    deUSDC: {
      address: '0x1ddcaa4ed761428ae348befc6718bcb12e63bfaa',
      decimals: 6,
    },
    amUSDT: {
      address: '0x60d55f02a771d515e077c9c2403a1ef324885cec',
      decimals: 6,
    },
    amUSDC: {
      address: '0x1a13F4Ca1d028320A707D99520AbFefca3998b7F',
      decimals: 6,
    },
    MAI: {
      address: '0xa3fa99a148fa48d14ed51d610c367c61876997f1',
      decimals: 18,
    },
    BOB: {
      address: '0xB0B195aEFA3650A6908f15CdaC7D92F8a5791B0B',
      decimals: 18,
    },
  },
  [Network.FANTOM]: {
    FTM: { address: ETHER_ADDRESS, decimals: 18 },
    WFTM: {
      address: '0x21be370d5312f44cb42ce377bc9b8a0cef1a4c83',
      decimals: 18,
    },
    DAI: {
      address: '0x8d11ec38a3eb5e956b052f67da8bdc9bef8abf3e',
      decimals: 18,
    },
    USDC: {
      address: '0x04068DA6C83AFCFA0e13ba15A6696662335D5B75',
      decimals: 6,
    },
    FUSDT: {
      address: '0x049d68029688eabf473097a2fc38ef61633a3c7a',
      decimals: 6,
    },
    POPS: {
      address: '0x9dE4b40bDcE50Ec6a1A668bF85997BbBD324069a',
      decimals: 18,
    },
    MIM: {
      address: '0x82f0b8b456c1a451378467398982d4834b6829c1',
      decimals: 18,
    },
    FRAX: {
      address: '0xdc301622e621166BD8E82f2cA0A26c13Ad0BE355',
      decimals: 18,
    },
    nETH: {
      address: '0x67C10C397dD0Ba417329543c1a40eb48AAa7cd00',
      decimals: 18,
    },
    WETH: {
      address: '0x74b23882a30290451A17c44f4F05243b6b58C76d',
      decimals: 18,
    },
    SPIRIT: {
      address: '0x5cc61a78f164885776aa610fb0fe1257df78e59b',
      decimals: 18,
    },
    wBOMB: {
      address: '0xc09a82ad5075b3067d80f54f05e1e22229699cc1',
      decimals: 18,
    },
    TOR: {
      address: '0x74e23df9110aa9ea0b6ff2faee01e740ca1c642e',
      decimals: 18,
    },
    BOO: {
      address: '0x841fad6eae12c286d1fd18d1d525dffa75c7effe',
      decimals: 18,
    },
    ETH: {
      address: '0x74b23882a30290451A17c44f4F05243b6b58C76d',
      decimals: 18,
    },
    GDAI: {
      address: '0x07E6332dD090D287d3489245038daF987955DCFB',
      decimals: 18,
    },
    GUSDC: {
      address: '0xe578C856933D8e1082740bf7661e379Aa2A30b26',
      decimals: 6,
    },
  },
  [Network.BSC]: {
    POPS: {
      address: '0xa1051433EC7b5cc249c75Fdd5b96BF423f2f4A32',
      decimals: 18,
    },
    DAI: {
      address: '0x1af3f329e8be154074d8769d1ffa4ee058b1dbc3',
      decimals: 18,
    },
    WBNB: {
      address: '0xbb4cdb9cbd36b01bd1cbaebf2de08d9173bc095c',
      decimals: 18,
    },
    BUSD: {
      address: '0xe9e7cea3dedca5984780bafc599bd69add087d56',
      decimals: 18,
    },
    USDT: {
      address: '0x55d398326f99059ff775485246999027b3197955',
      decimals: 18,
    },
    ETH: {
      address: '0x2170ed0880ac9a755fd29b2688956bd959f933f8',
      decimals: 18,
    },
    UST: {
      address: '0x23396cf899ca06c4472205fc903bdb4de249d6fc',
      decimals: 18,
    },
    USDC: {
      address: '0x8AC76a51cc950d9822D68b83fE1Ad97B32Cd580d',
      decimals: 18,
    },
    RADIO: {
      address: '0x30807D3b851A31d62415B8bb7Af7dCa59390434a',
      decimals: 18,
    },
    BNB: { address: ETHER_ADDRESS, decimals: 18 },
    bBTC: {
      address: '0x7130d2A12B9BCbFAe4f2634d864A1Ee1Ce3Ead9c',
      decimals: 18,
    },
    anyBTC: {
      address: '0x54261774905f3e6E9718f2ABb10ed6555cae308a',
      decimals: 8,
    },
    nUSD: {
      address: '0x23b891e5C62E0955ae2bD185990103928Ab817b3',
      decimals: 18,
    },
    CONE: {
      address: '0xA60205802E1B5C6EC1CAFA3cAcd49dFeECe05AC9',
      decimals: 18,
    },
    axlUSD: {
      address: '0x4268B8F0B87b6Eae5d897996E6b845ddbD99Adf3',
      decimals: 6,
    },
    BOB: {
      address: '0xB0B195aEFA3650A6908f15CdaC7D92F8a5791B0B',
      decimals: 18,
    },
  },
  [Network.AVALANCHE]: {
    USDCe: {
      address: '0xA7D7079b0FEaD91F3e65f86E8915Cb59c1a4C664',
      decimals: 6,
    },
    USDC: {
      address: '0xB97EF9Ef8734C71904D8002F8b6Bc66Dd9c48a6E',
      decimals: 6,
    },
    USDTe: {
      address: '0xc7198437980c041c805A1EDcbA50c1Ce5db95118',
      decimals: 6,
    },
    USDT: {
      address: '0x9702230A8Ea53601f5cD2dc00fDBc13d4dF4A8c7',
      decimals: 6,
      addAllowance: _allowancesFn,
      addBalance: balanceOfFn,
    },
    POPS: {
      address: '0x240248628B7B6850352764C5dFa50D1592A033A8',
      decimals: 18,
    },
    WAVAX: {
      address: '0xB31f66AA3C1e785363F0875A1B74E27b85FD66c7',
      decimals: 18,
      addAllowance: allowanceFn,
      addBalance: balanceOfFn,
    },
    sAVAX: {
      address: '0x2b2C81e08f1Af8835a78Bb2A90AE924ACE0eA4bE',
      decimals: 18,
    },
    WETHe: {
      address: '0x49D5c2BdFfac6CE2BFdB6640F4F80f226bc10bAB',
      decimals: 18,
    },
    ETH: {
      address: '0xf20d962a6c8f70c731bd838a3a388D7d48fA6e15',
      decimals: 18,
    },
    WBTC: {
      address: '0x408D4cD0ADb7ceBd1F1A1C33A0Ba2098E1295bAB',
      decimals: 8,
    },
    WETH: {
      address: '0x49D5c2BdFfac6CE2BFdB6640F4F80f226bc10bAB',
      decimals: 18,
    },
    TUSD: {
      address: '0x1c20e891bab6b1727d14da358fae2984ed9b59eb',
      decimals: 18,
    },
    oldFRAX: {
      address: '0xdc42728b0ea910349ed3c6e1c9dc06b5fb591f98',
      decimals: 18,
    },
    newFRAX: {
      address: '0xd24c2ad096400b6fbcd2ad8b24e7acbc21a1da64',
      decimals: 18,
    },
    DAIE: {
      address: '0xd586e7f844cea2f87f50152665bcbc2c279d8d70',
      decimals: 18,
    },
    PNG: {
      address: '0x60781c2586d68229fde47564546784ab3faca982',
      decimals: 18,
    },
    SHIBX: {
      address: '0x440aBbf18c54b2782A4917b80a1746d3A2c2Cce1',
      decimals: 18,
    },
    wBTC: {
      address: '0x50b7545627a5162F82A992c33b87aDc75187B218',
      decimals: 8,
    },
    renBTC: {
      address: '0xDBf31dF14B66535aF65AaC99C32e9eA844e14501',
      decimals: 8,
    },
    BTCb: {
      address: '0x152b9d0FdC40C096757F570A51E494bd4b943E50',
      decimals: 8,
    },
    ADAI: {
      address: '0x47AFa96Cdc9fAb46904A55a6ad4bf6660B53c38a',
      decimals: 18,
    },
    avWAVAX: {
      address: '0xDFE521292EcE2A4f44242efBcD66Bc594CA9714B',
      decimals: 18,
    },
    MIM: {
      address: '0x130966628846BFd36ff31a822705796e8cb8C18D',
      decimals: 18,
    },
    TSD: {
      address: '0x4fbf0429599460D327BD5F55625E30E4fC066095',
      decimals: 18,
    },
    avUSDT: {
      address: '0x532e6537fea298397212f09a61e03311686f548e',
      decimals: 6,
    },
    THO: {
      address: '0xAE4AA155D2987B454C29450ef4f862CF00907B61',
      decimals: 18,
    },
    AVAX: { address: ETHER_ADDRESS, decimals: 18 },
    aETH: {
      address: '0x3a3A65aAb0dd2A17E3F1947bA16138cd37d08c04',
      decimals: 18,
    },
    aUSDT: {
      address: '0x71fc860f7d3a592a4a98740e39db31d25db65ae8',
      decimals: 6,
    },
    YUSD: {
      address: '0x111111111111ed1D73f860F57b2798b683f2d325',
      decimals: 18,
    },
    H2O: {
      address: '0x026187BdbC6b751003517bcb30Ac7817D5B766f8',
      decimals: 18,
    },
    MONEY: {
      address: '0x0f577433Bf59560Ef2a79c124E9Ff99fCa258948',
      decimals: 18,
    },
    nETH: {
      address: '0x19E1ae0eE35c0404f835521146206595d37981ae',
      decimals: 18,
    },
    avWETH: {
      address: '0x53f7c5869a859F0AeC3D334ee8B4Cf01E3492f21',
      decimals: 18,
    },
    nUSD: {
      address: '0xCFc37A6AB183dd4aED08C204D1c2773c0b1BDf46',
      decimals: 18,
    },
  },
  [Network.ARBITRUM]: {
    DAI: {
      address: '0xDA10009cBd5D07dd0CeCc66161FC93D7c9000da1',
      decimals: 18,
    },
    WETH: {
      address: '0x82aF49447D8a07e3bd95BD0d56f35241523fBab1',
      decimals: 18,
      addBalance: _balancesFn,
      addAllowance: _allowancesFn,
    },
    ETH: { address: ETHER_ADDRESS, decimals: 18 },
    USDC: {
      address: '0xFF970A61A04b1cA14834A43f5dE4533eBDDB5CC8',
      decimals: 6,
    },
    OHM: {
      address: '0xf0cb2dc0db5e6c66b9a70ac27b06b878da017028',
      decimals: 9,
    },
    RDNT: {
      address: '0x3082cc23568ea640225c2467653db90e9250aaa0',
      decimals: 18,
    },
    USDT: {
      address: '0xfd086bc7cd5c481dcc9c85ebe478a1c0b69fcbb9',
      decimals: 6,
      addBalance: _balancesFn,
      addAllowance: _allowancesFn,
    },
    FRAX: {
      address: '0x17FC002b466eEc40DaE837Fc4bE5c67993ddBd6F',
      decimals: 18,
    },
    nUSD: {
      address: '0x2913E812Cf0dcCA30FB28E6Cac3d2DCFF4497688',
      decimals: 18,
    },
    nETH: {
      address: '0x3ea9B0ab55F34Fb188824Ee288CeaEfC63cf908e',
      decimals: 18,
    },
    EURS: {
      address: '0xd22a58f79e9481d1a88e00c343885a588b34b68b',
      decimals: 2,
    },
    AAVE: {
      address: '0xba5ddd1f9d7f570dc94a51479a000e3bce967196',
      decimals: 18,
    },
    MIM: {
      address: '0xFEa7a6a0B346362BF88A9e4A88416B77a57D6c2A',
      decimals: 18,
    },
    VST: {
      address: '0x64343594ab9b56e99087bfa6f2335db24c2d1f17',
      decimals: 18,
    },
    POPS: {
      address: '0xa0b20DecBc557E3f68E140eD5a0c69bc865F865A',
      decimals: 18,
    },
    ZYB: {
      address: '0x3B475F6f2f41853706afc9Fa6a6b8C5dF1a2724c',
      decimals: 18,
    },
    WBTC: {
      address: '0x2f2a2543b76a4166549f7aab2e75bef0aefc5b0f',
      decimals: 8,
    },
    BOB: {
      address: '0xB0B195aEFA3650A6908f15CdaC7D92F8a5791B0B',
      decimals: 18,
    },
  },
  [Network.OPTIMISM]: {
    DAI: {
      address: '0xDA10009cBd5D07dd0CeCc66161FC93D7c9000da1',
      decimals: 18,
    },
    WETH: {
      address: '0x4200000000000000000000000000000000000006',
      decimals: 18,
    },
    ETH: { address: ETHER_ADDRESS, decimals: 18 },
    USDC: {
      address: '0x7F5c764cBc14f9669B88837ca1490cCa17c31607',
      decimals: 6,
    },
    USDT: {
      address: '0x94b008aA00579c1307B0EF2c499aD98a8ce58e58',
      decimals: 6,
    },
    POPS: {
      address: '0x3D51a9fB5dCc87F7B237B04975559b920a9a56Ff',
      decimals: 18,
    },
    OP: {
      address: '0x4200000000000000000000000000000000000042',
      decimals: 18,
    },
    sBTC: {
      address: '0x298B9B95708152ff6968aafd889c6586e9169f1D',
      decimals: 18,
    },
    sETH: {
      address: '0xE405de8F52ba7559f9df3C368500B6E6ae6Cee49',
      decimals: 18,
    },
    sUSD: {
      address: '0x8c6f28f2F1A3C87F0f938b96d27520d9751ec8d9',
      decimals: 18,
    },
    wstETH: {
      address: '0x1f32b1c2345538c0c6f582fcb022739c4a194ebb',
      decimals: 18,
    },
    rETH: {
      address: '0x9bcef72be871e61ed4fbbc7630889bee758eb81d',
      decimals: 18,
    },
    MAI: {
      address: '0xdfa46478f9e5ea86d57387849598dbfb2e964b02',
      decimals: 18,
    },
    WBTC: {
      address: '0x68f180fcCe6836688e9084f035309E29Bf0A2095',
      decimals: 8,
    },
    BOB: {
      address: '0xB0B195aEFA3650A6908f15CdaC7D92F8a5791B0B',
      decimals: 18,
    },
  },
};

export const Holders: {
  [network: number]: { [tokenAddress: string]: Address };
} = {
  [Network.MAINNET]: {
    ETH: '0x176F3DAb24a159341c0509bB36B833E7fdd0a132',
    USDC: '0x79E2Ba942B0e8fDB6ff3d406e930289d10B49ADe',
    WBTC: '0x1Cb17a66DC606a52785f69F08F4256526aBd4943',
    BADGER: '0x34e2741a3f8483dbe5231f61c005110ff4b9f50a',
    STETH: '0x9bdb521a97e95177bf252c253e256a60c3e14447',
    wstETH: '0x6cE0F913F035ec6195bC3cE885aec4C66E485BC4',
    WETH: '0x2fEb1512183545f48f6b9C5b4EbfCaF49CfCa6F3',
    USDT: '0x8A446971dbB112f3be15bc38C14D44B94D9E94b9',
    XAUT: '0xc4e161e8d8a4bc4ac762ab33a28bbac5474203d7',
    CVX: '0x0aCA67Fa70B142A3b9bF2eD89A81B40ff85dACdC',
    MIM: '0xa046a8660e66d178ee07ec97c585eeb6aa18c26c',
    AnkETH: '0xF7260D4ADc48fEefd5a19a9Eb23f9747CeE15C92',
    DAI: '0x60FaAe176336dAb62e284Fe19B885B095d29fB7F',
    oldFRAX: '0x183d0dc5867c01bfb1dbbc41d6a9d3de6e044626',
    newFRAX: '0x183d0dc5867c01bfb1dbbc41d6a9d3de6e044626',
    FEI: '0x19c549357034d10db8d75ed812b45be1dd8a7218',
    BAL: '0x740a4AEEfb44484853AA96aB12545FC0290805F3',
    OHM: '0x3D7FEAB5cfab1c7De8ab2b7D5B260E76fD88BC78',
    AURA: '0xBB19053E031D9B2B364351B21a8ed3568b21399b',
    WISE: '0x25c315e0758beeab30ee048a4e2080e7084b64b3',
    DDIM: '0x229cbd1955fee93ab6e7876c1b17f6d0b859e953',
    DODO: '0x3e19d726ed435afd3a42967551426b3a47c0f5b7',
    ADAI: '0x826c3064d4f5b9507152f5cb440ca9326e1ec8fa',
    AWETH: '0xa433105e7396070a5e1fdd7e2b2338f1bfa0de68',
    BUSD: '0xf977814e90da44bfa03b6295a0616a897441acec',
    INCH: '0x4ee7c0f5480eb1edd8902a5e8b991ed52992d5f5',
    mUSD: '0x3aD1D5CFCF9169Da73C23D85d5f2Bf53bC9d39dF',
    mBTC: '0x15A295e9BCFcF93a8721DCb9A19330fc59771271',
    renBTC: '0xAaE0633E15200bc9C50d45cD762477D268E126BD',
    tBTC: '0xC25099792E9349C7DD09759744ea681C7de2cb66',
    HBTC: '0x52885fF60Cd7Ae081e0665968C457DdACF888C90',
    GUSD: '0x5f65f7b609678448494De4C87521CdF6cEf1e932',
    LINK: '0x98c63b7b319dfbdf3d811530f2ab9dfe4983af9d',
    ADAIv1: '0x3021026e4ff227571a5a563ad19ea657c7027e59',
    CETH: '0x712d0f306956a6a4b4f9319ad9b9de48c5345996',
    CDAI: '0xab4ce310054a11328685ece1043211b68ba5d082',
    CUSDC: '0xC2F61a6eEEC48d686901D325CDE9233b81c793F3',
    EURS: '0xC1056Adeb61a01964Ea265cA95EffB7016f9Ed78',
    EURT: '0x6914FC70fAC4caB20a8922E900C4BA57fEECf8E1',
    CRV: '0x7a16fF8270133F063aAb6C9977183D9e72835428',
    jEUR: '0x4f0CF2F63913524b85c1126AB7eE7957857f3482',
    UST: '0xf16e9b0d03470827a95cdfd0cb8a8a3b46969b91',
    SAITAMA: '0x763d5d93f27615aac852b70549f5877b92193864',
    aETH: '0xc03c4476fbe25138bf724fa1b95551c6e6b8fd2c',
    aWETH: '0x3ddfa8ec3052539b6c9549f12cea2c295cff5296',
    aUSDT: '0x4aef720f7bbe98f916221bbc2fb5a15efe6d2cb8',
    BBAUSD: '0x4361b7425cff39b1be9bf12cee2ef32f89656cda',
    sBTC: '0xc8c2b727d864cc75199f5118f0943d2087fb543b',
    sETH: '0x5fe009d78afabc1b04abd2d4361f8e95cd402648',
    sUSD: '0xcfb87039a1eda5428e2c8386d31ccf121835ecdb',
    USDD: '0xf89d7b9c864f589bbf53a82105107622b35eaa40',
    alETH: '0x500a4f1280a0b63f47862d658b6c335cc939aaed',
    SHIBA: '0x73af3bcf944a6559933396c1577b257e2054d935',
    aEthUSDC: '0x3178490d60B5cceaA5a79FD4D9050C7405Bab80c',
    aEthWETH: '0x645C4c0c95C1Aa6EF25d12f4a25038cA9b0C6Cc7',
<<<<<<< HEAD
    dUSDC: '0x3C6A135F7A3A7Ce203EF629B43D9dc66f0f98BFa',
    BOB: '0x02BF3258D6024B2B34fD7D21F225Db6CDA939E76',
=======
    dUSDC: '0x2FC2F705110A7F46Ce85F701d7217EF1018f01A3',
    PSP: '0xE5E5440a1CE69C5cf67BFFA74d185e57c31b43E5',
>>>>>>> 4ff2818d
  },
  [Network.ROPSTEN]: {
    ETH: '0x43262A12d8610AA70C15DbaeAC321d51613c9071',
    DAI: '0xbe13517a2b520b2449068D2ec45280992B04047B',
    WETH: '0xdA87Da8C599E8A8993f3CBCD0aA5A1316A559A6D',
    USDC: '0xb2dafb6fc7f66526e72027ade0f044beda0ba11e',
  },
  [Network.POLYGON]: {
    MATIC: '0xe7804c37c13166fF0b37F5aE0BB07A3aEbb6e245',
    DAI: '0x06959153B974D0D5fDfd87D561db6d8d4FA0bb0B',
    WETH: '0x72a53cdbbcc1b9efa39c834a540550e23463aacb',
    WMATIC: '0xFffbCD322cEace527C8ec6Da8de2461C6D9d4e6e',
    AMWMATIC: '0x8832924854e3Cedb0a6Abf372e6CCFF9F7654332',
    USDC: '0x06959153B974D0D5fDfd87D561db6d8d4FA0bb0B',
    POPS: '0x2693b57ee51f4e2a26dfb339a911fa8731061f49',
    MUST: '0x9f2a409848fb9b7bd058b24a23e8dbf1e166a109',
    AMDAI: '0xFA0DCe8280FCDf369a4cbFc1830d3302789307a6',
    mUSD: '0x5084f622cbDf1E22E473d66d97916524745B9b6e',
    USDT: '0x0d0707963952f2fba59dd06f2b425ace40b492fe',
    WBTC: '0xdc9232e2df177d7a12fdff6ecbab114e2231198d',
    AMWETH: '0x6f1c28c40b5fed4fb546f85959ae2f7c16365cad',
    KNC: '0x41Af7fd16dFC29bdA8D8aAA4CeFfC0E8046992eC',
    jEUR: '0x4f15818dc2Ae5FA84D519D88Cb2CAAe9cd18EE6d',
    aUSDT: '0x027ffd3c119567e85998f4e6b9c3d83d5702660c',
    aPolUSDT: '0x941da3d6759147736456cee36647213183079337',
    aPolWMATIC: '0xC948eB5205bDE3e18CAc4969d6ad3a56ba7B2347',
    RADIO: '0x60531b9c3645546d864604ee0fc5b7d6adc81cc2',
    HANZO: '0x8a151b6ec99c7b90b342ab401d511b480309b220',
    RVLT: '0x815f87ca3db2b9491115a7769aeacb140361c5a9',
    stMATIC: '0x3b39669766fe815aa91834b3bd258dea3edbb6d5',
    axlUSDC: '0x42875ae5766dfd4d70772a3a956842e4b708d59a',
    deUSDC: '0x94d5ead1f80cf0b4d3480ab59dff16d47c93e9fe',
    amUSDT: '0x832b11846a27b3ba25d68ae80c39fab155d18c49',
    amUSDC: '0x6e7f19cd23049c7118e14470e2bf85d2e26ee0ae',
    MAI: '0x9a8cf02f3e56c664ce75e395d0e4f3dc3dafe138',
    BOB: '0x02BF3258D6024B2B34fD7D21F225Db6CDA939E76',
  },
  [Network.FANTOM]: {
    DAI: '0x370f4b2dcf75c94d8d4450b493661a9c6170d0b5',
    FTM: '0x431e81E5dfB5A24541b5Ff8762bDEF3f32F96354',
    WFTM: '0x3e923747ca2675e096d812c3b24846ac39aed645',
    USDC: '0xe48793b1533b351ae184e1c3119d0955dde7b330',
    FUSDT: '0x9ade1c17d25246c405604344f89E8F23F8c1c632',
    POPS: '0x4b78b52e7de4d8b7d367297cb8a87c1875a9d591',
    aFanUSDT: '0x8EBc96fF91A30059E447bFC7C0a7394f8A5793E6',
    aFanWFTM: '0x935AD0fBea9572bB24138F23A69e314f0BDbdDbE',
    MIM: '0xbcab7d083cf6a01e0dda9ed7f8a02b47d125e682',
    FRAX: '0x4423ac71f53ca92e2f2be5917a9c2468e7412f4a',
    nETH: '0x16b658270ac50c0063940ed287c401b3df7ccf70',
    WETH: '0x7b7b957c284c2c227c980d6e2f804311947b84d0',
    SPIRIT: '0x0d0707963952f2fba59dd06f2b425ace40b492fe',
    wBOMB: '0x28aa4f9ffe21365473b64c161b566c3cdead0108',
    TOR: '0x70de4b5ed310fd93da3c0bae824fb99cb4d44dd8',
    BOO: '0xf778f4d7a14a8cb73d5261f9c61970ef4e7d7842',
    ETH: '0xf48883940b4056801de30f12b934dcea90133ee6',
    GUSDC: '0x894d774a293f8aa3d23d67815d4cadb5319c1094',
    GDAI: '0x0e2ed73f9c1409e2b36fe6c46e60d4557b7c2ac0',
  },
  [Network.BSC]: {
    DAI: '0xf68a4b64162906eff0ff6ae34e2bb1cd42fef62d',
    WBNB: '0x59d779bed4db1e734d3fda3172d45bc3063ecd69',
    BUSD: '0x0D0707963952f2fBA59dD06f2b425ace40b492Fe',
    POPS: '0x4b78b52e7de4d8b7d367297cb8a87c1875a9d591',
    BNB: '0xf68a4b64162906eff0ff6ae34e2bb1cd42fef62d',
    USDT: '0xf89d7b9c864f589bbf53a82105107622b35eaa40',
    ETH: '0xefdca55e4bce6c1d535cb2d0687b5567eef2ae83',
    USDC: '0xe2fc31f816a9b94326492132018c3aecc4a93ae1',
    RADIO: '0x75b3efed620e2d6750d88263cd4d7a27b0d7d3c5',
    bBTC: '0x72a53cdbbcc1b9efa39c834a540550e23463aacb',
    anyBTC: '0x4ffef8e8a75c20ab0ddf96c50d2457277d27923c',
    nUSD: '0x28ec0b36f0819ecb5005cab836f4ed5a2eca4d13',
    axlUSD: '0xc03fbeda9069b22a120ae6a09349a0b5eea5570a',
    BOB: '0x02BF3258D6024B2B34fD7D21F225Db6CDA939E76',
  },
  [Network.AVALANCHE]: {
    AVAX: '0xD6216fC19DB775Df9774a6E33526131dA7D19a2c',
    avWAVAX: '0xc5ed2333f8a2C351fCA35E5EBAdb2A82F5d254C3',
    WAVAX: '0xbbff2a8ec8d702e61faaccf7cf705968bb6a5bab',
    sAVAX: '0xC73DF1e68FC203F6E4b6270240D6f82A850e8D38',
    USDCe: '0x3a2434c698f8d79af1f5a9e43013157ca8b11a66',
    USDC: '0xbf14db80d9275fb721383a77c00ae180fc40ae98',
    USDTe: '0x84d34f4f83a87596cd3fb6887cff8f17bf5a7b83',
    WETHe: '0xD291B51f7a1a1F4917D085F2a7731A447E4aF82D',
    POPS: '0x5268c2331658cb0b2858cfa9db27d8f22f5434bc',
    ETH: '0x9852e84b5AA485683d8AeE7B0332e42442763b75',
    DAIE: '0xED2a7edd7413021d440b09D654f3b87712abAB66',
    TUSD: '0x5Db946411F08f15300f23D9bde4A407B07D56C03',
    PNG: '0x348b11CF986e8E1CdA10c4A7E375aA252b47fc55',
    SHIBX: '0xfE5ADf65BE1a46b83EF3d352A8F9258A039f3050',
    wBTC: '0xbB2BD754A45f400A01158A8b3C89DE085D58ABF1',
    renBTC: '0xb8D1D22609D10078Db36915fc4610F8674b44319',
    ADAI: '0xc5ed2333f8a2C351fCA35E5EBAdb2A82F5d254C3',
    MIM: '0x64cb3f5aada07d831b8db6c6d9c715c53c251ef3',
    TSD: '0x691A89db352B72dDb249bFe16503494eC0D920A4',
    THO: '0xc40d16c47394a506d451475c8a7c46c1175c1da1',
    aAvaUSDT: '0x50B1Ba98Cf117c9682048D56628B294ebbAA4ec2',
    USDT: '0x4aeFa39caEAdD662aE31ab0CE7c8C2c9c0a013E8',
    aAvaWAVAX: '0x1B18Df70863636AEe4BfBAb6F7C70ceBCA9bA404',
    oldFRAX: '0x4e3376018add04ebe4c46bf6f924ddec8c67aa7b',
    newFRAX: '0x4e3376018add04ebe4c46bf6f924ddec8c67aa7b',
    nETH: '0xcf2ef00e75558512ae735679ea5df62ad2056786',
    avWETH: '0x92d78e32b990d10aeca0875dc5585f1a6f958179',
    YUSD: '0x6c1a5ef2acde1fd2fc68def440d2c1eb35bae24a',
  },
  [Network.ARBITRUM]: {
    ETH: '0xF977814e90dA44bFA03b6295A0616a897441aceC',
    DAI: '0x07d7f291e731a41d3f0ea4f1ae5b6d920ffb3fe0',
    WETH: '0xc31e54c7a869b9fcbecc14363cf510d1c41fa443',
<<<<<<< HEAD
    USDC: '0xc119Ada4A8E6D2230304909e4b7f7ed75d2221F5',
=======
    USDC: '0x62383739d68dd0f844103db8dfb05a7eded5bbe6',
    OHM: '0xebce5f29ff5ca9aa330ebdf7ec6b5f474bff271e',
>>>>>>> 4ff2818d
    USDT: '0x62383739d68dd0f844103db8dfb05a7eded5bbe6',
    POPS: '0x4b78b52e7de4d8b7d367297cb8a87c1875a9d591',
    FRAX: '0x59bf0545fca0e5ad48e13da269facd2e8c886ba4',
    nUSD: '0x9dd329f5411466d9e0c488ff72519ca9fef0cb40',
    nETH: '0xa067668661c84476afcdc6fa5d758c4c01c34352',
    AAVE: '0x8D2876aD4D2A994C529F19D846CA541015dc3f05',
    aArbAAVE: '0x439901eCaB06F75B14bC25fD60d53bB3A3b9e277',
    EURS: '0x251aeE4A9eB1d8251485D1A9b3bE68975B39EC33',
    aArbEURS: '0xD2BC982A2035dB0E1Be7c2C1a9f87E31794C653e',
    MIM: '0xf46bb6dda9709c49efb918201d97f6474eac5aea',
    VST: '0x59bf0545fca0e5ad48e13da269facd2e8c886ba4',
    aArbUSDC: '0x048BF2F5908e95976CeAD0E47D805b3803E286e2',
    ZYB: '0x3ec0eddcd1e25025077327886a78133589082fb2',
    WBTC: '0xd9d611c6943585bc0e18e51034af8fa28778f7da',
<<<<<<< HEAD
    BOB: '0x02BF3258D6024B2B34fD7D21F225Db6CDA939E76',
=======
    RDNT: '0x62383739d68dd0f844103db8dfb05a7eded5bbe6',
>>>>>>> 4ff2818d
  },
  [Network.OPTIMISM]: {
    ETH: '0x9ef21bE1C270AA1c3c3d750F458442397fBFFCB6',
    DAI: '0x1337bedc9d22ecbe766df105c9623922a27963ec',
    WETH: '0x68F5C0A2DE713a54991E01858Fd27a3832401849',
    POPS: '0x3cbd9044aaabef08ce93a68448e093cff405ad76',
    USDC: '0xEbe80f029b1c02862B9E8a70a7e5317C06F62Cae',
    USDT: '0xEBb8EA128BbdFf9a1780A4902A9380022371d466',
    OP: '0xEBb8EA128BbdFf9a1780A4902A9380022371d466',
    aOptWETH: '0x7B7D80C40415F744864f051B806b466e2fbB8E68',
    aOptUSDC: '0x8c0Fcf914E90fF5d7f2D02c1576BF4245FaD2B7F',
    sBTC: '0xbbb33d2e7bd7ddc722e53da9ca8ee97df41cfabf',
    sETH: '0xce3850927d0e631b6082f9d45a6391a3794c51eb',
    sUSD: '0xa5f7a39e55d7878bc5bd754ee5d6bd7a7662355b',
    wstETH: '0xf7626459234e9249808a06aa08dc6b67c8e0a2fc',
    rETH: '0x4c2e69e58b14de9afedfb94319519ce34e087283',
    WBTC: '0xb9c8f0d3254007ee4b98970b94544e473cd610ec',
    BOB: '0x02BF3258D6024B2B34fD7D21F225Db6CDA939E76',
  },
};

export const SmartTokens = Object.keys(Tokens).reduce((acc, _network) => {
  const network = parseInt(_network, 10);
  acc[+network] = Object.keys(Tokens[network]).reduce((_acc, tokenName) => {
    const token: SmartTokenParams = Tokens[network][tokenName]!;

    if (token.addAllowance && token.addBalance) {
      _acc[tokenName] = new SmartToken(token);
    }

    return _acc;
  }, {} as Record<string, SmartToken>);
  return acc;
}, {} as Record<number, Record<string, SmartToken>>);

export const NativeTokenSymbols: { [network: number]: string } = {
  [Network.MAINNET]: 'ETH',
  [Network.POLYGON]: 'MATIC',
  [Network.BSC]: 'BNB',
  [Network.AVALANCHE]: 'AVAX',
  [Network.FANTOM]: 'FTM',
  [Network.ARBITRUM]: 'ETH',
  [Network.OPTIMISM]: 'ETH',
};<|MERGE_RESOLUTION|>--- conflicted
+++ resolved
@@ -906,13 +906,9 @@
     SHIBA: '0x73af3bcf944a6559933396c1577b257e2054d935',
     aEthUSDC: '0x3178490d60B5cceaA5a79FD4D9050C7405Bab80c',
     aEthWETH: '0x645C4c0c95C1Aa6EF25d12f4a25038cA9b0C6Cc7',
-<<<<<<< HEAD
-    dUSDC: '0x3C6A135F7A3A7Ce203EF629B43D9dc66f0f98BFa',
     BOB: '0x02BF3258D6024B2B34fD7D21F225Db6CDA939E76',
-=======
     dUSDC: '0x2FC2F705110A7F46Ce85F701d7217EF1018f01A3',
     PSP: '0xE5E5440a1CE69C5cf67BFFA74d185e57c31b43E5',
->>>>>>> 4ff2818d
   },
   [Network.ROPSTEN]: {
     ETH: '0x43262A12d8610AA70C15DbaeAC321d51613c9071',
@@ -1021,12 +1017,8 @@
     ETH: '0xF977814e90dA44bFA03b6295A0616a897441aceC',
     DAI: '0x07d7f291e731a41d3f0ea4f1ae5b6d920ffb3fe0',
     WETH: '0xc31e54c7a869b9fcbecc14363cf510d1c41fa443',
-<<<<<<< HEAD
-    USDC: '0xc119Ada4A8E6D2230304909e4b7f7ed75d2221F5',
-=======
     USDC: '0x62383739d68dd0f844103db8dfb05a7eded5bbe6',
     OHM: '0xebce5f29ff5ca9aa330ebdf7ec6b5f474bff271e',
->>>>>>> 4ff2818d
     USDT: '0x62383739d68dd0f844103db8dfb05a7eded5bbe6',
     POPS: '0x4b78b52e7de4d8b7d367297cb8a87c1875a9d591',
     FRAX: '0x59bf0545fca0e5ad48e13da269facd2e8c886ba4',
@@ -1041,11 +1033,8 @@
     aArbUSDC: '0x048BF2F5908e95976CeAD0E47D805b3803E286e2',
     ZYB: '0x3ec0eddcd1e25025077327886a78133589082fb2',
     WBTC: '0xd9d611c6943585bc0e18e51034af8fa28778f7da',
-<<<<<<< HEAD
     BOB: '0x02BF3258D6024B2B34fD7D21F225Db6CDA939E76',
-=======
     RDNT: '0x62383739d68dd0f844103db8dfb05a7eded5bbe6',
->>>>>>> 4ff2818d
   },
   [Network.OPTIMISM]: {
     ETH: '0x9ef21bE1C270AA1c3c3d750F458442397fBFFCB6',
