import {
  SmartTokenParams,
  balanceOfFn,
  allowanceFn,
  SmartToken,
  balancesFn,
  allowedFn,
  _balancesFn,
  _allowancesFn,
} from '../tests/smart-tokens';
import { Address } from '../src/types';
import { ETHER_ADDRESS, Network } from '../src/constants';

export const GIFTER_ADDRESS = '0xb22fC4eC94D555A5049593ca4552c810Fb8a6d00';
export const GENERIC_ADDR1 = '0xbe9317f6711e2da074fe1f168fd9c402bc0a9d1b';
export const GENERIC_ADDR2 = '0x230a1ac45690b9ae1176389434610b9526d2f21b';

export const Tokens: {
  [network: number]: { [symbol: string]: SmartTokenParams };
} = {
  [Network.MAINNET]: {
    ETH: {
      address: ETHER_ADDRESS,
      decimals: 18,
    },
    SWETH: {
      address: '0xf951e335afb289353dc249e82926178eac7ded78',
      decimals: 18,
    },
    BAT: {
      address: '0x0d8775f648430679a709e98d2b0cb6250d2887ef',
      decimals: 18,
    },
    rswETH: {
      address: '0xFAe103DC9cf190eD75350761e95403b7b8aFa6c0',
      decimals: 18,
    },
    REQ: {
      address: '0x8f8221aFbB33998d8584A2B05749bA73c37a938a',
      decimals: 18,
    },
    AMPL: {
      address: '0xd46ba6d942050d489dbd938a2c909a5d5039a161',
      decimals: 9,
    },
    USDC: {
      address: '0xa0b86991c6218b36c1d19d4a2e9eb0ce3606eb48',
      decimals: 6,
      addBalance: balancesFn,
      addAllowance: allowedFn,
    },
    R: {
      address: '0x183015a9ba6ff60230fdeadc3f43b3d788b13e21',
      decimals: 18,
    },
    aEthUSDC: {
      address: '0x98c23e9d8f34fefb1b7bd6a91b7ff122f4e16f5c',
      decimals: 6,
    },
    aEthWETH: {
      address: '0x4d5f47fa6a74757f35c14fd3a6ef8e3c9bc514e8',
      decimals: 18,
    },
    stataEthUSDT: {
      address: '0x862c57d48becb45583aeba3f489696d22466ca1b',
      decimals: 6,
    },
    GYD: {
      address: '0xe07f9d810a48ab5c3c914ba3ca53af14e4491e8a',
      decimals: 18,
    },
    sDAI: {
      address: '0x83f20f44975d03b1b09e64809b757c47f942beea',
      decimals: 18,
    },
    MAV: {
      address: '0x7448c7456a97769f6cd04f1e83a4a23ccdc46abd',
      decimals: 18,
    },
    SUSHI: {
      address: '0x6b3595068778dd592e39a122f4f5a5cf09c90fe2',
      decimals: 18,
    },
    CUSDC: {
      address: '0x39AA39c021dfbaE8faC545936693aC917d5E7563',
      decimals: 8,
    },
    TUSD: {
      address: '0x0000000000085d4780b73119b644ae5ecd22b376',
      decimals: 18,
    },
    WBTC: {
      address: '0x2260fac5e5542a773aa44fbcfedf7c193bc2c599',
      decimals: 8,
      addBalance: balancesFn,
      addAllowance: allowedFn,
    },
    sBTC: {
      address: '0xfe18be6b3bd88a2d2a7f928d00292e7a9963cfc6',
      decimals: 18,
    },
    tBTCv2: {
      address: '0x18084fbA666a33d37592fA2633fD49a74DD93a88',
      decimals: 18,
    },
    BADGER: {
      address: '0x3472A5A71965499acd81997a54BBA8D852C6E53d',
      decimals: 18,
    },
    USDT: {
      address: '0xdac17f958d2ee523a2206206994597c13d831ec7',
      decimals: 6,
      addBalance: balancesFn,
      addAllowance: allowedFn,
    },
    STETH: {
      address: '0xae7ab96520de3a18e5e111b5eaab095312d7fe84',
      decimals: 18,
    },
    SDEX: {
      address: '0x5DE8ab7E27f6E7A1fFf3E5B337584Aa43961BEeF',
      decimals: 18,
    },
    wstETH: {
      address: '0x7f39C581F595B53c5cb19bD0b3f8dA6c935E2Ca0',
      decimals: 18,
    },
    frxETH: {
      address: '0x5E8422345238F34275888049021821E8E08CAa1f',
      decimals: 18,
    },
    WETH: {
      address: '0xc02aaa39b223fe8d0a0e5c4f27ead9083c756cc2',
      decimals: 18,
      addBalance: balanceOfFn,
      addAllowance: allowanceFn,
    },
    PSP: {
      address: '0xcafe001067cdef266afb7eb5a286dcfd277f3de5',
      decimals: 18,
    },
    SETH: {
      address: '0x5e74C9036fb86BD7eCdcb084a0673EFc32eA31cb',
      decimals: 18,
    },
    LINK: {
      address: '0x514910771af9ca656af840dff83e8264ecf986ca',
      decimals: 18,
    },
    DAI: {
      address: '0x6b175474e89094c44da98b954eedeac495271d0f',
      decimals: 18,
      addBalance: balanceOfFn,
      addAllowance: allowanceFn,
    },
    MLN: {
      address: '0xec67005c4e498ec7f55e092bd1d35cbc47c91892',
      decimals: 18,
    },
    SENT: {
      address: '0xa44E5137293E855B1b7bC7E2C6f8cD796fFCB037',
      decimals: 8,
    },
    oldFRAX: {
      address: '0x853d955acef822db058eb8505911ed77f175b99e',
      decimals: 18,
    },
    aDAI: {
      address: '0x028171bCA77440897B824Ca71D1c56caC55b68A3',
      decimals: 18,
    },
    aUSDT: {
      address: '0x3Ed3B47Dd13ECAURA9a98b44e6204A523E766B225811',
      decimals: 6,
    },
    waUSDT: {
      address: '0xf8Fd466F12e236f4c96F7Cce6c79EAdB819abF58',
      decimals: 6,
    },
    ALUSD: {
      address: '0xbc6da0fe9ad5f3b0d58160288917aa56653660e9',
      decimals: 18,
    },
    BAL: {
      address: '0xba100000625a3754423978a60c9317c58a424e3D',
      decimals: 18,
    },
    OHM: {
      address: '0x64aa3364f17a4d01c6f1751fd97c2bd3d7e7f1d5',
      decimals: 9,
    },
    AURA: {
      address: '0xc0c293ce456ff0ed870add98a0828dd4d2903dbf',
      decimals: 18,
    },
    WISE: {
      address: '0x66a0f676479cee1d7373f3dc2e2952778bff5bd6',
      decimals: 18,
    },
    DDIM: {
      address: '0xFbEEa1C75E4c4465CB2FCCc9c6d6afe984558E20',
      decimals: 18,
    },
    DODO: {
      address: '0x43Dfc4159D86F3A37A5A4B3D4580b888ad7d4DDd',
      decimals: 18,
    },
    STG: {
      address: '0xAf5191B0De278C7286d6C7CC6ab6BB8A73bA2Cd6',
      decimals: 18,
    },
    ADAI: {
      address: '0x028171bca77440897b824ca71d1c56cac55b68a3',
      decimals: 18,
    },
    AWETH: {
      address: '0x030ba81f1c18d280636f32af80b9aad02cf0854e',
      decimals: 18,
    },
    ALPHA: {
      address: '0xa1faa113cbe53436df28ff0aee54275c13b40975',
      decimals: 18,
    },
    CRV: {
      address: '0xd533a949740bb3306d119cc777fa900ba034cd52',
      decimals: 18,
    },
    INCH: {
      address: '0x111111111117dC0aa78b770fA6A738034120C302',
      decimals: 18,
    },
    mUSD: {
      address: '0xe2f2a5c287993345a840db3b0845fbc70f5935a5',
      decimals: 18,
    },
    mBTC: {
      address: '0x945facb997494cc2570096c74b5f66a3507330a1',
      decimals: 18,
    },
    renBTC: {
      address: '0xEB4C2781e4ebA804CE9a9803C67d0893436bB27D',
      decimals: 8,
    },
    HBTC: {
      address: '0x0316EB71485b0Ab14103307bf65a021042c6d380',
      decimals: 18,
    },
    tBTC: {
      address: '0x8dAEBADE922dF735c38C80C7eBD708Af50815fAa',
      decimals: 18,
    },
    BUSD: {
      address: '0x4fabb145d64652a948d72533023f6e7a623c7c53',
      decimals: 18,
    },
    GUSD: {
      address: '0x056fd409e1d7a124bd7017459dfea2f387b6d5cd',
      decimals: 2,
    },
    ADAIv1: {
      address: '0xfC1E690f61EFd961294b3e1Ce3313fBD8aa4f85d',
      decimals: 18,
    },
    CETH: {
      address: '0x4ddc2d193948926d02f9b1fe9e1daa0718270ed5',
      decimals: 8,
    },
    CDAI: {
      address: '0x5d3a536E4D6DbD6114cc1Ead35777bAB948E3643',
      decimals: 8,
    },
    MIM: {
      address: '0x99D8a9C45b2ecA8864373A26D1459e3Dff1e17F3',
      decimals: 18,
    },
    AnkETH: {
      address: '0xE95A203B1a91a908F9B9CE46459d101078c2c3cb',
      decimals: 18,
    },
    EURS: {
      address: '0xdB25f211AB05b1c97D595516F45794528a807ad8',
      decimals: 2,
    },
    EURT: {
      address: '0xC581b735A1688071A1746c968e0798D642EDE491',
      decimals: 6,
    },
    jEUR: {
      address: '0x0f17bc9a994b87b5225cfb6a2cd4d667adb4f20b',
      decimals: 18,
    },
    jCHF: {
      address: '0x53dfea0a8cc2a2a2e425e1c174bc162999723ea0',
      decimals: 18,
    },
    jGBP: {
      address: '0x7409856cae628f5d578b285b45669b36e7005283',
      decimals: 18,
    },
    XAUT: {
      address: '0x68749665FF8D2d112Fa859AA293F07A622782F38',
      decimals: 6,
    },
    CVX: {
      address: '0x4e3FBD56CD56c3e72c1403e103b45Db9da5B9D2B',
      decimals: 18,
    },
    UST: {
      address: '0xa47c8bf37f92abed4a126bda807a7b7498661acd',
      decimals: 18,
    },
    SAITAMA: {
      address: '0x8b3192f5eebd8579568a2ed41e6feb402f93f73f',
      decimals: 9,
    },
    BBAUSDT: {
      // bpt of USDT Linear Pool
      address: '0x2bbf681cc4eb09218bee85ea2a5d3d13fa40fc0c',
      decimals: 18,
    },
    BBADAI: {
      // bpt of DAI Linear Pool
      address: '0x804cdb9116a10bb78768d3252355a1b18067bf8f',
      decimals: 18,
    },
    BBAUSD: {
      address: '0x7b50775383d3d6f0215a8f290f2c9e2eebbeceb2',
      decimals: 18,
    },
    BBFDAI: {
      address: '0x8f4063446f5011bc1c9f79a819efe87776f23704',
      decimals: 18,
    },
    FEI: {
      address: '0x956F47F50A910163D8BF957Cf5846D573E7f87CA',
      decimals: 18,
    },
    newFRAX: {
      address: '0x853d955aCEf822Db058eb8505911ED77F175b99e',
      decimals: 18,
    },
    sETH: {
      address: '0x5e74C9036fb86BD7eCdcb084a0673EFc32eA31cb',
      decimals: 18,
    },
    sUSD: {
      address: '0x57Ab1ec28D129707052df4dF418D58a2D46d5f51',
      decimals: 18,
    },
    USDD: {
      address: '0x0c10bf8fcb7bf5412187a595ab97a3609160b5c6',
      decimals: 18,
    },
    alETH: {
      address: '0x0100546f2cd4c9d97f798ffc9755e47865ff7ee6',
      decimals: 18,
    },
    SHIBA: {
      address: '0x95aD61b0a150d79219dCF64E1E6Cc01f0B64C4cE',
      decimals: 18,
    },
    dUSDC: {
      address: '0xc411db5f5eb3f7d552f9b8454b2d74097ccde6e3',
      decimals: 6,
    },
    EURA: {
      address: '0x1a7e4e63778b4f12a199c062f3efdd288afcbce8',
      decimals: 18,
    },
    stEUR: {
      address: '0x004626a008b1acdc4c74ab51644093b155e59a23',
      decimals: 18,
    },
    USDA: {
      address: '0x0000206329b97DB379d5E1Bf586BbDB969C63274',
      decimals: 18,
    },
    stUSD: {
      address: '0x0022228a2cc5E7eF0274A7Baa600d44da5aB5776',
      decimals: 18,
    },
    GHO: {
      address: '0x40d16fc0246ad3160ccc09b8d0d3a2cd28ae6c2f',
      decimals: 18,
    },
    USDe: {
      address: '0x4c9EDD5852cd905f086C759E8383e09bff1E68B3',
      decimals: 18,
    },
    crvUSD: {
      address: '0xf939E0A03FB07F59A73314E73794Be0E57ac1b4E',
      decimals: 18,
    },
    wibBTC: {
      address: '0x8751d4196027d4e6da63716fa7786b5174f04c15',
      decimals: 18,
    },
    MATIC: {
      address: '0x7d1afa7b718fb893db30a3abc0cfc608aacfebb0',
      decimals: 18,
    },
    POL: {
      address: '0x455e53CBB86018Ac2B8092FdCd39d8444aFFC3F6',
      decimals: 19,
    },
    LUSD: {
      address: '0x5f98805a4e8be255a32880fdec7f6728c6568ba0',
      decimals: 18,
    },
    BNT: {
      address: '0x1f573d6fb3f13d689ff844b4ce37794d79a7ff1c',
      decimals: 18,
    },
    eETH: {
      address: '0x35fa164735182de50811e8e2e824cfb9b6118ac2',
      decimals: 18,
    },
    weETH: {
      address: '0xcd5fe23c85820f7b72d0926fc9b05b43e359b7ee',
      decimals: 18,
    },
  },
  [Network.POLYGON]: {
    jGBP: {
      address: '0x767058f11800fba6a682e73a6e79ec5eb74fac8c',
      decimals: 18,
    },
    DAI: {
      address: '0x8f3Cf7ad23Cd3CaDbD9735AFf958023239c6A063',
      decimals: 18,
    },
    USDCe: {
      address: '0x2791bca1f2de4661ed88a30c99a7a9449aa84174',
      decimals: 6,
      addBalance: _balancesFn,
      addAllowance: _allowancesFn,
    },
    TEL: {
      address: '0xdf7837de1f2fa4631d716cf2502f8b230f1dcc32',
      decimals: 2,
    },
    USDC: {
      address: '0x576Cf361711cd940CD9C397BB98C4C896cBd38De',
      decimals: 6,
    },
    POPS: {
      address: '0xa92A1576D11dB45c53be71d59245ac97ce0d8147',
      decimals: 18,
    },
    CRV: {
      address: '0x172370d5cd63279efa6d502dab29171933a610af',
      decimals: 18,
    },
    BAL: {
      address: '0x9a71012b13ca4d3d0cdc72a177df3ef03b0e76a3',
      decimals: 18,
    },
    AAVE: {
      address: '0xd6df932a45c0f255f85145f286ea0b292b21c90b',
      decimals: 18,
    },
    PSP: {
      address: '0x42d61d766b85431666b39b89c43011f24451bff6',
      decimals: 18,
    },
    WETH: {
      address: '0x7ceb23fd6bc0add59e62ac25578270cff1b9f619',
      decimals: 18,
    },
    crvUSD: {
      address: '0xc4ce1d6f5d98d65ee25cf85e9f2e9dcfee6cb5d6',
      decimals: 18,
    },
    WMATIC: {
      address: '0x0d500B1d8E8eF31E21C99d1Db9A6444d3ADf1270',
      decimals: 18,
      addBalance: balanceOfFn,
      addAllowance: allowanceFn,
    },
    AMWMATIC: {
      address: '0x8dF3aad3a84da6b69A4DA8aeC3eA40d9091B2Ac4',
      decimals: 18,
    },
    aPolWMATIC: {
      address: '0x6d80113e533a2c0fe82eabd35f1875dcea89ea97',
      decimals: 18,
    },
    MUST: {
      address: '0x9C78EE466D6Cb57A4d01Fd887D2b5dFb2D46288f',
      decimals: 18,
    },
    AMDAI: {
      address: '0x27F8D03b3a2196956ED754baDc28D73be8830A6e',
      decimals: 18,
    },
    BTU: {
      address: '0xfdc26cda2d2440d0e83cd1dee8e8be48405806dc',
      decimals: 18,
    },
    USDT: {
      address: '0xc2132d05d31c914a87c6611c10748aeb04b58e8f',
      decimals: 6,
    },
    WBTC: {
      address: '0x1bfd67037b42cf73acf2047067bd4f2c47d9bfd6',
      decimals: 8,
    },
    MATIC: { address: ETHER_ADDRESS, decimals: 18 },
    mUSD: {
      address: '0xe840b73e5287865eec17d250bfb1536704b43b21',
      decimals: 18,
    },
    AMWETH: {
      address: '0x28424507fefb6f7f8e9d3860f56504e4e5f5f390',
      decimals: 18,
    },
    AMWBTC: {
      address: '0x5c2ed810328349100a66b82b78a1791b101c9d61',
      decimals: 8,
    },
    KNC: {
      address: '0x1c954e8fe737f99f68fa1ccda3e51ebdb291948c',
      decimals: 18,
    },
    jEUR: {
      address: '0x4e3decbb3645551b8a19f0ea1678079fcb33fb4c',
      decimals: 18,
    },
    jGPB: {
      address: '0x767058f11800fba6a682e73a6e79ec5eb74fac8c',
      decimals: 18,
    },
    jCHF: {
      address: '0xbd1463f02f61676d53fd183c2b19282bff93d099',
      decimals: 18,
    },
    RADIO: {
      address: '0x613a489785C95afEB3b404CC41565cCff107B6E0',
      decimals: 18,
    },
    HANZO: {
      address: '0x37eb60f78e06c4bb2a5f836b0fc6bccbbaa995b3',
      decimals: 9,
    },
    RVLT: {
      address: '0xf0f9d895aca5c8678f706fb8216fa22957685a13',
      decimals: 18,
    },
    stMATIC: {
      address: '0x3a58a54c066fdc0f2d55fc9c89f0415c92ebf3c4',
      decimals: 18,
    },
    axlUSDC: {
      address: '0x750e4c4984a9e0f12978ea6742bc1c5d248f40ed',
      decimals: 6,
    },
    deUSDC: {
      address: '0x1ddcaa4ed761428ae348befc6718bcb12e63bfaa',
      decimals: 6,
    },
    amUSDT: {
      address: '0x60d55f02a771d515e077c9c2403a1ef324885cec',
      decimals: 6,
    },
    amUSDC: {
      address: '0x1a13F4Ca1d028320A707D99520AbFefca3998b7F',
      decimals: 6,
    },
    MAI: {
      address: '0xa3fa99a148fa48d14ed51d610c367c61876997f1',
      decimals: 18,
    },
    EURA: {
      address: '0xe0b52e49357fd4daf2c15e02058dce6bc0057db4',
      decimals: 18,
    },
    stEUR: {
      address: '0x004626a008b1acdc4c74ab51644093b155e59a23',
      decimals: 18,
    },
    USDA: {
      address: '0x0000206329b97DB379d5E1Bf586BbDB969C63274',
      decimals: 18,
    },
    stUSD: {
      address: '0x0022228a2cc5E7eF0274A7Baa600d44da5aB5776',
      decimals: 18,
    },
    BUSD: {
      address: '0x9C9e5fD8bbc25984B178FdCE6117Defa39d2db39',
      decimals: 18,
    },
    TUSD: {
      address: '0x2e1ad108ff1d8c782fcbbb89aad783ac49586756',
      decimals: 18,
    },
    SDEX: {
      address: '0x6899fAcE15c14348E1759371049ab64A3a06bFA6',
      decimals: 18,
    },
    MATICX: {
      address: '0xfa68fb4628dff1028cfec22b4162fccd0d45efb6',
      decimals: 18,
    },
    stataPolUSDT: {
      address: '0x87a1fdc4c726c459f597282be639a045062c0e46',
      decimals: 6,
    },
    stataPolUSDCn: {
      address: '0x2dca80061632f3f87c9ca28364d1d0c30cd79a19',
      decimals: 6,
    },
    paUSD: {
      address: '0x8054d4d130c3a84852f379424bcac75673a7486b',
      decimals: 18,
    },
    SUSHI: {
      address: '0x0b3f868e0be5597d5db7feb59e1cadbb0fdda50a',
      decimals: 18,
    },
  },
  [Network.FANTOM]: {
    FTM: { address: ETHER_ADDRESS, decimals: 18 },
    SOLID: {
      address: '0x777cf5ba9c291a1a8f57ff14836f6f9dc5c0f9dd',
      decimals: 18,
    },
    WFTM: {
      address: '0x21be370d5312f44cb42ce377bc9b8a0cef1a4c83',
      decimals: 18,
    },
    DAI: {
      address: '0x8d11ec38a3eb5e956b052f67da8bdc9bef8abf3e',
      decimals: 18,
    },
    USDC: {
      address: '0x04068DA6C83AFCFA0e13ba15A6696662335D5B75',
      decimals: 6,
    },
    FUSDT: {
      address: '0x049d68029688eabf473097a2fc38ef61633a3c7a',
      decimals: 6,
    },
    LQDR: {
      address: '0x10b620b2dbac4faa7d7ffd71da486f5d44cd86f9',
      decimals: 18,
    },
    EQUAL: {
      address: '0x3fd3a0c85b70754efc07ac9ac0cbbdce664865a6',
      decimals: 18,
    },
    beFTM: {
      address: '0x7381ed41f6de418dde5e84b55590422a57917886',
      decimals: 18,
    },
    POPS: {
      address: '0x9dE4b40bDcE50Ec6a1A668bF85997BbBD324069a',
      decimals: 18,
    },
    MIM: {
      address: '0x82f0b8b456c1a451378467398982d4834b6829c1',
      decimals: 18,
    },
    FRAX: {
      address: '0xdc301622e621166BD8E82f2cA0A26c13Ad0BE355',
      decimals: 18,
    },
    nETH: {
      address: '0x67C10C397dD0Ba417329543c1a40eb48AAa7cd00',
      decimals: 18,
    },
    WETH: {
      address: '0x74b23882a30290451A17c44f4F05243b6b58C76d',
      decimals: 18,
    },
    SPIRIT: {
      address: '0x5cc61a78f164885776aa610fb0fe1257df78e59b',
      decimals: 18,
    },
    wBOMB: {
      address: '0xc09a82ad5075b3067d80f54f05e1e22229699cc1',
      decimals: 18,
    },
    TOR: {
      address: '0x74e23df9110aa9ea0b6ff2faee01e740ca1c642e',
      decimals: 18,
    },
    BOO: {
      address: '0x841fad6eae12c286d1fd18d1d525dffa75c7effe',
      decimals: 18,
    },
    ETH: {
      address: '0x74b23882a30290451A17c44f4F05243b6b58C76d',
      decimals: 18,
    },
    GDAI: {
      address: '0x07E6332dD090D287d3489245038daF987955DCFB',
      decimals: 18,
    },
    GUSDC: {
      address: '0xe578C856933D8e1082740bf7661e379Aa2A30b26',
      decimals: 6,
    },
    axlUSDC: {
      address: '0x1B6382DBDEa11d97f24495C9A90b7c88469134a4',
      decimals: 6,
    },
    lzUSDC: {
      address: '0x28a92dde19D9989F39A49905d7C9C2FAc7799bDf',
      decimals: 6,
    },
    FVM: {
      address: '0x07BB65fAaC502d4996532F834A1B7ba5dC32Ff96',
      decimals: 18,
    },
    USDCe: {
      address: '0x2f733095b80a04b38b0d10cc884524a3d09b836a',
      decimals: 6,
    },
    scrvUSDC_e: {
      address: '0x0cf1aa18ab7020973705aa9c46bbec6150e2782b',
      decimals: 18,
    },
    scrvUSDC_p: {
      address: '0x8b697f95d8c9fbbcc597a89223b10b80369490a1',
      decimals: 18,
    },
  },
  [Network.BSC]: {
    POPS: {
      address: '0xa1051433EC7b5cc249c75Fdd5b96BF423f2f4A32',
      decimals: 18,
    },
    DAI: {
      address: '0x1af3f329e8be154074d8769d1ffa4ee058b1dbc3',
      decimals: 18,
    },
    WBNB: {
      address: '0xbb4cdb9cbd36b01bd1cbaebf2de08d9173bc095c',
      decimals: 18,
    },
    BNBx: {
      address: '0x1bdd3Cf7F79cfB8EdbB955f20ad99211551BA275',
      decimals: 18,
    },
    BUSD: {
      address: '0xe9e7cea3dedca5984780bafc599bd69add087d56',
      decimals: 18,
    },
    USDT: {
      address: '0x55d398326f99059ff775485246999027b3197955',
      decimals: 18,
    },
    ETH: {
      address: '0x2170ed0880ac9a755fd29b2688956bd959f933f8',
      decimals: 18,
    },
    UST: {
      address: '0x23396cf899ca06c4472205fc903bdb4de249d6fc',
      decimals: 18,
    },
    USDC: {
      address: '0x8AC76a51cc950d9822D68b83fE1Ad97B32Cd580d',
      decimals: 18,
    },
    RADIO: {
      address: '0x30807D3b851A31d62415B8bb7Af7dCa59390434a',
      decimals: 18,
    },
    BNB: { address: ETHER_ADDRESS, decimals: 18 },
    bBTC: {
      address: '0x7130d2A12B9BCbFAe4f2634d864A1Ee1Ce3Ead9c',
      decimals: 18,
    },
    anyBTC: {
      address: '0x54261774905f3e6E9718f2ABb10ed6555cae308a',
      decimals: 8,
    },
    nUSD: {
      address: '0x23b891e5C62E0955ae2bD185990103928Ab817b3',
      decimals: 18,
    },
    CONE: {
      address: '0xA60205802E1B5C6EC1CAFA3cAcd49dFeECe05AC9',
      decimals: 18,
    },
    axlUSD: {
      address: '0x4268B8F0B87b6Eae5d897996E6b845ddbD99Adf3',
      decimals: 6,
    },
    FRAX: {
      address: '0x90C97F71E18723b0Cf0dfa30ee176Ab653E89F40',
      decimals: 18,
    },
    frxETH: {
      address: '0x64048A7eEcF3a2F1BA9e144aAc3D7dB6e58F555e',
      decimals: 18,
    },
    USDFI: {
      address: '0x11A38e06699b238D6D9A0C7A01f3AC63a07ad318',
      decimals: 18,
    },
    XRP: {
      address: '0x1d2f0da169ceb9fc7b3144628db156f3f6c60dbe',
      decimals: 18,
    },
    SDEX: {
      address: '0xFdc66A08B0d0Dc44c17bbd471B88f49F50CdD20F',
      decimals: 18,
    },
    EURA: {
      address: '0x12f31B73D812C6Bb0d735a218c086d44D5fe5f89',
      decimals: 18,
    },
    USDA: {
      address: '0x0000206329b97DB379d5E1Bf586BbDB969C63274',
      decimals: 18,
    },
    stUSD: {
      address: '0x0022228a2cc5E7eF0274A7Baa600d44da5aB5776',
      decimals: 18,
    },
  },
  [Network.AVALANCHE]: {
    LINKe: {
      address: '0x5947bb275c521040051d82396192181b413227a3',
      decimals: 18,
    },
    PHAR: {
      address: '0xAAAB9D12A30504559b0C5a9A5977fEE4A6081c6b',
      decimals: 18,
    },
    USDCe: {
      address: '0xA7D7079b0FEaD91F3e65f86E8915Cb59c1a4C664',
      decimals: 6,
    },
    USDC: {
      address: '0xB97EF9Ef8734C71904D8002F8b6Bc66Dd9c48a6E',
      decimals: 6,
    },
    USDTe: {
      address: '0xc7198437980c041c805A1EDcbA50c1Ce5db95118',
      decimals: 6,
    },
    USDT: {
      address: '0x9702230A8Ea53601f5cD2dc00fDBc13d4dF4A8c7',
      decimals: 6,
      addAllowance: _allowancesFn,
      addBalance: balanceOfFn,
    },
    POPS: {
      address: '0x240248628B7B6850352764C5dFa50D1592A033A8',
      decimals: 18,
    },
    WAVAX: {
      address: '0xB31f66AA3C1e785363F0875A1B74E27b85FD66c7',
      decimals: 18,
      addAllowance: allowanceFn,
      addBalance: balanceOfFn,
    },
    sAVAX: {
      address: '0x2b2C81e08f1Af8835a78Bb2A90AE924ACE0eA4bE',
      decimals: 18,
    },
    WETHe: {
      address: '0x49D5c2BdFfac6CE2BFdB6640F4F80f226bc10bAB',
      decimals: 18,
    },
    ETH: {
      address: '0xf20d962a6c8f70c731bd838a3a388D7d48fA6e15',
      decimals: 18,
    },
    WBTC: {
      address: '0x408D4cD0ADb7ceBd1F1A1C33A0Ba2098E1295bAB',
      decimals: 8,
    },
    WETH: {
      address: '0x49D5c2BdFfac6CE2BFdB6640F4F80f226bc10bAB',
      decimals: 18,
    },
    TUSD: {
      address: '0x1c20e891bab6b1727d14da358fae2984ed9b59eb',
      decimals: 18,
    },
    oldFRAX: {
      address: '0xdc42728b0ea910349ed3c6e1c9dc06b5fb591f98',
      decimals: 18,
    },
    newFRAX: {
      address: '0xd24c2ad096400b6fbcd2ad8b24e7acbc21a1da64',
      decimals: 18,
    },
    DAIE: {
      address: '0xd586e7f844cea2f87f50152665bcbc2c279d8d70',
      decimals: 18,
    },
    PNG: {
      address: '0x60781c2586d68229fde47564546784ab3faca982',
      decimals: 18,
    },
    SHIBX: {
      address: '0x440aBbf18c54b2782A4917b80a1746d3A2c2Cce1',
      decimals: 18,
    },
    wBTC: {
      address: '0x50b7545627a5162F82A992c33b87aDc75187B218',
      decimals: 8,
    },
    renBTC: {
      address: '0xDBf31dF14B66535aF65AaC99C32e9eA844e14501',
      decimals: 8,
    },
    BTCb: {
      address: '0x152b9d0FdC40C096757F570A51E494bd4b943E50',
      decimals: 8,
    },
    ADAI: {
      address: '0x47AFa96Cdc9fAb46904A55a6ad4bf6660B53c38a',
      decimals: 18,
    },
    avWAVAX: {
      address: '0xDFE521292EcE2A4f44242efBcD66Bc594CA9714B',
      decimals: 18,
    },
    MIM: {
      address: '0x130966628846BFd36ff31a822705796e8cb8C18D',
      decimals: 18,
    },
    TSD: {
      address: '0x4fbf0429599460D327BD5F55625E30E4fC066095',
      decimals: 18,
    },
    avUSDT: {
      address: '0x532e6537fea298397212f09a61e03311686f548e',
      decimals: 6,
    },
    THO: {
      address: '0xAE4AA155D2987B454C29450ef4f862CF00907B61',
      decimals: 18,
    },
    AVAX: { address: ETHER_ADDRESS, decimals: 18 },
    aETH: {
      address: '0x3a3A65aAb0dd2A17E3F1947bA16138cd37d08c04',
      decimals: 18,
    },
    aUSDT: {
      address: '0x71fc860f7d3a592a4a98740e39db31d25db65ae8',
      decimals: 6,
    },
    YUSD: {
      address: '0x111111111111ed1D73f860F57b2798b683f2d325',
      decimals: 18,
    },
    H2O: {
      address: '0x026187BdbC6b751003517bcb30Ac7817D5B766f8',
      decimals: 18,
    },
    MONEY: {
      address: '0x0f577433Bf59560Ef2a79c124E9Ff99fCa258948',
      decimals: 18,
    },
    nETH: {
      address: '0x19E1ae0eE35c0404f835521146206595d37981ae',
      decimals: 18,
    },
    avWETH: {
      address: '0x53f7c5869a859F0AeC3D334ee8B4Cf01E3492f21',
      decimals: 18,
    },
    nUSD: {
      address: '0xCFc37A6AB183dd4aED08C204D1c2773c0b1BDf46',
      decimals: 18,
    },
    BETS: {
      address: '0x94025780a1ab58868d9b2dbbb775f44b32e8e6e5',
      decimals: 18,
    },
    HATCHY: {
      address: '0x502580fc390606b47fc3b741d6d49909383c28a9',
      decimals: 18,
    },
    AMPL: {
      address: '0x027dbcA046ca156De9622cD1e2D907d375e53aa7',
      decimals: 9,
    },
  },
  [Network.ARBITRUM]: {
    SEN: {
      address: '0x154388a4650D63acC823e06Ef9e47C1eDdD3cBb2',
      decimals: 18,
    },
    BAL: {
      address: '0x040d1edc9569d4bab2d15287dc5a4f10f56a56b8',
      decimals: 18,
    },
    DAI: {
      address: '0xDA10009cBd5D07dd0CeCc66161FC93D7c9000da1',
      decimals: 18,
    },
    ARB: {
      address: '0x912ce59144191c1204e64559fe8253a0e49e6548',
      decimals: 18,
    },
    WETH: {
      address: '0x82aF49447D8a07e3bd95BD0d56f35241523fBab1',
      decimals: 18,
      addBalance: _balancesFn,
      addAllowance: _allowancesFn,
    },
    ETH: { address: ETHER_ADDRESS, decimals: 18 },
    USDCe: {
      address: '0xFF970A61A04b1cA14834A43f5dE4533eBDDB5CC8',
      decimals: 6,
    },
    USDC: {
      address: '0xaf88d065e77c8cc2239327c5edb3a432268e5831',
      decimals: 6,
    },
    stataArbUSDCn: {
      address: '0x7cfadfd5645b50be87d546f42699d863648251ad',
      decimals: 6,
    },
    stataArbUSDT: {
      address: '0xb165a74407fe1e519d6bcbdec1ed3202b35a4140',
      decimals: 6,
    },
    GYD: {
      address: '0xca5d8f8a8d49439357d3cf46ca2e720702f132b8',
      decimals: 18,
    },
    crvUSD: {
      address: '0x498bf2b1e120fed3ad3d42ea2165e9b73f99c1e5',
      decimals: 18,
    },
    OHM: {
      address: '0xf0cb2dc0db5e6c66b9a70ac27b06b878da017028',
      decimals: 9,
    },
    RDNT: {
      address: '0x3082cc23568ea640225c2467653db90e9250aaa0',
      decimals: 18,
    },
    USDT: {
      address: '0xfd086bc7cd5c481dcc9c85ebe478a1c0b69fcbb9',
      decimals: 6,
      addBalance: _balancesFn,
      addAllowance: _allowancesFn,
    },
    FRAX: {
      address: '0x17FC002b466eEc40DaE837Fc4bE5c67993ddBd6F',
      decimals: 18,
    },
    nUSD: {
      address: '0x2913E812Cf0dcCA30FB28E6Cac3d2DCFF4497688',
      decimals: 18,
    },
    nETH: {
      address: '0x3ea9B0ab55F34Fb188824Ee288CeaEfC63cf908e',
      decimals: 18,
    },
    EURS: {
      address: '0xd22a58f79e9481d1a88e00c343885a588b34b68b',
      decimals: 2,
    },
    AAVE: {
      address: '0xba5ddd1f9d7f570dc94a51479a000e3bce967196',
      decimals: 18,
    },
    MIM: {
      address: '0xFEa7a6a0B346362BF88A9e4A88416B77a57D6c2A',
      decimals: 18,
    },
    VST: {
      address: '0x64343594ab9b56e99087bfa6f2335db24c2d1f17',
      decimals: 18,
    },
    POPS: {
      address: '0xa0b20DecBc557E3f68E140eD5a0c69bc865F865A',
      decimals: 18,
    },
    ZYB: {
      address: '0x3B475F6f2f41853706afc9Fa6a6b8C5dF1a2724c',
      decimals: 18,
    },
    WBTC: {
      address: '0x2f2a2543b76a4166549f7aab2e75bef0aefc5b0f',
      decimals: 8,
    },
    LEX: {
      address: '0x6bB7A17AcC227fd1F6781D1EEDEAE01B42047eE0',
      decimals: 18,
    },
    EURA: {
      address: '0xfa5ed56a203466cbbc2430a43c66b9d8723528e7',
      decimals: 18,
    },
    stEUR: {
      address: '0x004626a008b1acdc4c74ab51644093b155e59a23',
      decimals: 18,
    },
    USDA: {
      address: '0x0000206329b97DB379d5E1Bf586BbDB969C63274',
      decimals: 18,
    },
    stUSD: {
      address: '0x0022228a2cc5E7eF0274A7Baa600d44da5aB5776',
      decimals: 18,
    },
    GRAIL: {
      address: '0x3d9907f9a368ad0a51be60f7da3b97cf940982d8',
      decimals: 18,
    },
    AURY: {
      address: '0x11bf4f05eb28b802ed3ab672594decb20ffe2313',
      decimals: 9,
    },
    wstETH: {
      address: '0x5979D7b546E38E414F7E9822514be443A4800529',
      decimals: 18,
    },
    RDPX: {
      address: '0x32eb7902d4134bf98a28b963d26de779af92a212',
      decimals: 18,
    },
    SDEX: {
      address: '0xabD587f2607542723b17f14d00d99b987C29b074',
      decimals: 18,
    },
    LINK: {
      address: '0xf97f4df75117a78c1a5a0dbb814af92458539fb4',
      decimals: 18,
    },
    DMT: {
      address: '0x8b0e6f19ee57089f7649a455d89d7bc6314d04e8',
      decimals: 18,
    },
    PENDLE: {
      address: '0x0c880f6761f1af8d9aa9c466984b80dab9a8c9e8',
      decimals: 18,
    },
  },
  [Network.OPTIMISM]: {
    DAI: {
      address: '0xDA10009cBd5D07dd0CeCc66161FC93D7c9000da1',
      decimals: 18,
    },
    sDAI: {
      address: '0x2218a117083f5b482b0bb821d27056ba9c04b1d3',
      decimals: 18,
    },
    stataOptUSDCn: {
      address: '0x4dd03dfd36548c840b563745e3fbec320f37ba7e',
      decimals: 6,
    },
    WETH: {
      address: '0x4200000000000000000000000000000000000006',
      decimals: 18,
    },
    ETH: { address: ETHER_ADDRESS, decimals: 18 },
    USDCe: {
      address: '0x7F5c764cBc14f9669B88837ca1490cCa17c31607',
      decimals: 6,
    },
    USDC: {
      address: '0x0b2C639c533813f4Aa9D7837CAf62653d097Ff85',
      decimals: 6,
    },
    USDT: {
      address: '0x94b008aA00579c1307B0EF2c499aD98a8ce58e58',
      decimals: 6,
    },
    PSTAKE: {
      address: '0x023550adde4fa2f90d63a41d9282bee0294c04cd',
      decimals: 18,
    },
    GRAIN: {
      address: '0xfd389dc9533717239856190f42475d3f263a270d',
      decimals: 18,
    },
    tBTC: {
      address: '0x6c84a8f1c29108f47a79964b5fe888d4f4d0de40',
      decimals: 18,
    },
    GRAI: {
      address: '0x894134a25a5fac1c2c26f1d8fbf05111a3cb9487',
      decimals: 18,
    },
    LUSD: {
      address: '0xc40f949f8a4e094d1b49a23ea9241d289b7b2819',
      decimals: 18,
    },
    POPS: {
      address: '0x3D51a9fB5dCc87F7B237B04975559b920a9a56Ff',
      decimals: 18,
    },
    crvUSD: {
      address: '0xc52d7f23a2e460248db6ee192cb23dd12bddcbf6',
      decimals: 18,
    },
    OP: {
      address: '0x4200000000000000000000000000000000000042',
      decimals: 18,
    },
    sETH: {
      address: '0xE405de8F52ba7559f9df3C368500B6E6ae6Cee49',
      decimals: 18,
    },
    sUSD: {
      address: '0x8c6f28f2F1A3C87F0f938b96d27520d9751ec8d9',
      decimals: 18,
    },
    wstETH: {
      address: '0x1f32b1c2345538c0c6f582fcb022739c4a194ebb',
      decimals: 18,
    },
    rETH: {
      address: '0x9bcef72be871e61ed4fbbc7630889bee758eb81d',
      decimals: 18,
    },
    MAI: {
      address: '0xdfa46478f9e5ea86d57387849598dbfb2e964b02',
      decimals: 18,
    },
    WBTC: {
      address: '0x68f180fcCe6836688e9084f035309E29Bf0A2095',
      decimals: 8,
    },
    EURA: {
      address: '0x9485aca5bbbe1667ad97c7fe7c4531a624c8b1ed',
      decimals: 18,
    },
    stEUR: {
      address: '0x004626a008b1acdc4c74ab51644093b155e59a23',
      decimals: 18,
    },
    USDA: {
      address: '0x0000206329b97DB379d5E1Bf586BbDB969C63274',
      decimals: 18,
    },
    stUSD: {
      address: '0x0022228a2cc5E7eF0274A7Baa600d44da5aB5776',
      decimals: 18,
    },
    frxETH: {
      address: '0x6806411765Af15Bddd26f8f544A34cC40cb9838B',
      decimals: 18,
    },
    stataOptUSDT: {
      address: '0x035c93db04e5aaea54e6cd0261c492a3e0638b37',
      decimals: 6,
    },
  },
  [Network.ZKEVM]: {
    ETH: {
      address: ETHER_ADDRESS,
      decimals: 18,
    },
    WETH: {
      address: '0x4F9A0e7FD2Bf6067db6994CF12E4495Df938E6e9',
      decimals: 18,
    },
    MATIC: {
      address: '0xa2036f0538221a77a3937f1379699f44945018d0',
      decimals: 18,
    },
    WBTC: {
      address: '0xea034fb02eb1808c2cc3adbc15f447b93cbe08e1',
      decimals: 8,
    },
    USDC: {
      address: '0xa8ce8aee21bc2a48a5ef670afcc9274c7bbbc035',
      decimals: 6,
    },
  },
  [Network.BASE]: {
    PRIME: {
      address: '0xfA980cEd6895AC314E7dE34Ef1bFAE90a5AdD21b',
      decimals: 18,
    },
    WETH: {
      address: '0x4200000000000000000000000000000000000006',
      decimals: 18,
    },
    MAV: {
      address: '0x64b88c73A5DfA78D1713fE1b4c69a22d7E0faAa7',
      decimals: 18,
    },
    USDC: {
      address: '0x833589fcd6edb6e08f4c7c32d4f71b54bda02913',
      decimals: 6,
    },
    sDAI: {
      address: '0x99ac4484e8a1dbd6a185380b3a811913ac884d87',
      decimals: 18,
    },
    stataBasUSDC: {
      address: '0x4ea71a20e655794051d1ee8b6e4a3269b13ccacc',
      decimals: 6,
    },
    USDbC: {
      address: '0xd9aAEc86B65D86f6A7B5B1b0c42FFA531710b6CA',
      decimals: 6,
    },
    DOG: {
      address: '0xAfb89a09D82FBDE58f18Ac6437B3fC81724e4dF6',
      decimals: 18,
    },
    tBTC: {
      address: '0x236aa50979d5f3de3bd1eeb40e81137f22ab794b',
      decimals: 18,
    },
    DAI: {
      address: '0x50c5725949a6f0c72e6c4a641f24049a917db0cb',
      decimals: 18,
    },
    ALB: {
      address: '0x1dd2d631c92b1acdfcdd51a0f7145a50130050c4',
      decimals: 18,
    },
    BAL: {
      address: '0x4158734d47fc9692176b5085e0f52ee0da5d47f1',
      decimals: 18,
    },
    GOLD: {
      address: '0xbeFD5C25A59ef2C1316c5A4944931171F30Cd3E4',
      decimals: 18,
    },
    SDEX: {
      address: '0xFd4330b0312fdEEC6d4225075b82E00493FF2e3f',
      decimals: 18,
    },
    EURA: {
      address: '0xA61BeB4A3d02decb01039e378237032B351125B4',
      decimals: 18,
    },
    USDA: {
      address: '0x0000206329b97DB379d5E1Bf586BbDB969C63274',
      decimals: 18,
    },
    stUSD: {
      address: '0x0022228a2cc5E7eF0274A7Baa600d44da5aB5776',
      decimals: 18,
    },
    ETH: { address: ETHER_ADDRESS, decimals: 18 },
    AERO: {
      address: '0x940181a94A35A4569E4529A3CDfB74e38FD98631',
      decimals: 18,
    },
  },
};

export const Holders: {
  [network: number]: { [tokenAddress: string]: Address };
} = {
  [Network.MAINNET]: {
    ETH: '0x0a4c79cE84202b03e95B7a692E5D728d83C44c76',
    USDC: '0x7713974908Be4BEd47172370115e8b1219F4A5f0',
    AMPL: '0x223592a191ECfC7FDC38a9256c3BD96E771539A9',
    WBTC: '0x6daB3bCbFb336b29d06B9C793AEF7eaA57888922',
    tBTCv2: '0x84eA3907b9206427F45c7b2614925a2B86D12611',
    sBTC: '0xA2e3475D13776C6E42ff37B47286827d959B2195',
    TUSD: '0x88369cB14F9893aEA737F61ad31Bc6d018af7985',
    aEthUSDC: '0x42EFD1E0DB4ADa762cc5092ECBD052dE7c6e72E2',
    MAV: '0x92582aa69BB6117903a01eDdfe6EFfDDe564A69f',
    BADGER: '0x34e2741a3f8483dbe5231f61c005110ff4b9f50a',
    STETH: '0x50b42514389F25E1f471C8F03f6f5954df0204b0',
    SUSHI: '0x8a108e4761386c94b8d2f98A5fFe13E472cFE76a',
    wstETH: '0x5fEC2f34D80ED82370F733043B6A536d7e9D7f8d',
    WETH: '0x2fEb1512183545f48f6b9C5b4EbfCaF49CfCa6F3',
    USDT: '0xAf64555DDD61FcF7D094824dd9B4eBea165aFc5b',
    XAUT: '0xc4e161e8d8a4bc4ac762ab33a28bbac5474203d7',
    R: '0xBfe4c9D3235475C138a61f62e9e72FaD94A3303b',
    sDAI: '0x4C612E3B15b96Ff9A6faED838F8d07d479a8dD4c',
    CVX: '0x0aCA67Fa70B142A3b9bF2eD89A81B40ff85dACdC',
    MIM: '0xa046a8660e66d178ee07ec97c585eeb6aa18c26c',
    AnkETH: '0xF7260D4ADc48fEefd5a19a9Eb23f9747CeE15C92',
    DAI: '0xd1668fb5f690c59ab4b0cabad0f8c1617895052b',
    oldFRAX: '0x183d0dc5867c01bfb1dbbc41d6a9d3de6e044626',
    newFRAX: '0x183d0dc5867c01bfb1dbbc41d6a9d3de6e044626',
    FEI: '0x19c549357034d10db8d75ed812b45be1dd8a7218',
    BAL: '0x0659FB78b5139eE5bC9238b2C85944a112A7b591',
    OHM: '0x3D7FEAB5cfab1c7De8ab2b7D5B260E76fD88BC78',
    AURA: '0xBB19053E031D9B2B364351B21a8ed3568b21399b',
    WISE: '0x25c315e0758beeab30ee048a4e2080e7084b64b3',
    DDIM: '0x229cbd1955fee93ab6e7876c1b17f6d0b859e953',
    DODO: '0x3e19d726ed435afd3a42967551426b3a47c0f5b7',
    ADAI: '0x826c3064d4f5b9507152f5cb440ca9326e1ec8fa',
    AWETH: '0xa433105e7396070a5e1fdd7e2b2338f1bfa0de68',
    BUSD: '0xf977814e90da44bfa03b6295a0616a897441acec',
    INCH: '0x4ee7c0f5480eb1edd8902a5e8b991ed52992d5f5',
    mUSD: '0x3aD1D5CFCF9169Da73C23D85d5f2Bf53bC9d39dF',
    mBTC: '0x15A295e9BCFcF93a8721DCb9A19330fc59771271',
    renBTC: '0xAaE0633E15200bc9C50d45cD762477D268E126BD',
    tBTC: '0xC25099792E9349C7DD09759744ea681C7de2cb66',
    HBTC: '0x52885fF60Cd7Ae081e0665968C457DdACF888C90',
    GUSD: '0x550Def3DB74F583c7A1eDf2DFFE84a7398850D0c',
    LINK: '0x8d4169cCf3aD88EaFBB09580e7441D3eD2b4B922',
    ADAIv1: '0x3021026e4ff227571a5a563ad19ea657c7027e59',
    CETH: '0x712d0f306956a6a4b4f9319ad9b9de48c5345996',
    CDAI: '0xab4ce310054a11328685ece1043211b68ba5d082',
    CUSDC: '0xC2F61a6eEEC48d686901D325CDE9233b81c793F3',
    EURS: '0xC1056Adeb61a01964Ea265cA95EffB7016f9Ed78',
    EURT: '0x6914FC70fAC4caB20a8922E900C4BA57fEECf8E1',
    CRV: '0x7a16fF8270133F063aAb6C9977183D9e72835428',
    jEUR: '0x937Df4e3d6dB229A10ff0098ab3A1bCC40C33ea4',
    UST: '0xf16e9b0d03470827a95cdfd0cb8a8a3b46969b91',
    SAITAMA: '0x763d5d93f27615aac852b70549f5877b92193864',
    aETH: '0xc03c4476fbe25138bf724fa1b95551c6e6b8fd2c',
    aWETH: '0x3ddfa8ec3052539b6c9549f12cea2c295cff5296',
    aUSDT: '0x4aef720f7bbe98f916221bbc2fb5a15efe6d2cb8',
    BBAUSD: '0x4361b7425cff39b1be9bf12cee2ef32f89656cda',
    sETH: '0x274d9E726844AB52E351e8F1272e7fc3f58B7E5F',
    sUSD: '0xcb68110C43C97b6051FEd5e2Bacc2814aDaD1688',
    USDD: '0xf89d7b9c864f589bbf53a82105107622b35eaa40',
    alETH: '0x500a4f1280a0b63f47862d658b6c335cc939aaed',
    SHIBA: '0x73af3bcf944a6559933396c1577b257e2054d935',
    aEthWETH: '0xfEA3F5b06D41Cb1526b9cAf8be63c5b37C475f23',
    dUSDC: '0x2FC2F705110A7F46Ce85F701d7217EF1018f01A3',
    PSP: '0xE5E5440a1CE69C5cf67BFFA74d185e57c31b43E5',
    EURA: '0xa116f421ff82a9704428259fd8cc63347127b777',
    stEUR: '0xdC7Aa225964267c7E0EfB35f4931426209E90312',
    USDA: '0x2686bC6A56D205010637CE1DF124b20Cb19E4054',
    stUSD: '0x4e83c0a323b68E3Bc7CC8a4E35326Fd0544A291E',
    crvUSD: '0xA920De414eA4Ab66b97dA1bFE9e6EcA7d4219635',
    GHO: '0x844Dc85EdD8492A56228D293cfEbb823EF3E10EC',
    wibBTC: '0xFbdCA68601f835b27790D98bbb8eC7f05FDEaA9B',
    MATIC: '0x7073783eee7e9b3e6e4ddac4d7f49dc46044dd9a',
    POL: '0x05A47D9f589a001C15E38D068dCc5DaE6D96a2eb',
    SDEX: '0xB0470cF15B22a6A32c49a7C20E3821B944A76058',
    frxETH: '0x9df2322bdAEC46627100C999E6dDdD27837fec6e',
    LUSD: '0xEd279fDD11cA84bEef15AF5D39BB4d4bEE23F0cA',
    BNT: '0xf727e20e081aAE428E7c6bE07b156bB21ab587a7',
    USDe: '0x74e6c48e667d698a4cf90665b6960a5bae39e603',
    eETH: '0x0f1DfeF1a40557d279d0de6E49aB306891A638b8',
    stataEthUSDT: '0xb8d9b1ec1c1f8bea7fb10450198c0b47d50c96b7',
    GYD: '0xd0817d3383035B00efF5b582bd624640e4c2E9bE',
    weETH: '0xfB4cB868727D9622258bf2B26A8CFc95f6742669',
  },
  [Network.POLYGON]: {
    jGBP: '0x02aa0B826c7BA6386DdBE04C0a8715A1c0A16B24',
    MATIC: '0xfCbB9e5BB354B6F9fd40362Cee043F510dd3028D',
    DAI: '0x98F911D496Cf46bf9FF9CdD7039Cf579B26F01B9',
    WETH: '0x62ac55b745f9b08f1a81dcbbe630277095cf4be1',
    WMATIC: '0x0AFF6665bB45bF349489B20E225A6c5D78E2280F',
    AMWMATIC: '0x975779102B2A82384f872EE759801DB5204CE331',
    USDC: '0xf89d7b9c864f589bbf53a82105107622b35eaa40',
    BAL: '0xF1CFf6380D9A15dB33Eed0309541E254fC7dE695',
    AAVE: '0x256e063f7fb60a3004D13e1D09e7A9D200A5C5bA',
    PSP: '0xa902c6a26bcaC4c62Eb8667E3Ef9368f78421dB5',
    POPS: '0x2693b57ee51f4e2a26dfb339a911fa8731061f49',
    MUST: '0x9f2a409848fb9b7bd058b24a23e8dbf1e166a109',
    AMDAI: '0xFA0DCe8280FCDf369a4cbFc1830d3302789307a6',
    mUSD: '0x5084f622cbDf1E22E473d66d97916524745B9b6e',
    USDT: '0x2D55eccD5F50D325ee3CE192322911f87113bCd3',
    WBTC: '0xdc9232e2df177d7a12fdff6ecbab114e2231198d',
    AMWETH: '0x6f1c28c40b5fed4fb546f85959ae2f7c16365cad',
    KNC: '0x41Af7fd16dFC29bdA8D8aAA4CeFfC0E8046992eC',
    jEUR: '0x807B465fC3f72aF3AAfda74480CA7E4E55964cd3',
    aUSDT: '0x027ffd3c119567e85998f4e6b9c3d83d5702660c',
    aPolUSDT: '0x941da3d6759147736456cee36647213183079337',
    aPolWMATIC: '0xfB3C01F90B4629DBD4Fd5310E995Ef3FE2e7AbeE',
    RADIO: '0x60531b9c3645546d864604ee0fc5b7d6adc81cc2',
    HANZO: '0x8a151b6ec99c7b90b342ab401d511b480309b220',
    RVLT: '0x815f87ca3db2b9491115a7769aeacb140361c5a9',
    stMATIC: '0x7C8963BddC17095aDbc9387Cc6cdcCaA798feA52',
    axlUSDC: '0x9298F93ee0393a823C242D80F1a4aDf4c8a3Feef',
    deUSDC: '0x94d5ead1f80cf0b4d3480ab59dff16d47c93e9fe',
    amUSDT: '0x832b11846a27b3ba25d68ae80c39fab155d18c49',
    amUSDC: '0x6e7f19cd23049c7118e14470e2bf85d2e26ee0ae',
    MAI: '0x9a8cf02f3e56c664ce75e395d0e4f3dc3dafe138',
    SDEX: '0xB0470cF15B22a6A32c49a7C20E3821B944A76058',
    CRV: '0x2151578e1fEc29361bB0481312Ea6b935014D636',
    SUSHI: '0x1605CE87dD176b38a17d30e8926370ffD5268bf6',
    EURA: '0x9A760aa1Fe631fD9aC0Aee0965736121c7c132cc',
    stEUR: '0xA9DdD91249DFdd450E81E1c56Ab60E1A62651701',
    USDA: '0x741383AbD73891b40822A069f14d6fc5b5685020',
    stUSD: '0xA9DdD91249DFdd450E81E1c56Ab60E1A62651701',
    crvUSD: '0x9D3a22A71C2bddFEF006f1c207C06B0A5f42f95F',
    MATICX: '0x8A4E2a7230DDF32bC2481B7275846C17f61BbCfA',
    stataPolUSDT: '0x725e704b6933be9896c717F735E5a5edbFc7193f',
    stataPolUSDCn: '0x5d58727c200E96347235a907d9b856A1B0089D86',
    paUSD: '0x404023fA6e985B30760Be59978347474346bEf1B',
  },
  [Network.FANTOM]: {
    DAI: '0x370f4b2dcf75c94d8d4450b493661a9c6170d0b5',
    FTM: '0x431e81E5dfB5A24541b5Ff8762bDEF3f32F96354',
    WFTM: '0xB7D0fB518a5b7bf8dc7ea19A715E8FD8BD983e27',
    USDC: '0xf53feaeb035361c046e5669745695e450ebb4028',
    USDCe: '0x305fa2FB5AF034D490A9C9be8bcd9b01902480BF',
    FUSDT: '0x9ade1c17d25246c405604344f89E8F23F8c1c632',
    POPS: '0x4b78b52e7de4d8b7d367297cb8a87c1875a9d591',
    aFanUSDT: '0x8EBc96fF91A30059E447bFC7C0a7394f8A5793E6',
    aFanWFTM: '0x935AD0fBea9572bB24138F23A69e314f0BDbdDbE',
    MIM: '0xbcab7d083cf6a01e0dda9ed7f8a02b47d125e682',
    FRAX: '0x4423ac71f53ca92e2f2be5917a9c2468e7412f4a',
    nETH: '0x16b658270ac50c0063940ed287c401b3df7ccf70',
    WETH: '0x7b7b957c284c2c227c980d6e2f804311947b84d0',
    SPIRIT: '0x0d0707963952f2fba59dd06f2b425ace40b492fe',
    wBOMB: '0x28aa4f9ffe21365473b64c161b566c3cdead0108',
    TOR: '0x70de4b5ed310fd93da3c0bae824fb99cb4d44dd8',
    BOO: '0xf778f4d7a14a8cb73d5261f9c61970ef4e7d7842',
    ETH: '0xf48883940b4056801de30f12b934dcea90133ee6',
    GUSDC: '0x894d774a293f8aa3d23d67815d4cadb5319c1094',
    GDAI: '0x0e2ed73f9c1409e2b36fe6c46e60d4557b7c2ac0',
    EQUAL: '0x8b187ea19c93091a4d6b426b71871648182b5fac',
    FVM: '0x07BB65fAaC502d4996532F834A1B7ba5dC32Ff96',
    lzUSDC: '0x06F1C4A56357bF3971C79063f2B58E58c547BC0B',
    axlUSDC: '0xccf932cd565c21d2e516c8ff3a4f244eea27e09a',
    SOLID: '0xdF6A50d16320D9eAf0D91e0039fcE89c700F95F1',
    scrvUSDC_e: '0x49000C4E845de46017F089EF7c175cEA6c5a94b8',
    scrvUSDC_p: '0x45d426F005741D3BF771AB0c0EF419cCAe1BB750',
  },
  [Network.BSC]: {
    DAI: '0xf68a4b64162906eff0ff6ae34e2bb1cd42fef62d',
    WBNB: '0x59d779bed4db1e734d3fda3172d45bc3063ecd69',
    BUSD: '0x0D0707963952f2fBA59dD06f2b425ace40b492Fe',
    POPS: '0x4b78b52e7de4d8b7d367297cb8a87c1875a9d591',
    BNB: '0xf68a4b64162906eff0ff6ae34e2bb1cd42fef62d',
    USDT: '0xf89d7b9c864f589bbf53a82105107622b35eaa40',
    ETH: '0xefdca55e4bce6c1d535cb2d0687b5567eef2ae83',
    USDC: '0x554b52bf57b387fd09d6644368c5a8aacaaf5ae0',
    RADIO: '0x75b3efed620e2d6750d88263cd4d7a27b0d7d3c5',
    bBTC: '0x72a53cdbbcc1b9efa39c834a540550e23463aacb',
    anyBTC: '0x4ffef8e8a75c20ab0ddf96c50d2457277d27923c',
    nUSD: '0x28ec0b36f0819ecb5005cab836f4ed5a2eca4d13',
    axlUSD: '0xc03fbeda9069b22a120ae6a09349a0b5eea5570a',
    FRAX: '0xEB4576fE753DAB07635c0Bb6c8f0A355e1Db5d31',
    frxETH: '0xf324adC872005197A6f7DAE214d3b63aa0C3625F',
    USDFI: '0x2E00D722e091836B39Db3e4dcE6eE51c90c5B221',
    SDEX: '0xB0470cF15B22a6A32c49a7C20E3821B944A76058',
    BNBx: '0xFF4606bd3884554CDbDabd9B6e25E2faD4f6fc54',
    EURA: '0x4A5362ef534FFB27510E4E4C9A215BB5436377C2',
    USDA: '0x230c1f68aBE6033Cba3Fe0D2C0D7097e9923C3bC',
    stUSD: '0x0022228a2cc5E7eF0274A7Baa600d44da5aB5776',
  },
  [Network.AVALANCHE]: {
    LINKe: '0x9efa0A617C0552F1558c95993aA8b8A68b3e709C',
    AVAX: '0xD6216fC19DB775Df9774a6E33526131dA7D19a2c',
    avWAVAX: '0xc5ed2333f8a2C351fCA35E5EBAdb2A82F5d254C3',
    WAVAX: '0x5CfCd7E6D055Ba4f7B998914336254aDE3F69f26',
    sAVAX: '0xC73DF1e68FC203F6E4b6270240D6f82A850e8D38',
    BETS: '0x8cc2284c90d05578633418f9cde104f402375a65',
    HATCHY: '0x14ec295ec8def851ec6e2959df872dd24e422631',
    USDCe: '0x3a2434c698f8d79af1f5a9e43013157ca8b11a66',
    USDC: '0x0d0707963952f2fba59dd06f2b425ace40b492fe',
    USDTe: '0x84d34f4f83a87596cd3fb6887cff8f17bf5a7b83',
    WETHe: '0x9bdB521a97E95177BF252C253E256A60C3e14447',
    POPS: '0x5268c2331658cb0b2858cfa9db27d8f22f5434bc',
    ETH: '0x9852e84b5AA485683d8AeE7B0332e42442763b75',
    DAIE: '0xED2a7edd7413021d440b09D654f3b87712abAB66',
    TUSD: '0x5Db946411F08f15300f23D9bde4A407B07D56C03',
    PNG: '0x348b11CF986e8E1CdA10c4A7E375aA252b47fc55',
    SHIBX: '0xfE5ADf65BE1a46b83EF3d352A8F9258A039f3050',
    wBTC: '0xbB2BD754A45f400A01158A8b3C89DE085D58ABF1',
    renBTC: '0xb8D1D22609D10078Db36915fc4610F8674b44319',
    ADAI: '0xc5ed2333f8a2C351fCA35E5EBAdb2A82F5d254C3',
    MIM: '0x64cb3f5aada07d831b8db6c6d9c715c53c251ef3',
    TSD: '0x691A89db352B72dDb249bFe16503494eC0D920A4',
    THO: '0xc40d16c47394a506d451475c8a7c46c1175c1da1',
    aAvaUSDT: '0x50B1Ba98Cf117c9682048D56628B294ebbAA4ec2',
    USDT: '0x0d0707963952f2fba59dd06f2b425ace40b492fe',
    aAvaWAVAX: '0x1B18Df70863636AEe4BfBAb6F7C70ceBCA9bA404',
    oldFRAX: '0x4e3376018add04ebe4c46bf6f924ddec8c67aa7b',
    newFRAX: '0x4e3376018add04ebe4c46bf6f924ddec8c67aa7b',
    nETH: '0xcf2ef00e75558512ae735679ea5df62ad2056786',
    avWETH: '0x92d78e32b990d10aeca0875dc5585f1a6f958179',
    YUSD: '0x6c1a5ef2acde1fd2fc68def440d2c1eb35bae24a',
    BTCb: '0x2446bEb3905CfFbd2c5eB18F1f9c2996B05257c4',
    AMPL: '0xfcaA5ea7F8eb0631BcA72C345025C0A5a6D93f0E',
    PHAR: '0x654296D56532f62B7d91d335791d3c364a9385b5',
  },
  [Network.ARBITRUM]: {
    SEN: '0x76d39045d856caf9bfae12ba611ca4a94449a4f1',
    RDPX: '0x115b818593c00da4f9d1d8f5ce7d7f88cce48bee',
    ARB: '0xb65edba80a3d81903ecd499c8eb9cf0e19096bd0',
    ETH: '0xfa0a32e5c33b6123122b6b68099001d9371d14e9',
    DAI: '0x2d070ed1321871841245d8ee5b84bd2712644322',
    WETH: '0x3368e17064c9ba5d6f1f93c4c678bea00cc78555',
    BAL: '0x7b7b957c284c2c227c980d6e2f804311947b84d0',
    USDCe: '0x62383739d68dd0f844103db8dfb05a7eded5bbe6',
    USDC: '0xb38e8c17e38363af6ebdcb3dae12e0243582891d',
    OHM: '0xebce5f29ff5ca9aa330ebdf7ec6b5f474bff271e',
    USDT: '0xf977814e90da44bfa03b6295a0616a897441acec',
    POPS: '0x4b78b52e7de4d8b7d367297cb8a87c1875a9d591',
    FRAX: '0x59bf0545fca0e5ad48e13da269facd2e8c886ba4',
    nUSD: '0x9dd329f5411466d9e0c488ff72519ca9fef0cb40',
    nETH: '0xa067668661c84476afcdc6fa5d758c4c01c34352',
    AAVE: '0x8D2876aD4D2A994C529F19D846CA541015dc3f05',
    aArbAAVE: '0x439901eCaB06F75B14bC25fD60d53bB3A3b9e277',
    EURS: '0x251aeE4A9eB1d8251485D1A9b3bE68975B39EC33',
    aArbEURS: '0xD2BC982A2035dB0E1Be7c2C1a9f87E31794C653e',
    MIM: '0xf46bb6dda9709c49efb918201d97f6474eac5aea',
    VST: '0x59bf0545fca0e5ad48e13da269facd2e8c886ba4',
    aArbUSDC: '0x048BF2F5908e95976CeAD0E47D805b3803E286e2',
    ZYB: '0x3ec0eddcd1e25025077327886a78133589082fb2',
    WBTC: '0xd9d611c6943585bc0e18e51034af8fa28778f7da',
    RDNT: '0x62383739d68dd0f844103db8dfb05a7eded5bbe6',
    SDEX: '0xb0470cf15b22a6a32c49a7c20e3821b944a76058',
    LINK: '0x7f1fa204bb700853d36994da19f830b6ad18455c',
    DMT: '0x40414f138eb2ef938e6c3629897ef99d4464d4e8',
    PENDLE: '0x5bdf85216ec1e38d6458c870992a69e38e03f7ef',
    wstETH: '0x27edc7700f1820cb38ec3bbb84c542945f21b5a1',
    EURA: '0x6dd7b830896b56812aa667bdd14b71c8b3252f8e',
    stEUR: '0xE588611e7A2392507879E3be80531654b85C16aA',
    USDA: '0xa86ff337db9107b54862d30d1a598f8be847b05e',
    stUSD: '0xa9ddd91249dfdd450e81e1c56ab60e1a62651701',
    crvUSD: '0x171c53d55b1bcb725f660677d9e8bad7fd084282',
    stataArbUSDCn: '0x99afd53f807766a8b98400b0c785e500c041f32b',
    stataArbUSDT: '0x4ffad6ac852c0af0aa301376f4c5dea3a928b120',
    GYD: '0x5d82fa4f29fb22a9ed9e64e1c9c36873ee4d93ba',
  },
  [Network.OPTIMISM]: {
    ETH: '0xF6D4E5a7c5215F91f59a95065190CCa24bf64554',
    DAI: '0x1337bedc9d22ecbe766df105c9623922a27963ec',
    WETH: '0x86bb63148d17d445ed5398ef26aa05bf76dd5b59',
    POPS: '0x3cbd9044aaabef08ce93a68448e093cff405ad76',
    USDCe: '0xdecc0c09c3b5f6e92ef4184125d5648a66e35298',
    USDC: '0x8aF3827a41c26C7F32C81E93bb66e837e0210D5c',
    stataOptUSDCn: '0x2Ec19e982172EaD28B312a07FAf25105fB3747d8',
    stataOptUSDT: '0x2ec19e982172ead28b312a07faf25105fb3747d8',
    USDT: '0xf977814e90da44bfa03b6295a0616a897441acec',
    OP: '0xEBb8EA128BbdFf9a1780A4902A9380022371d466',
    aOptWETH: '0x7B7D80C40415F744864f051B806b466e2fbB8E68',
    aOptUSDC: '0x8c0Fcf914E90fF5d7f2D02c1576BF4245FaD2B7F',
    sBTC: '0xbbb33d2e7bd7ddc722e53da9ca8ee97df41cfabf',
    sETH: '0xce3850927d0e631b6082f9d45a6391a3794c51eb',
    sUSD: '0xa5f7a39e55d7878bc5bd754ee5d6bd7a7662355b',
    wstETH: '0x63f6D9E7d3953106bCaf98832BD9C88A54AfCc9D',
    rETH: '0x4c2e69e58b14de9afedfb94319519ce34e087283',
    WBTC: '0xb9c8f0d3254007ee4b98970b94544e473cd610ec',
    frxETH: '0x4d4edf8291d169f975b99914b6ab3326abb45938',
    EURA: '0xC18dAC166eDa9538933258d21A272C1775C19c73',
    stEUR: '0xA9DdD91249DFdd450E81E1c56Ab60E1A62651701',
    USDA: '0xC18dAC166eDa9538933258d21A272C1775C19c73',
    stUSD: '0xC98b0729695A25152B8D5b6B95709070605A7F60',
    crvUSD: '0xD1A992417a0ABFFa632Cbde4DA9F5DcF85CAa858',
    LUSD: '0xf0a9abb11958a071e168f2ee5bcbacf1abbde9cf',
    GRAI: '0x92b051204816DC4fbA7AC1A68a2cf319A9a387CB',
<<<<<<< HEAD
    sDAI: '0xec31C16F2Ec50d846580c74b0ed1645D94F0D4DA',
=======
    tBTC: '0xf7b4531e52211CC44379102F719cad29411dB053',
    PSTAKE: '0xc45398444B83183b2018e0224B3D332b42D492Af',
>>>>>>> fd70949d
  },
  [Network.ZKEVM]: {
    ETH: '0x4F9A0e7FD2Bf6067db6994CF12E4495Df938E6e9',
    WETH: '0xc44b0378e400a9958219ec8f294c23b9976e3c5d',
    MATIC: '0x8f2a1450c040b3c19efe9676165d8f30d8280019',
    WBTC: '0x99b31498b0a1dae01fc3433e3cb60f095340935c',
    USDC: '0x99b31498b0a1dae01fc3433e3cb60f095340935c',
  },
  [Network.BASE]: {
    WETH: '0x4bb6b2efe7036020ba6f02a05602546c9f25bf28',
    PRIME: '0xe3879b7359695f802d6FD56Bb76fD82C362Dafd6',
    ETH: '0xd34ea7278e6bd48defe656bbe263aef11101469c',
    MAV: '0xf977814e90da44bfa03b6295a0616a897441acec',
    USDC: '0xaac391f166f33cdaefaa4afa6616a3bea66b694d',
    USDbC: '0x4bb6b2efe7036020ba6f02a05602546c9f25bf28',
    DAI: '0x20f03e26968b179025f65c1f4afadfd3959c8d03',
    BAL: '0x854b004700885a61107b458f11ecc169a019b764',
    GOLD: '0x1374c25b3710758c326ee0c70ec48b595d5ccf8c',
    SDEX: '0xa5d378c05192e3f1f365d6298921879c4d51c5a3',
    EURA: '0x5b5614b9fffab7c751799eb12d5cb9165c8c40ad',
    stEUR: '0xA9DdD91249DFdd450E81E1c56Ab60E1A62651701',
    USDA: '0x177772af6669aca61c23d325ab4213e8ba56c79d',
    stUSD: '0x8deeffb6047b8ee91b09334eb2a4ca120f43f596',
    ALB: '0x365c6d588e8611125de3bea5b9280c304fa54113',
    AERO: '0x807877258b55bfefabdd469da1c72731c5070839',
    tBTC: '0x9f1920d0cbb63ed03376a1e09fd2851d601234c8',
    DOG: '0xbe3ab8a87730684ef1e476064c2e43c3e982f8e8',
    sDAI: '0xbca4d68be543dcefb1a8bccb519503f9ba3f2026',
    stataBasUSDC: '0x52a8305f29f85bec5fa6ee78b87ddd2218d8e12e',
  },
};

export const SmartTokens = Object.keys(Tokens).reduce((acc, _network) => {
  const network = parseInt(_network, 10);
  acc[+network] = Object.keys(Tokens[network]).reduce((_acc, tokenName) => {
    const token: SmartTokenParams = Tokens[network][tokenName]!;

    if (token.addAllowance && token.addBalance) {
      _acc[tokenName] = new SmartToken(token);
    }

    return _acc;
  }, {} as Record<string, SmartToken>);
  return acc;
}, {} as Record<number, Record<string, SmartToken>>);

export const NativeTokenSymbols: { [network: number]: string } = {
  [Network.MAINNET]: 'ETH',
  [Network.POLYGON]: 'MATIC',
  [Network.BSC]: 'BNB',
  [Network.AVALANCHE]: 'AVAX',
  [Network.FANTOM]: 'FTM',
  [Network.ARBITRUM]: 'ETH',
  [Network.OPTIMISM]: 'ETH',
  [Network.BASE]: 'ETH',
};

export const WrappedNativeTokenSymbols: { [network: number]: string } = {
  [Network.MAINNET]: 'WETH',
  [Network.POLYGON]: 'WMATIC',
  [Network.BSC]: 'WBNB',
  [Network.AVALANCHE]: 'WAVAX',
  [Network.FANTOM]: 'WFTM',
  [Network.ARBITRUM]: 'WETH',
  [Network.OPTIMISM]: 'WETH',
  [Network.BASE]: 'WETH',
};<|MERGE_RESOLUTION|>--- conflicted
+++ resolved
@@ -403,12 +403,20 @@
       address: '0x455e53CBB86018Ac2B8092FdCd39d8444aFFC3F6',
       decimals: 19,
     },
+    GYD: {
+      address: '0xe07f9d810a48ab5c3c914ba3ca53af14e4491e8a',
+      decimals: 18,
+    },
     LUSD: {
       address: '0x5f98805a4e8be255a32880fdec7f6728c6568ba0',
       decimals: 18,
     },
     BNT: {
       address: '0x1f573d6fb3f13d689ff844b4ce37794d79a7ff1c',
+      decimals: 18,
+    },
+    sDAI: {
+      address: '0x83f20f44975d03b1b09e64809b757c47f942beea',
       decimals: 18,
     },
     eETH: {
@@ -1636,12 +1644,9 @@
     crvUSD: '0xD1A992417a0ABFFa632Cbde4DA9F5DcF85CAa858',
     LUSD: '0xf0a9abb11958a071e168f2ee5bcbacf1abbde9cf',
     GRAI: '0x92b051204816DC4fbA7AC1A68a2cf319A9a387CB',
-<<<<<<< HEAD
-    sDAI: '0xec31C16F2Ec50d846580c74b0ed1645D94F0D4DA',
-=======
     tBTC: '0xf7b4531e52211CC44379102F719cad29411dB053',
     PSTAKE: '0xc45398444B83183b2018e0224B3D332b42D492Af',
->>>>>>> fd70949d
+    sDAI: '0xec31C16F2Ec50d846580c74b0ed1645D94F0D4DA',
   },
   [Network.ZKEVM]: {
     ETH: '0x4F9A0e7FD2Bf6067db6994CF12E4495Df938E6e9',
