import {
  SmartTokenParams,
  balanceOfFn,
  allowanceFn,
  SmartToken,
  balancesFn,
  allowedFn,
  _balancesFn,
  _allowancesFn,
} from '../tests/smart-tokens';
import { Address } from '../src/types';
import { ETHER_ADDRESS, Network } from '../src/constants';

export const GIFTER_ADDRESS = '0xb22fC4eC94D555A5049593ca4552c810Fb8a6d00';
export const GENERIC_ADDR1 = '0xbe9317f6711e2da074fe1f168fd9c402bc0a9d1b';
export const GENERIC_ADDR2 = '0x230a1ac45690b9ae1176389434610b9526d2f21b';

export const Tokens: {
  [network: number]: { [symbol: string]: SmartTokenParams };
} = {
  [Network.MAINNET]: {
    ETH: {
      address: ETHER_ADDRESS,
      decimals: 18,
    },
    SWETH: {
      address: '0xf951e335afb289353dc249e82926178eac7ded78',
      decimals: 18,
    },
    BAT: {
      address: '0x0d8775f648430679a709e98d2b0cb6250d2887ef',
      decimals: 18,
    },
    rswETH: {
      address: '0xFAe103DC9cf190eD75350761e95403b7b8aFa6c0',
      decimals: 18,
    },
    REQ: {
      address: '0x8f8221aFbB33998d8584A2B05749bA73c37a938a',
      decimals: 18,
    },
    eETH: {
      address: '0x35fA164735182de50811E8e2E824cFb9B6118ac2',
      decimals: 18,
    },
    weETH: {
      address: '0xcd5fe23c85820f7b72d0926fc9b05b43e359b7ee',
      decimals: 18,
    },
    AMPL: {
      address: '0xd46ba6d942050d489dbd938a2c909a5d5039a161',
      decimals: 9,
    },
    USDC: {
      address: '0xa0b86991c6218b36c1d19d4a2e9eb0ce3606eb48',
      decimals: 6,
      symbol: 'USDC',
      addBalance: balancesFn,
      addAllowance: allowedFn,
    },
    aEthUSDC: {
      address: '0x98c23e9d8f34fefb1b7bd6a91b7ff122f4e16f5c',
      decimals: 6,
    },
    aEthWETH: {
      address: '0x4d5f47fa6a74757f35c14fd3a6ef8e3c9bc514e8',
      decimals: 18,
    },
    MAV: {
      address: '0x7448c7456a97769f6cd04f1e83a4a23ccdc46abd',
      decimals: 18,
    },
    SUSHI: {
      address: '0x6b3595068778dd592e39a122f4f5a5cf09c90fe2',
      decimals: 18,
    },
    CUSDC: {
      address: '0x39AA39c021dfbaE8faC545936693aC917d5E7563',
      decimals: 8,
    },
    TUSD: {
      address: '0x0000000000085d4780b73119b644ae5ecd22b376',
      decimals: 18,
    },
    WBTC: {
      address: '0x2260fac5e5542a773aa44fbcfedf7c193bc2c599',
      decimals: 8,
      addBalance: balancesFn,
      addAllowance: allowedFn,
    },
    sBTC: {
      address: '0xfe18be6b3bd88a2d2a7f928d00292e7a9963cfc6',
      decimals: 18,
    },
    tBTCv2: {
      address: '0x18084fbA666a33d37592fA2633fD49a74DD93a88',
      decimals: 18,
    },
    BADGER: {
      address: '0x3472A5A71965499acd81997a54BBA8D852C6E53d',
      decimals: 18,
    },
    USDT: {
      address: '0xdac17f958d2ee523a2206206994597c13d831ec7',
      decimals: 6,
      addBalance: balancesFn,
      addAllowance: allowedFn,
    },
    STETH: {
      address: '0xae7ab96520de3a18e5e111b5eaab095312d7fe84',
      decimals: 18,
    },
    SDEX: {
      address: '0x5DE8ab7E27f6E7A1fFf3E5B337584Aa43961BEeF',
      decimals: 18,
    },
    wstETH: {
      address: '0x7f39C581F595B53c5cb19bD0b3f8dA6c935E2Ca0',
      decimals: 18,
    },
    frxETH: {
      address: '0x5E8422345238F34275888049021821E8E08CAa1f',
      decimals: 18,
    },
    WETH: {
      address: '0xc02aaa39b223fe8d0a0e5c4f27ead9083c756cc2',
      decimals: 18,
      addBalance: balanceOfFn,
      addAllowance: allowanceFn,
    },
    PSP: {
      address: '0xcafe001067cdef266afb7eb5a286dcfd277f3de5',
      decimals: 18,
    },
    SETH: {
      address: '0x5e74C9036fb86BD7eCdcb084a0673EFc32eA31cb',
      decimals: 18,
    },
    LINK: {
      address: '0x514910771af9ca656af840dff83e8264ecf986ca',
      decimals: 18,
    },
    DAI: {
      address: '0x6b175474e89094c44da98b954eedeac495271d0f',
      decimals: 18,
      addBalance: balanceOfFn,
      addAllowance: allowanceFn,
    },
    MLN: {
      address: '0xec67005c4e498ec7f55e092bd1d35cbc47c91892',
      decimals: 18,
    },
    SENT: {
      address: '0xa44E5137293E855B1b7bC7E2C6f8cD796fFCB037',
      decimals: 8,
    },
    oldFRAX: {
      address: '0x853d955acef822db058eb8505911ed77f175b99e',
      decimals: 18,
    },
    aDAI: {
      address: '0x028171bCA77440897B824Ca71D1c56caC55b68A3',
      decimals: 18,
    },
    aUSDT: {
      address: '0x3Ed3B47Dd13ECAURA9a98b44e6204A523E766B225811',
      decimals: 6,
    },
    waUSDT: {
      address: '0xf8Fd466F12e236f4c96F7Cce6c79EAdB819abF58',
      decimals: 6,
    },
    ALUSD: {
      address: '0xbc6da0fe9ad5f3b0d58160288917aa56653660e9',
      decimals: 18,
    },
    BAL: {
      address: '0xba100000625a3754423978a60c9317c58a424e3D',
      decimals: 18,
    },
    OHM: {
      address: '0x64aa3364f17a4d01c6f1751fd97c2bd3d7e7f1d5',
      decimals: 9,
    },
    AURA: {
      address: '0xc0c293ce456ff0ed870add98a0828dd4d2903dbf',
      decimals: 18,
    },
    WISE: {
      address: '0x66a0f676479cee1d7373f3dc2e2952778bff5bd6',
      decimals: 18,
    },
    DDIM: {
      address: '0xFbEEa1C75E4c4465CB2FCCc9c6d6afe984558E20',
      decimals: 18,
    },
    DODO: {
      address: '0x43Dfc4159D86F3A37A5A4B3D4580b888ad7d4DDd',
      decimals: 18,
    },
    STG: {
      address: '0xAf5191B0De278C7286d6C7CC6ab6BB8A73bA2Cd6',
      decimals: 18,
    },
    ADAI: {
      address: '0x028171bca77440897b824ca71d1c56cac55b68a3',
      decimals: 18,
    },
    AWETH: {
      address: '0x030ba81f1c18d280636f32af80b9aad02cf0854e',
      decimals: 18,
    },
    ALPHA: {
      address: '0xa1faa113cbe53436df28ff0aee54275c13b40975',
      decimals: 18,
    },
    CRV: {
      address: '0xd533a949740bb3306d119cc777fa900ba034cd52',
      decimals: 18,
    },
    INCH: {
      address: '0x111111111117dC0aa78b770fA6A738034120C302',
      decimals: 18,
    },
    mUSD: {
      address: '0xe2f2a5c287993345a840db3b0845fbc70f5935a5',
      decimals: 18,
    },
    mBTC: {
      address: '0x945facb997494cc2570096c74b5f66a3507330a1',
      decimals: 18,
    },
    renBTC: {
      address: '0xEB4C2781e4ebA804CE9a9803C67d0893436bB27D',
      decimals: 8,
    },
    HBTC: {
      address: '0x0316EB71485b0Ab14103307bf65a021042c6d380',
      decimals: 18,
    },
    tBTC: {
      address: '0x8dAEBADE922dF735c38C80C7eBD708Af50815fAa',
      decimals: 18,
    },
    BUSD: {
      address: '0x4fabb145d64652a948d72533023f6e7a623c7c53',
      decimals: 18,
    },
    GUSD: {
      address: '0x056fd409e1d7a124bd7017459dfea2f387b6d5cd',
      decimals: 2,
    },
    ADAIv1: {
      address: '0xfC1E690f61EFd961294b3e1Ce3313fBD8aa4f85d',
      decimals: 18,
    },
    CETH: {
      address: '0x4ddc2d193948926d02f9b1fe9e1daa0718270ed5',
      decimals: 8,
    },
    CDAI: {
      address: '0x5d3a536E4D6DbD6114cc1Ead35777bAB948E3643',
      decimals: 8,
    },
    MIM: {
      address: '0x99D8a9C45b2ecA8864373A26D1459e3Dff1e17F3',
      decimals: 18,
    },
    AnkETH: {
      address: '0xE95A203B1a91a908F9B9CE46459d101078c2c3cb',
      decimals: 18,
    },
    EURS: {
      address: '0xdB25f211AB05b1c97D595516F45794528a807ad8',
      decimals: 2,
    },
    EURT: {
      address: '0xC581b735A1688071A1746c968e0798D642EDE491',
      decimals: 6,
    },
    jEUR: {
      address: '0x0f17bc9a994b87b5225cfb6a2cd4d667adb4f20b',
      decimals: 18,
    },
    jCHF: {
      address: '0x53dfea0a8cc2a2a2e425e1c174bc162999723ea0',
      decimals: 18,
    },
    jGBP: {
      address: '0x7409856cae628f5d578b285b45669b36e7005283',
      decimals: 18,
    },
    XAUT: {
      address: '0x68749665FF8D2d112Fa859AA293F07A622782F38',
      decimals: 6,
    },
    CVX: {
      address: '0x4e3FBD56CD56c3e72c1403e103b45Db9da5B9D2B',
      decimals: 18,
    },
    UST: {
      address: '0xa47c8bf37f92abed4a126bda807a7b7498661acd',
      decimals: 18,
    },
    SAITAMA: {
      address: '0x8b3192f5eebd8579568a2ed41e6feb402f93f73f',
      decimals: 9,
    },
    BBAUSDT: {
      // bpt of USDT Linear Pool
      address: '0x2bbf681cc4eb09218bee85ea2a5d3d13fa40fc0c',
      decimals: 18,
    },
    BBADAI: {
      // bpt of DAI Linear Pool
      address: '0x804cdb9116a10bb78768d3252355a1b18067bf8f',
      decimals: 18,
    },
    BBAUSD: {
      address: '0x7b50775383d3d6f0215a8f290f2c9e2eebbeceb2',
      decimals: 18,
    },
    BBFDAI: {
      address: '0x8f4063446f5011bc1c9f79a819efe87776f23704',
      decimals: 18,
    },
    FEI: {
      address: '0x956F47F50A910163D8BF957Cf5846D573E7f87CA',
      decimals: 18,
    },
    newFRAX: {
      address: '0x853d955aCEf822Db058eb8505911ED77F175b99e',
      decimals: 18,
    },
    sETH: {
      address: '0x5e74C9036fb86BD7eCdcb084a0673EFc32eA31cb',
      decimals: 18,
    },
    sUSD: {
      address: '0x57Ab1ec28D129707052df4dF418D58a2D46d5f51',
      decimals: 18,
    },
    USDD: {
      address: '0x0c10bf8fcb7bf5412187a595ab97a3609160b5c6',
      decimals: 18,
    },
    alETH: {
      address: '0x0100546f2cd4c9d97f798ffc9755e47865ff7ee6',
      decimals: 18,
    },
    SHIBA: {
      address: '0x95aD61b0a150d79219dCF64E1E6Cc01f0B64C4cE',
      decimals: 18,
    },
    dUSDC: {
      address: '0xc411db5f5eb3f7d552f9b8454b2d74097ccde6e3',
      decimals: 6,
    },
    EURA: {
      address: '0x1a7e4e63778b4f12a199c062f3efdd288afcbce8',
      decimals: 18,
      symbol: 'EURA',
    },
    EUROC: {
      address: '0x1aBaEA1f7C830bD89Acc67eC4af516284b1bC33c',
      decimals: 6,
      symbol: 'EUROC',
    },
    bERNX: {
      address: '0x3f95AA88dDbB7D9D484aa3D482bf0a80009c52c9',
      decimals: 18,
      symbol: 'bERNX',
    },
    bC3M: {
      address: '0x2F123cF3F37CE3328CC9B5b8415f9EC5109b45e7',
      decimals: 18,
      symbol: 'bC3M',
    },
    stEUR: {
      address: '0x004626a008b1acdc4c74ab51644093b155e59a23',
      decimals: 18,
    },
    USDA: {
      address: '0x0000206329b97DB379d5E1Bf586BbDB969C63274',
      decimals: 18,
      symbol: 'USDA',
    },
    bIB01: {
      address: '0xCA30c93B02514f86d5C86a6e375E3A330B435Fb5',
      decimals: 18,
      symbol: 'bIB01',
    },
    steakUSDC: {
      address: '0xBEEF01735c132Ada46AA9aA4c54623cAA92A64CB',
      decimals: 18,
      symbol: 'steakUSDC',
    },
    stUSD: {
      address: '0x0022228a2cc5E7eF0274A7Baa600d44da5aB5776',
      decimals: 18,
    },
    GHO: {
      address: '0x40d16fc0246ad3160ccc09b8d0d3a2cd28ae6c2f',
      decimals: 18,
    },
    USDe: {
      address: '0x4c9EDD5852cd905f086C759E8383e09bff1E68B3',
      decimals: 18,
    },
    crvUSD: {
      address: '0xf939E0A03FB07F59A73314E73794Be0E57ac1b4E',
      decimals: 18,
    },
    wibBTC: {
      address: '0x8751d4196027d4e6da63716fa7786b5174f04c15',
      decimals: 18,
    },
    MATIC: {
      address: '0x7d1afa7b718fb893db30a3abc0cfc608aacfebb0',
      decimals: 18,
    },
    POL: {
      address: '0x455e53CBB86018Ac2B8092FdCd39d8444aFFC3F6',
      decimals: 19,
    },
    GYD: {
      address: '0xe07f9d810a48ab5c3c914ba3ca53af14e4491e8a',
      decimals: 18,
    },
    LUSD: {
      address: '0x5f98805a4e8be255a32880fdec7f6728c6568ba0',
      decimals: 18,
    },
    BNT: {
      address: '0x1f573d6fb3f13d689ff844b4ce37794d79a7ff1c',
      decimals: 18,
    },
    sDAI: {
      address: '0x83f20f44975d03b1b09e64809b757c47f942beea',
      decimals: 18,
    },
<<<<<<< HEAD
=======
    eETH: {
      address: '0x35fa164735182de50811e8e2e824cfb9b6118ac2',
      decimals: 18,
    },
    weETH: {
      address: '0xcd5fe23c85820f7b72d0926fc9b05b43e359b7ee',
      decimals: 18,
    },
    stataUSDT: {
      address: '0x862c57d48becb45583aeba3f489696d22466ca1b',
      decimals: 6,
    },
    aaveUSDT: {
      address: '0x23878914efe38d27c4d67ab83ed1b93a74d4086a',
      decimals: 6,
    },
>>>>>>> bdf24de8
  },
  [Network.POLYGON]: {
    jGBP: {
      address: '0x767058f11800fba6a682e73a6e79ec5eb74fac8c',
      decimals: 18,
    },
    DAI: {
      address: '0x8f3Cf7ad23Cd3CaDbD9735AFf958023239c6A063',
      decimals: 18,
    },
    // native bridged wormhole
    USDCe: {
      address: '0x2791bca1f2de4661ed88a30c99a7a9449aa84174',
      decimals: 6,
      addBalance: _balancesFn,
      addAllowance: _allowancesFn,
    },
    TEL: {
      address: '0xdf7837de1f2fa4631d716cf2502f8b230f1dcc32',
      decimals: 2,
    },
    // wormhole
    USDC: {
      address: '0x576Cf361711cd940CD9C397BB98C4C896cBd38De',
      decimals: 6,
    },
    // circle issued usdc
    USDCn: {
      address: '0x3c499c542cEF5E3811e1192ce70d8cC03d5c3359',
      decimals: 6,
    },
    stataUSDCn: {
      address: '0x2dCa80061632f3F87c9cA28364d1d0c30cD79a19',
      decimals: 6,
    },
    aaveUSDCn: {
      address: '0xa4d94019934d8333ef880abffbf2fdd611c762bd',
      decimals: 6,
    },
    POPS: {
      address: '0xa92A1576D11dB45c53be71d59245ac97ce0d8147',
      decimals: 18,
    },
    CRV: {
      address: '0x172370d5cd63279efa6d502dab29171933a610af',
      decimals: 18,
    },
    BAL: {
      address: '0x9a71012b13ca4d3d0cdc72a177df3ef03b0e76a3',
      decimals: 18,
    },
    AAVE: {
      address: '0xd6df932a45c0f255f85145f286ea0b292b21c90b',
      decimals: 18,
    },
    PSP: {
      address: '0x42d61d766b85431666b39b89c43011f24451bff6',
      decimals: 18,
    },
    WETH: {
      address: '0x7ceb23fd6bc0add59e62ac25578270cff1b9f619',
      decimals: 18,
    },
    crvUSD: {
      address: '0xc4ce1d6f5d98d65ee25cf85e9f2e9dcfee6cb5d6',
      decimals: 18,
    },
    WMATIC: {
      address: '0x0d500B1d8E8eF31E21C99d1Db9A6444d3ADf1270',
      decimals: 18,
      addBalance: balanceOfFn,
      addAllowance: allowanceFn,
    },
    AMWMATIC: {
      address: '0x8dF3aad3a84da6b69A4DA8aeC3eA40d9091B2Ac4',
      decimals: 18,
    },
    aPolWMATIC: {
      address: '0x6d80113e533a2c0fe82eabd35f1875dcea89ea97',
      decimals: 18,
    },
    MUST: {
      address: '0x9C78EE466D6Cb57A4d01Fd887D2b5dFb2D46288f',
      decimals: 18,
    },
    AMDAI: {
      address: '0x27F8D03b3a2196956ED754baDc28D73be8830A6e',
      decimals: 18,
    },
    BTU: {
      address: '0xfdc26cda2d2440d0e83cd1dee8e8be48405806dc',
      decimals: 18,
    },
    USDT: {
      address: '0xc2132d05d31c914a87c6611c10748aeb04b58e8f',
      decimals: 6,
    },
    WBTC: {
      address: '0x1bfd67037b42cf73acf2047067bd4f2c47d9bfd6',
      decimals: 8,
    },
    MATIC: { address: ETHER_ADDRESS, decimals: 18 },
    mUSD: {
      address: '0xe840b73e5287865eec17d250bfb1536704b43b21',
      decimals: 18,
    },
    AMWETH: {
      address: '0x28424507fefb6f7f8e9d3860f56504e4e5f5f390',
      decimals: 18,
    },
    AMWBTC: {
      address: '0x5c2ed810328349100a66b82b78a1791b101c9d61',
      decimals: 8,
    },
    KNC: {
      address: '0x1c954e8fe737f99f68fa1ccda3e51ebdb291948c',
      decimals: 18,
    },
    jEUR: {
      address: '0x4e3decbb3645551b8a19f0ea1678079fcb33fb4c',
      decimals: 18,
    },
    jGPB: {
      address: '0x767058f11800fba6a682e73a6e79ec5eb74fac8c',
      decimals: 18,
    },
    jCHF: {
      address: '0xbd1463f02f61676d53fd183c2b19282bff93d099',
      decimals: 18,
    },
    RADIO: {
      address: '0x613a489785C95afEB3b404CC41565cCff107B6E0',
      decimals: 18,
    },
    HANZO: {
      address: '0x37eb60f78e06c4bb2a5f836b0fc6bccbbaa995b3',
      decimals: 9,
    },
    RVLT: {
      address: '0xf0f9d895aca5c8678f706fb8216fa22957685a13',
      decimals: 18,
    },
    stMATIC: {
      address: '0x3a58a54c066fdc0f2d55fc9c89f0415c92ebf3c4',
      decimals: 18,
    },
    axlUSDC: {
      address: '0x750e4c4984a9e0f12978ea6742bc1c5d248f40ed',
      decimals: 6,
    },
    deUSDC: {
      address: '0x1ddcaa4ed761428ae348befc6718bcb12e63bfaa',
      decimals: 6,
    },
    amUSDT: {
      address: '0x60d55f02a771d515e077c9c2403a1ef324885cec',
      decimals: 6,
    },
    amUSDC: {
      address: '0x1a13F4Ca1d028320A707D99520AbFefca3998b7F',
      decimals: 6,
    },
    MAI: {
      address: '0xa3fa99a148fa48d14ed51d610c367c61876997f1',
      decimals: 18,
    },
    EURA: {
      address: '0xe0b52e49357fd4daf2c15e02058dce6bc0057db4',
      decimals: 18,
      symbol: 'EURA',
    },
    stEUR: {
      address: '0x004626a008b1acdc4c74ab51644093b155e59a23',
      decimals: 18,
    },
    USDA: {
      address: '0x0000206329b97DB379d5E1Bf586BbDB969C63274',
      decimals: 18,
      symbol: 'USDA',
    },
    stUSD: {
      address: '0x0022228a2cc5E7eF0274A7Baa600d44da5aB5776',
      decimals: 18,
    },
    BUSD: {
      address: '0x9C9e5fD8bbc25984B178FdCE6117Defa39d2db39',
      decimals: 18,
    },
    TUSD: {
      address: '0x2e1ad108ff1d8c782fcbbb89aad783ac49586756',
      decimals: 18,
    },
    SDEX: {
      address: '0x6899fAcE15c14348E1759371049ab64A3a06bFA6',
      decimals: 18,
    },
    MATICX: {
      address: '0xfa68fb4628dff1028cfec22b4162fccd0d45efb6',
      decimals: 18,
    },
    SUSHI: {
      address: '0x0b3f868e0be5597d5db7feb59e1cadbb0fdda50a',
      decimals: 18,
    },
  },
  [Network.FANTOM]: {
    FTM: { address: ETHER_ADDRESS, decimals: 18 },
    SOLID: {
      address: '0x777cf5ba9c291a1a8f57ff14836f6f9dc5c0f9dd',
      decimals: 18,
    },
    WFTM: {
      address: '0x21be370d5312f44cb42ce377bc9b8a0cef1a4c83',
      decimals: 18,
    },
    DAI: {
      address: '0x8d11ec38a3eb5e956b052f67da8bdc9bef8abf3e',
      decimals: 18,
    },
    USDC: {
      address: '0x04068DA6C83AFCFA0e13ba15A6696662335D5B75',
      decimals: 6,
    },
    FUSDT: {
      address: '0x049d68029688eabf473097a2fc38ef61633a3c7a',
      decimals: 6,
    },
    LQDR: {
      address: '0x10b620b2dbac4faa7d7ffd71da486f5d44cd86f9',
      decimals: 18,
    },
    EQUAL: {
      address: '0x3fd3a0c85b70754efc07ac9ac0cbbdce664865a6',
      decimals: 18,
    },
    beFTM: {
      address: '0x7381ed41f6de418dde5e84b55590422a57917886',
      decimals: 18,
    },
    POPS: {
      address: '0x9dE4b40bDcE50Ec6a1A668bF85997BbBD324069a',
      decimals: 18,
    },
    MIM: {
      address: '0x82f0b8b456c1a451378467398982d4834b6829c1',
      decimals: 18,
    },
    FRAX: {
      address: '0xdc301622e621166BD8E82f2cA0A26c13Ad0BE355',
      decimals: 18,
    },
    nETH: {
      address: '0x67C10C397dD0Ba417329543c1a40eb48AAa7cd00',
      decimals: 18,
    },
    WETH: {
      address: '0x74b23882a30290451A17c44f4F05243b6b58C76d',
      decimals: 18,
    },
    SPIRIT: {
      address: '0x5cc61a78f164885776aa610fb0fe1257df78e59b',
      decimals: 18,
    },
    wBOMB: {
      address: '0xc09a82ad5075b3067d80f54f05e1e22229699cc1',
      decimals: 18,
    },
    TOR: {
      address: '0x74e23df9110aa9ea0b6ff2faee01e740ca1c642e',
      decimals: 18,
    },
    BOO: {
      address: '0x841fad6eae12c286d1fd18d1d525dffa75c7effe',
      decimals: 18,
    },
    ETH: {
      address: '0x74b23882a30290451A17c44f4F05243b6b58C76d',
      decimals: 18,
    },
    GDAI: {
      address: '0x07E6332dD090D287d3489245038daF987955DCFB',
      decimals: 18,
    },
    GUSDC: {
      address: '0xe578C856933D8e1082740bf7661e379Aa2A30b26',
      decimals: 6,
    },
    axlUSDC: {
      address: '0x1B6382DBDEa11d97f24495C9A90b7c88469134a4',
      decimals: 6,
    },
    lzUSDC: {
      address: '0x28a92dde19D9989F39A49905d7C9C2FAc7799bDf',
      decimals: 6,
    },
    FVM: {
      address: '0x07BB65fAaC502d4996532F834A1B7ba5dC32Ff96',
      decimals: 18,
    },
    USDCe: {
      address: '0x2f733095b80a04b38b0d10cc884524a3d09b836a',
      decimals: 6,
    },
    scrvUSDC_e: {
      address: '0x0cf1aa18ab7020973705aa9c46bbec6150e2782b',
      decimals: 18,
    },
    scrvUSDC_p: {
      address: '0x8b697f95d8c9fbbcc597a89223b10b80369490a1',
      decimals: 18,
    },
  },
  [Network.BSC]: {
    POPS: {
      address: '0xa1051433EC7b5cc249c75Fdd5b96BF423f2f4A32',
      decimals: 18,
    },
    DAI: {
      address: '0x1af3f329e8be154074d8769d1ffa4ee058b1dbc3',
      decimals: 18,
    },
    WBNB: {
      address: '0xbb4cdb9cbd36b01bd1cbaebf2de08d9173bc095c',
      decimals: 18,
    },
    BNBx: {
      address: '0x1bdd3Cf7F79cfB8EdbB955f20ad99211551BA275',
      decimals: 18,
    },
    BUSD: {
      address: '0xe9e7cea3dedca5984780bafc599bd69add087d56',
      decimals: 18,
    },
    USDT: {
      address: '0x55d398326f99059ff775485246999027b3197955',
      decimals: 18,
    },
    ETH: {
      address: '0x2170ed0880ac9a755fd29b2688956bd959f933f8',
      decimals: 18,
    },
    UST: {
      address: '0x23396cf899ca06c4472205fc903bdb4de249d6fc',
      decimals: 18,
    },
    USDC: {
      address: '0x8AC76a51cc950d9822D68b83fE1Ad97B32Cd580d',
      decimals: 18,
    },
    RADIO: {
      address: '0x30807D3b851A31d62415B8bb7Af7dCa59390434a',
      decimals: 18,
    },
    BNB: { address: ETHER_ADDRESS, decimals: 18 },
    bBTC: {
      address: '0x7130d2A12B9BCbFAe4f2634d864A1Ee1Ce3Ead9c',
      decimals: 18,
    },
    anyBTC: {
      address: '0x54261774905f3e6E9718f2ABb10ed6555cae308a',
      decimals: 8,
    },
    nUSD: {
      address: '0x23b891e5C62E0955ae2bD185990103928Ab817b3',
      decimals: 18,
    },
    CONE: {
      address: '0xA60205802E1B5C6EC1CAFA3cAcd49dFeECe05AC9',
      decimals: 18,
    },
    axlUSD: {
      address: '0x4268B8F0B87b6Eae5d897996E6b845ddbD99Adf3',
      decimals: 6,
    },
    FRAX: {
      address: '0x90C97F71E18723b0Cf0dfa30ee176Ab653E89F40',
      decimals: 18,
    },
    frxETH: {
      address: '0x64048A7eEcF3a2F1BA9e144aAc3D7dB6e58F555e',
      decimals: 18,
    },
    USDFI: {
      address: '0x11A38e06699b238D6D9A0C7A01f3AC63a07ad318',
      decimals: 18,
    },
    XRP: {
      address: '0x1d2f0da169ceb9fc7b3144628db156f3f6c60dbe',
      decimals: 18,
    },
    SDEX: {
      address: '0xFdc66A08B0d0Dc44c17bbd471B88f49F50CdD20F',
      decimals: 18,
    },
    EURA: {
      address: '0x12f31B73D812C6Bb0d735a218c086d44D5fe5f89',
      decimals: 18,
      symbol: 'EURA',
    },
    USDA: {
      address: '0x0000206329b97DB379d5E1Bf586BbDB969C63274',
      decimals: 18,
      symbol: 'USDA',
    },
    stUSD: {
      address: '0x0022228a2cc5E7eF0274A7Baa600d44da5aB5776',
      decimals: 18,
    },
    stataUSDT: {
      address: '0x0471d185cc7be61e154277cab2396cd397663da6',
      decimals: 18,
    },
    aaveUSDT: {
      address: '0xa9251ca9de909cb71783723713b21e4233fbf1b1',
      decimals: 18,
    },
  },
  [Network.AVALANCHE]: {
    LINKe: {
      address: '0x5947bb275c521040051d82396192181b413227a3',
      decimals: 18,
    },
    PHAR: {
      address: '0xAAAB9D12A30504559b0C5a9A5977fEE4A6081c6b',
      decimals: 18,
    },
    USDCe: {
      address: '0xA7D7079b0FEaD91F3e65f86E8915Cb59c1a4C664',
      decimals: 6,
    },
    USDC: {
      address: '0xB97EF9Ef8734C71904D8002F8b6Bc66Dd9c48a6E',
      decimals: 6,
    },
    USDTe: {
      address: '0xc7198437980c041c805A1EDcbA50c1Ce5db95118',
      decimals: 6,
    },
    USDT: {
      address: '0x9702230A8Ea53601f5cD2dc00fDBc13d4dF4A8c7',
      decimals: 6,
      addAllowance: _allowancesFn,
      addBalance: balanceOfFn,
    },
    POPS: {
      address: '0x240248628B7B6850352764C5dFa50D1592A033A8',
      decimals: 18,
    },
    WAVAX: {
      address: '0xB31f66AA3C1e785363F0875A1B74E27b85FD66c7',
      decimals: 18,
      addAllowance: allowanceFn,
      addBalance: balanceOfFn,
    },
    sAVAX: {
      address: '0x2b2C81e08f1Af8835a78Bb2A90AE924ACE0eA4bE',
      decimals: 18,
    },
    WETHe: {
      address: '0x49D5c2BdFfac6CE2BFdB6640F4F80f226bc10bAB',
      decimals: 18,
    },
    ETH: {
      address: '0xf20d962a6c8f70c731bd838a3a388D7d48fA6e15',
      decimals: 18,
    },
    WBTC: {
      address: '0x408D4cD0ADb7ceBd1F1A1C33A0Ba2098E1295bAB',
      decimals: 8,
    },
    WETH: {
      address: '0x49D5c2BdFfac6CE2BFdB6640F4F80f226bc10bAB',
      decimals: 18,
    },
    TUSD: {
      address: '0x1c20e891bab6b1727d14da358fae2984ed9b59eb',
      decimals: 18,
    },
    oldFRAX: {
      address: '0xdc42728b0ea910349ed3c6e1c9dc06b5fb591f98',
      decimals: 18,
    },
    newFRAX: {
      address: '0xd24c2ad096400b6fbcd2ad8b24e7acbc21a1da64',
      decimals: 18,
    },
    DAIE: {
      address: '0xd586e7f844cea2f87f50152665bcbc2c279d8d70',
      decimals: 18,
    },
    PNG: {
      address: '0x60781c2586d68229fde47564546784ab3faca982',
      decimals: 18,
    },
    SHIBX: {
      address: '0x440aBbf18c54b2782A4917b80a1746d3A2c2Cce1',
      decimals: 18,
    },
    wBTC: {
      address: '0x50b7545627a5162F82A992c33b87aDc75187B218',
      decimals: 8,
    },
    renBTC: {
      address: '0xDBf31dF14B66535aF65AaC99C32e9eA844e14501',
      decimals: 8,
    },
    BTCb: {
      address: '0x152b9d0FdC40C096757F570A51E494bd4b943E50',
      decimals: 8,
    },
    ADAI: {
      address: '0x47AFa96Cdc9fAb46904A55a6ad4bf6660B53c38a',
      decimals: 18,
    },
    avWAVAX: {
      address: '0xDFE521292EcE2A4f44242efBcD66Bc594CA9714B',
      decimals: 18,
    },
    MIM: {
      address: '0x130966628846BFd36ff31a822705796e8cb8C18D',
      decimals: 18,
    },
    TSD: {
      address: '0x4fbf0429599460D327BD5F55625E30E4fC066095',
      decimals: 18,
    },
    avUSDT: {
      address: '0x532e6537fea298397212f09a61e03311686f548e',
      decimals: 6,
    },
    THO: {
      address: '0xAE4AA155D2987B454C29450ef4f862CF00907B61',
      decimals: 18,
    },
    AVAX: { address: ETHER_ADDRESS, decimals: 18 },
    aETH: {
      address: '0x3a3A65aAb0dd2A17E3F1947bA16138cd37d08c04',
      decimals: 18,
    },
    aUSDT: {
      address: '0x71fc860f7d3a592a4a98740e39db31d25db65ae8',
      decimals: 6,
    },
    YUSD: {
      address: '0x111111111111ed1D73f860F57b2798b683f2d325',
      decimals: 18,
    },
    H2O: {
      address: '0x026187BdbC6b751003517bcb30Ac7817D5B766f8',
      decimals: 18,
    },
    MONEY: {
      address: '0x0f577433Bf59560Ef2a79c124E9Ff99fCa258948',
      decimals: 18,
    },
    nETH: {
      address: '0x19E1ae0eE35c0404f835521146206595d37981ae',
      decimals: 18,
    },
    avWETH: {
      address: '0x53f7c5869a859F0AeC3D334ee8B4Cf01E3492f21',
      decimals: 18,
    },
    nUSD: {
      address: '0xCFc37A6AB183dd4aED08C204D1c2773c0b1BDf46',
      decimals: 18,
    },
    BETS: {
      address: '0x94025780a1ab58868d9b2dbbb775f44b32e8e6e5',
      decimals: 18,
    },
    HATCHY: {
      address: '0x502580fc390606b47fc3b741d6d49909383c28a9',
      decimals: 18,
    },
    AMPL: {
      address: '0x027dbcA046ca156De9622cD1e2D907d375e53aa7',
      decimals: 9,
    },
    stataUSDT: {
      address: '0x5525ee69bc1e354b356864187de486fab5ad67d7',
      decimals: 6,
    },
    aaveUSDT: {
      address: '0x6ab707aca953edaefbc4fd23ba73294241490620',
      decimals: 6,
    },
  },
  [Network.ARBITRUM]: {
    SEN: {
      address: '0x154388a4650D63acC823e06Ef9e47C1eDdD3cBb2',
      decimals: 18,
    },
    BAL: {
      address: '0x040d1edc9569d4bab2d15287dc5a4f10f56a56b8',
      decimals: 18,
    },
    DAI: {
      address: '0xDA10009cBd5D07dd0CeCc66161FC93D7c9000da1',
      decimals: 18,
    },
    ARB: {
      address: '0x912ce59144191c1204e64559fe8253a0e49e6548',
      decimals: 18,
    },
    WETH: {
      address: '0x82aF49447D8a07e3bd95BD0d56f35241523fBab1',
      decimals: 18,
      addBalance: _balancesFn,
      addAllowance: _allowancesFn,
    },
    ETH: { address: ETHER_ADDRESS, decimals: 18 },
    USDCe: {
      address: '0xFF970A61A04b1cA14834A43f5dE4533eBDDB5CC8',
      decimals: 6,
    },
    USDC: {
      address: '0xaf88d065e77c8cC2239327C5EDb3A432268e5831',
      decimals: 6,
      symbol: 'USDC',
    },
    crvUSD: {
      address: '0x498bf2b1e120fed3ad3d42ea2165e9b73f99c1e5',
      decimals: 18,
    },
    OHM: {
      address: '0xf0cb2dc0db5e6c66b9a70ac27b06b878da017028',
      decimals: 9,
    },
    RDNT: {
      address: '0x3082cc23568ea640225c2467653db90e9250aaa0',
      decimals: 18,
    },
    USDT: {
      address: '0xfd086bc7cd5c481dcc9c85ebe478a1c0b69fcbb9',
      decimals: 6,
      addBalance: _balancesFn,
      addAllowance: _allowancesFn,
    },
    FRAX: {
      address: '0x17FC002b466eEc40DaE837Fc4bE5c67993ddBd6F',
      decimals: 18,
    },
    nUSD: {
      address: '0x2913E812Cf0dcCA30FB28E6Cac3d2DCFF4497688',
      decimals: 18,
    },
    nETH: {
      address: '0x3ea9B0ab55F34Fb188824Ee288CeaEfC63cf908e',
      decimals: 18,
    },
    EURS: {
      address: '0xd22a58f79e9481d1a88e00c343885a588b34b68b',
      decimals: 2,
    },
    AAVE: {
      address: '0xba5ddd1f9d7f570dc94a51479a000e3bce967196',
      decimals: 18,
    },
    MIM: {
      address: '0xFEa7a6a0B346362BF88A9e4A88416B77a57D6c2A',
      decimals: 18,
    },
    VST: {
      address: '0x64343594ab9b56e99087bfa6f2335db24c2d1f17',
      decimals: 18,
    },
    POPS: {
      address: '0xa0b20DecBc557E3f68E140eD5a0c69bc865F865A',
      decimals: 18,
    },
    ZYB: {
      address: '0x3B475F6f2f41853706afc9Fa6a6b8C5dF1a2724c',
      decimals: 18,
    },
    WBTC: {
      address: '0x2f2a2543b76a4166549f7aab2e75bef0aefc5b0f',
      decimals: 8,
    },
    LEX: {
      address: '0x6bB7A17AcC227fd1F6781D1EEDEAE01B42047eE0',
      decimals: 18,
    },
    EURA: {
      address: '0xfa5ed56a203466cbbc2430a43c66b9d8723528e7',
      decimals: 18,
      symbol: 'EURA',
    },
    stEUR: {
      address: '0x004626a008b1acdc4c74ab51644093b155e59a23',
      decimals: 18,
    },
    USDA: {
      address: '0x0000206329b97DB379d5E1Bf586BbDB969C63274',
      decimals: 18,
      symbol: 'USDA',
    },
    stUSD: {
      address: '0x0022228a2cc5E7eF0274A7Baa600d44da5aB5776',
      decimals: 18,
    },
    GRAIL: {
      address: '0x3d9907f9a368ad0a51be60f7da3b97cf940982d8',
      decimals: 18,
    },
    AURY: {
      address: '0x11bf4f05eb28b802ed3ab672594decb20ffe2313',
      decimals: 9,
    },
    wstETH: {
      address: '0x5979D7b546E38E414F7E9822514be443A4800529',
      decimals: 18,
    },
    RDPX: {
      address: '0x32eb7902d4134bf98a28b963d26de779af92a212',
      decimals: 18,
    },
    SDEX: {
      address: '0xabD587f2607542723b17f14d00d99b987C29b074',
      decimals: 18,
    },
    LINK: {
      address: '0xf97f4df75117a78c1a5a0dbb814af92458539fb4',
      decimals: 18,
    },
    DMT: {
      address: '0x8b0e6f19ee57089f7649a455d89d7bc6314d04e8',
      decimals: 18,
    },
    PENDLE: {
      address: '0x0c880f6761f1af8d9aa9c466984b80dab9a8c9e8',
      decimals: 18,
    },
    stataUSDT: {
      address: '0xb165a74407fe1e519d6bcbdec1ed3202b35a4140',
      decimals: 6,
    },
    aaveUSDT: {
      address: '0x6ab707aca953edaefbc4fd23ba73294241490620',
      decimals: 6,
    },
  },
  [Network.OPTIMISM]: {
    DAI: {
      address: '0xDA10009cBd5D07dd0CeCc66161FC93D7c9000da1',
      decimals: 18,
    },
    WETH: {
      address: '0x4200000000000000000000000000000000000006',
      decimals: 18,
    },
    ETH: { address: ETHER_ADDRESS, decimals: 18 },
    USDCe: {
      address: '0x7F5c764cBc14f9669B88837ca1490cCa17c31607',
      decimals: 6,
    },
    USDC: {
      address: '0x0b2C639c533813f4Aa9D7837CAf62653d097Ff85',
      decimals: 6,
    },
    USDT: {
      address: '0x94b008aA00579c1307B0EF2c499aD98a8ce58e58',
      decimals: 6,
    },
    PSTAKE: {
      address: '0x023550adde4fa2f90d63a41d9282bee0294c04cd',
      decimals: 18,
    },
    GRAIN: {
      address: '0xfd389dc9533717239856190f42475d3f263a270d',
      decimals: 18,
    },
    tBTC: {
      address: '0x6c84a8f1c29108f47a79964b5fe888d4f4d0de40',
      decimals: 18,
    },
    GRAI: {
      address: '0x894134a25a5fac1c2c26f1d8fbf05111a3cb9487',
      decimals: 18,
    },
    LUSD: {
      address: '0xc40f949f8a4e094d1b49a23ea9241d289b7b2819',
      decimals: 18,
    },
    POPS: {
      address: '0x3D51a9fB5dCc87F7B237B04975559b920a9a56Ff',
      decimals: 18,
    },
    crvUSD: {
      address: '0xc52d7f23a2e460248db6ee192cb23dd12bddcbf6',
      decimals: 18,
    },
    OP: {
      address: '0x4200000000000000000000000000000000000042',
      decimals: 18,
    },
    sETH: {
      address: '0xE405de8F52ba7559f9df3C368500B6E6ae6Cee49',
      decimals: 18,
    },
    sUSD: {
      address: '0x8c6f28f2F1A3C87F0f938b96d27520d9751ec8d9',
      decimals: 18,
    },
    wstETH: {
      address: '0x1f32b1c2345538c0c6f582fcb022739c4a194ebb',
      decimals: 18,
    },
    rETH: {
      address: '0x9bcef72be871e61ed4fbbc7630889bee758eb81d',
      decimals: 18,
    },
    MAI: {
      address: '0xdfa46478f9e5ea86d57387849598dbfb2e964b02',
      decimals: 18,
    },
    WBTC: {
      address: '0x68f180fcCe6836688e9084f035309E29Bf0A2095',
      decimals: 8,
    },
    EURA: {
      address: '0x9485aca5bbbe1667ad97c7fe7c4531a624c8b1ed',
      decimals: 18,
      symbol: 'EURA',
    },
    stEUR: {
      address: '0x004626a008b1acdc4c74ab51644093b155e59a23',
      decimals: 18,
    },
    USDA: {
      address: '0x0000206329b97DB379d5E1Bf586BbDB969C63274',
      decimals: 18,
      symbol: 'USDA',
    },
    stUSD: {
      address: '0x0022228a2cc5E7eF0274A7Baa600d44da5aB5776',
      decimals: 18,
    },
    frxETH: {
      address: '0x6806411765Af15Bddd26f8f544A34cC40cb9838B',
      decimals: 18,
    },
    stataUSDT: {
      address: '0x035c93db04e5aaea54e6cd0261c492a3e0638b37',
      decimals: 6,
    },
    aaveUSDT: {
      address: '0x6ab707aca953edaefbc4fd23ba73294241490620',
      decimals: 6,
    },
  },
  [Network.ZKEVM]: {
    ETH: {
      address: ETHER_ADDRESS,
      decimals: 18,
    },
    WETH: {
      address: '0x4F9A0e7FD2Bf6067db6994CF12E4495Df938E6e9',
      decimals: 18,
    },
    MATIC: {
      address: '0xa2036f0538221a77a3937f1379699f44945018d0',
      decimals: 18,
    },
    WBTC: {
      address: '0xea034fb02eb1808c2cc3adbc15f447b93cbe08e1',
      decimals: 8,
    },
    USDC: {
      address: '0xa8ce8aee21bc2a48a5ef670afcc9274c7bbbc035',
      decimals: 6,
    },
  },
  [Network.BASE]: {
    PRIME: {
      address: '0xfA980cEd6895AC314E7dE34Ef1bFAE90a5AdD21b',
      decimals: 18,
    },
    WETH: {
      address: '0x4200000000000000000000000000000000000006',
      decimals: 18,
    },
    MAV: {
      address: '0x64b88c73A5DfA78D1713fE1b4c69a22d7E0faAa7',
      decimals: 18,
    },
    crvUSD: {
      address: '0x417ac0e078398c154edfadd9ef675d30be60af93',
      decimals: 18,
    },
    USDC: {
      address: '0x833589fCD6eDb6E08f4c7C32D4f71b54bdA02913',
      symbol: 'USDC',
      decimals: 6,
    },
    USDM: {
      address: '0x59d9356e565ab3a36dd77763fc0d87feaf85508c',
      decimals: 18,
    },
    USDbC: {
      address: '0xd9aAEc86B65D86f6A7B5B1b0c42FFA531710b6CA',
      decimals: 6,
    },
    DOG: {
      address: '0xAfb89a09D82FBDE58f18Ac6437B3fC81724e4dF6',
      decimals: 18,
    },
    cbETH: {
      address: '0x2ae3f1ec7f1f5012cfeab0185bfc7aa3cf0dec22',
      decimals: 18,
    },
    tBTC: {
      address: '0x236aa50979d5f3de3bd1eeb40e81137f22ab794b',
      decimals: 18,
    },
    DAI: {
      address: '0x50c5725949a6f0c72e6c4a641f24049a917db0cb',
      decimals: 18,
    },
    ALB: {
      address: '0x1dd2d631c92b1acdfcdd51a0f7145a50130050c4',
      decimals: 18,
    },
    BAL: {
      address: '0x4158734d47fc9692176b5085e0f52ee0da5d47f1',
      decimals: 18,
    },
    GOLD: {
      address: '0xbeFD5C25A59ef2C1316c5A4944931171F30Cd3E4',
      decimals: 18,
    },
    SDEX: {
      address: '0xFd4330b0312fdEEC6d4225075b82E00493FF2e3f',
      decimals: 18,
    },
    EURA: {
      address: '0xA61BeB4A3d02decb01039e378237032B351125B4',
      decimals: 18,
      symbol: 'EURA',
    },
    USDA: {
      address: '0x0000206329b97DB379d5E1Bf586BbDB969C63274',
      decimals: 18,
      symbol: 'USDA',
    },
    stUSD: {
      address: '0x0022228a2cc5E7eF0274A7Baa600d44da5aB5776',
      decimals: 18,
    },
    ETH: { address: ETHER_ADDRESS, decimals: 18 },
    AERO: {
      address: '0x940181a94A35A4569E4529A3CDfB74e38FD98631',
      decimals: 18,
    },
    stataUSDC: {
      address: '0x4ea71a20e655794051d1ee8b6e4a3269b13ccacc',
      decimals: 6,
    },
    aaveUSDC: {
      address: '0x4e65fe4dba92790696d040ac24aa414708f5c0ab',
      decimals: 6,
    },
  },
};

export const Holders: {
  [network: number]: { [tokenAddress: string]: Address };
} = {
  [Network.MAINNET]: {
    ETH: '0x0a4c79cE84202b03e95B7a692E5D728d83C44c76',
    USDC: '0x7713974908Be4BEd47172370115e8b1219F4A5f0',
    AMPL: '0x223592a191ECfC7FDC38a9256c3BD96E771539A9',
    WBTC: '0x6daB3bCbFb336b29d06B9C793AEF7eaA57888922',
    tBTCv2: '0x84eA3907b9206427F45c7b2614925a2B86D12611',
    sBTC: '0xA2e3475D13776C6E42ff37B47286827d959B2195',
    TUSD: '0x88369cB14F9893aEA737F61ad31Bc6d018af7985',
    aEthUSDC: '0x42EFD1E0DB4ADa762cc5092ECBD052dE7c6e72E2',
    MAV: '0x92582aa69BB6117903a01eDdfe6EFfDDe564A69f',
    BADGER: '0x34e2741a3f8483dbe5231f61c005110ff4b9f50a',
    STETH: '0x50b42514389F25E1f471C8F03f6f5954df0204b0',
    SUSHI: '0x8a108e4761386c94b8d2f98A5fFe13E472cFE76a',
    wstETH: '0x5fEC2f34D80ED82370F733043B6A536d7e9D7f8d',
    WETH: '0x6B44ba0a126a2A1a8aa6cD1AdeeD002e141Bcd44',
    USDT: '0xAf64555DDD61FcF7D094824dd9B4eBea165aFc5b',
    XAUT: '0xc4e161e8d8a4bc4ac762ab33a28bbac5474203d7',
    R: '0xBfe4c9D3235475C138a61f62e9e72FaD94A3303b',
    sDAI: '0x4C612E3B15b96Ff9A6faED838F8d07d479a8dD4c',
    CVX: '0x0aCA67Fa70B142A3b9bF2eD89A81B40ff85dACdC',
    MIM: '0xa046a8660e66d178ee07ec97c585eeb6aa18c26c',
    AnkETH: '0xF7260D4ADc48fEefd5a19a9Eb23f9747CeE15C92',
    DAI: '0xd1668fb5f690c59ab4b0cabad0f8c1617895052b',
    oldFRAX: '0x183d0dc5867c01bfb1dbbc41d6a9d3de6e044626',
    newFRAX: '0x183d0dc5867c01bfb1dbbc41d6a9d3de6e044626',
    FEI: '0x19c549357034d10db8d75ed812b45be1dd8a7218',
    BAL: '0x0659FB78b5139eE5bC9238b2C85944a112A7b591',
    OHM: '0x3D7FEAB5cfab1c7De8ab2b7D5B260E76fD88BC78',
    AURA: '0xBB19053E031D9B2B364351B21a8ed3568b21399b',
    WISE: '0x25c315e0758beeab30ee048a4e2080e7084b64b3',
    DDIM: '0x229cbd1955fee93ab6e7876c1b17f6d0b859e953',
    DODO: '0x3e19d726ed435afd3a42967551426b3a47c0f5b7',
    ADAI: '0x826c3064d4f5b9507152f5cb440ca9326e1ec8fa',
    AWETH: '0xa433105e7396070a5e1fdd7e2b2338f1bfa0de68',
    BUSD: '0xf977814e90da44bfa03b6295a0616a897441acec',
    INCH: '0x4ee7c0f5480eb1edd8902a5e8b991ed52992d5f5',
    mUSD: '0x3aD1D5CFCF9169Da73C23D85d5f2Bf53bC9d39dF',
    mBTC: '0x15A295e9BCFcF93a8721DCb9A19330fc59771271',
    renBTC: '0xAaE0633E15200bc9C50d45cD762477D268E126BD',
    tBTC: '0xC25099792E9349C7DD09759744ea681C7de2cb66',
    HBTC: '0x52885fF60Cd7Ae081e0665968C457DdACF888C90',
    GUSD: '0x550Def3DB74F583c7A1eDf2DFFE84a7398850D0c',
    LINK: '0x8d4169cCf3aD88EaFBB09580e7441D3eD2b4B922',
    ADAIv1: '0x3021026e4ff227571a5a563ad19ea657c7027e59',
    CETH: '0x712d0f306956a6a4b4f9319ad9b9de48c5345996',
    CDAI: '0xab4ce310054a11328685ece1043211b68ba5d082',
    CUSDC: '0xC2F61a6eEEC48d686901D325CDE9233b81c793F3',
    EURS: '0xC1056Adeb61a01964Ea265cA95EffB7016f9Ed78',
    EURT: '0x6914FC70fAC4caB20a8922E900C4BA57fEECf8E1',
    CRV: '0x7a16fF8270133F063aAb6C9977183D9e72835428',
    jEUR: '0x937Df4e3d6dB229A10ff0098ab3A1bCC40C33ea4',
    UST: '0xf16e9b0d03470827a95cdfd0cb8a8a3b46969b91',
    SAITAMA: '0x763d5d93f27615aac852b70549f5877b92193864',
    aETH: '0xc03c4476fbe25138bf724fa1b95551c6e6b8fd2c',
    aWETH: '0x3ddfa8ec3052539b6c9549f12cea2c295cff5296',
    aUSDT: '0x4aef720f7bbe98f916221bbc2fb5a15efe6d2cb8',
    BBAUSD: '0x4361b7425cff39b1be9bf12cee2ef32f89656cda',
    sETH: '0x274d9E726844AB52E351e8F1272e7fc3f58B7E5F',
    sUSD: '0xcb68110C43C97b6051FEd5e2Bacc2814aDaD1688',
    USDD: '0xf89d7b9c864f589bbf53a82105107622b35eaa40',
    alETH: '0x500a4f1280a0b63f47862d658b6c335cc939aaed',
    SHIBA: '0x73af3bcf944a6559933396c1577b257e2054d935',
    aEthWETH: '0x931433324E6B0b5B04E3460ef3fb3f78dda3c721',
    dUSDC: '0x2FC2F705110A7F46Ce85F701d7217EF1018f01A3',
    PSP: '0xE5E5440a1CE69C5cf67BFFA74d185e57c31b43E5',
    EUROC: '0x64AE5802620398143FC7113037769175F74825Ea',
    bC3M: '0x5f9F41497f9e11fd7D4c4B067413199682eE2CFF',
    bERNX: '0x5F7A4c11bde4f218f0025Ef444c369d838ffa2aD',
    bIB01: '0x5F7A4c11bde4f218f0025Ef444c369d838ffa2aD',
    steakUSDC: '0xC977d218Fde6A39c7aCE71C8243545c276B48931',
    EURA: '0xa116f421ff82a9704428259fd8cc63347127b777',
    stEUR: '0xdC7Aa225964267c7E0EfB35f4931426209E90312',
    USDA: '0x2686bC6A56D205010637CE1DF124b20Cb19E4054',
    stUSD: '0x4e83c0a323b68E3Bc7CC8a4E35326Fd0544A291E',
    crvUSD: '0xA920De414eA4Ab66b97dA1bFE9e6EcA7d4219635',
    GHO: '0x844Dc85EdD8492A56228D293cfEbb823EF3E10EC',
    wibBTC: '0xFbdCA68601f835b27790D98bbb8eC7f05FDEaA9B',
    MATIC: '0x7073783eee7e9b3e6e4ddac4d7f49dc46044dd9a',
    POL: '0x05A47D9f589a001C15E38D068dCc5DaE6D96a2eb',
    SDEX: '0xB0470cF15B22a6A32c49a7C20E3821B944A76058',
    frxETH: '0x9df2322bdAEC46627100C999E6dDdD27837fec6e',
    LUSD: '0xEd279fDD11cA84bEef15AF5D39BB4d4bEE23F0cA',
    BNT: '0xf727e20e081aAE428E7c6bE07b156bB21ab587a7',
    USDe: '0x74e6c48e667d698a4cf90665b6960a5bae39e603',
<<<<<<< HEAD
    weETH: '0x267ed5f71ee47d3e45bb1569aa37889a2d10f91e',
    eETH: '0x1de713F78aA5f29874bBcc95e125721F002Da7f2',
=======
    eETH: '0x0f1DfeF1a40557d279d0de6E49aB306891A638b8',
    stataUSDT: '0x6803364AceD5181877abC11E865FB27cB654a426',
    aaveUSDT: '0x32c98a981Fe7C333Bd4e8E7630E8e0CF5ce20987',
    weETH: '0x267ed5f71EE47D3E45Bb1569Aa37889a2d10f91e',
>>>>>>> bdf24de8
  },
  [Network.POLYGON]: {
    jGBP: '0x02aa0B826c7BA6386DdBE04C0a8715A1c0A16B24',
    MATIC: '0xfCbB9e5BB354B6F9fd40362Cee043F510dd3028D',
    DAI: '0x98F911D496Cf46bf9FF9CdD7039Cf579B26F01B9',
    WETH: '0x62ac55b745f9b08f1a81dcbbe630277095cf4be1',
    WMATIC: '0x0AFF6665bB45bF349489B20E225A6c5D78E2280F',
    AMWMATIC: '0x975779102B2A82384f872EE759801DB5204CE331',
    USDC: '0xf89d7b9c864f589bbf53a82105107622b35eaa40',
    BAL: '0xF1CFf6380D9A15dB33Eed0309541E254fC7dE695',
    AAVE: '0x256e063f7fb60a3004D13e1D09e7A9D200A5C5bA',
    PSP: '0xa902c6a26bcaC4c62Eb8667E3Ef9368f78421dB5',
    POPS: '0x2693b57ee51f4e2a26dfb339a911fa8731061f49',
    MUST: '0x9f2a409848fb9b7bd058b24a23e8dbf1e166a109',
    AMDAI: '0xFA0DCe8280FCDf369a4cbFc1830d3302789307a6',
    mUSD: '0x5084f622cbDf1E22E473d66d97916524745B9b6e',
    USDT: '0x2D55eccD5F50D325ee3CE192322911f87113bCd3',
    WBTC: '0xdc9232e2df177d7a12fdff6ecbab114e2231198d',
    AMWETH: '0x6f1c28c40b5fed4fb546f85959ae2f7c16365cad',
    KNC: '0x41Af7fd16dFC29bdA8D8aAA4CeFfC0E8046992eC',
    jEUR: '0x807B465fC3f72aF3AAfda74480CA7E4E55964cd3',
    aUSDT: '0x027ffd3c119567e85998f4e6b9c3d83d5702660c',
    aPolUSDT: '0x941da3d6759147736456cee36647213183079337',
    aPolWMATIC: '0xfB3C01F90B4629DBD4Fd5310E995Ef3FE2e7AbeE',
    RADIO: '0x60531b9c3645546d864604ee0fc5b7d6adc81cc2',
    HANZO: '0x8a151b6ec99c7b90b342ab401d511b480309b220',
    RVLT: '0x815f87ca3db2b9491115a7769aeacb140361c5a9',
    stMATIC: '0x7C8963BddC17095aDbc9387Cc6cdcCaA798feA52',
    axlUSDC: '0x9298F93ee0393a823C242D80F1a4aDf4c8a3Feef',
    deUSDC: '0x94d5ead1f80cf0b4d3480ab59dff16d47c93e9fe',
    amUSDT: '0x832b11846a27b3ba25d68ae80c39fab155d18c49',
    amUSDC: '0x6e7f19cd23049c7118e14470e2bf85d2e26ee0ae',
    MAI: '0x9a8cf02f3e56c664ce75e395d0e4f3dc3dafe138',
    SDEX: '0xB0470cF15B22a6A32c49a7C20E3821B944A76058',
    CRV: '0x2151578e1fEc29361bB0481312Ea6b935014D636',
    SUSHI: '0x1605CE87dD176b38a17d30e8926370ffD5268bf6',
    EURA: '0x9A760aa1Fe631fD9aC0Aee0965736121c7c132cc',
    stEUR: '0xA9DdD91249DFdd450E81E1c56Ab60E1A62651701',
    USDA: '0x741383AbD73891b40822A069f14d6fc5b5685020',
    stUSD: '0xA9DdD91249DFdd450E81E1c56Ab60E1A62651701',
    stataUSDCn: '0xFAB1420c84fF5E058B8AD12604D24247e268f362',
    aaveUSDCn: '0xEBA9C3C1B41A846431F970aCA5Eee10f55969B76',
    crvUSD: '0xB498de532C68dc3cd93D54187E082E5D789a9e47',
    USDCe: '0xA67EFB69A4f58F568aAB1b9d51110102985835b0',
    USDCn: '0x4B6f17856215eab57c29ebfA18B0a0F74A3627bb',
  },
  [Network.FANTOM]: {
    DAI: '0x370f4b2dcf75c94d8d4450b493661a9c6170d0b5',
    FTM: '0x431e81E5dfB5A24541b5Ff8762bDEF3f32F96354',
    WFTM: '0xB7D0fB518a5b7bf8dc7ea19A715E8FD8BD983e27',
    USDC: '0xf53feaeb035361c046e5669745695e450ebb4028',
    USDCe: '0x305fa2FB5AF034D490A9C9be8bcd9b01902480BF',
    FUSDT: '0x9ade1c17d25246c405604344f89E8F23F8c1c632',
    POPS: '0x4b78b52e7de4d8b7d367297cb8a87c1875a9d591',
    aFanUSDT: '0x8EBc96fF91A30059E447bFC7C0a7394f8A5793E6',
    aFanWFTM: '0x935AD0fBea9572bB24138F23A69e314f0BDbdDbE',
    MIM: '0xbcab7d083cf6a01e0dda9ed7f8a02b47d125e682',
    FRAX: '0x4423ac71f53ca92e2f2be5917a9c2468e7412f4a',
    nETH: '0x16b658270ac50c0063940ed287c401b3df7ccf70',
    WETH: '0x7b7b957c284c2c227c980d6e2f804311947b84d0',
    SPIRIT: '0x0d0707963952f2fba59dd06f2b425ace40b492fe',
    wBOMB: '0x28aa4f9ffe21365473b64c161b566c3cdead0108',
    TOR: '0x70de4b5ed310fd93da3c0bae824fb99cb4d44dd8',
    BOO: '0xf778f4d7a14a8cb73d5261f9c61970ef4e7d7842',
    ETH: '0xf48883940b4056801de30f12b934dcea90133ee6',
    GUSDC: '0x894d774a293f8aa3d23d67815d4cadb5319c1094',
    GDAI: '0x0e2ed73f9c1409e2b36fe6c46e60d4557b7c2ac0',
    EQUAL: '0x8b187ea19c93091a4d6b426b71871648182b5fac',
    FVM: '0x07BB65fAaC502d4996532F834A1B7ba5dC32Ff96',
    lzUSDC: '0x06F1C4A56357bF3971C79063f2B58E58c547BC0B',
    axlUSDC: '0xccf932cd565c21d2e516c8ff3a4f244eea27e09a',
    SOLID: '0xdF6A50d16320D9eAf0D91e0039fcE89c700F95F1',
    scrvUSDC_e: '0xb8c1dAb69724da9d3225F14bfD76Ae97bB92BFda',
    scrvUSDC_p: '0x74796478d7755a77807fADd2389A18DF1baf9e7c',
  },
  [Network.BSC]: {
    DAI: '0xf68a4b64162906eff0ff6ae34e2bb1cd42fef62d',
    WBNB: '0x59d779bed4db1e734d3fda3172d45bc3063ecd69',
    BUSD: '0x0D0707963952f2fBA59dD06f2b425ace40b492Fe',
    POPS: '0x4b78b52e7de4d8b7d367297cb8a87c1875a9d591',
    BNB: '0xf68a4b64162906eff0ff6ae34e2bb1cd42fef62d',
    USDT: '0xf89d7b9c864f589bbf53a82105107622b35eaa40',
    ETH: '0xefdca55e4bce6c1d535cb2d0687b5567eef2ae83',
    USDC: '0x554b52bf57b387fd09d6644368c5a8aacaaf5ae0',
    RADIO: '0x75b3efed620e2d6750d88263cd4d7a27b0d7d3c5',
    bBTC: '0x72a53cdbbcc1b9efa39c834a540550e23463aacb',
    anyBTC: '0x4ffef8e8a75c20ab0ddf96c50d2457277d27923c',
    nUSD: '0x28ec0b36f0819ecb5005cab836f4ed5a2eca4d13',
    axlUSD: '0xc03fbeda9069b22a120ae6a09349a0b5eea5570a',
    FRAX: '0xEB4576fE753DAB07635c0Bb6c8f0A355e1Db5d31',
    frxETH: '0xf324adC872005197A6f7DAE214d3b63aa0C3625F',
    USDFI: '0x2E00D722e091836B39Db3e4dcE6eE51c90c5B221',
    SDEX: '0xB0470cF15B22a6A32c49a7C20E3821B944A76058',
    BNBx: '0xFF4606bd3884554CDbDabd9B6e25E2faD4f6fc54',
    EURA: '0x4A5362ef534FFB27510E4E4C9A215BB5436377C2',
    USDA: '0x230c1f68aBE6033Cba3Fe0D2C0D7097e9923C3bC',
    stUSD: '0x0022228a2cc5E7eF0274A7Baa600d44da5aB5776',
    stataUSDT: '', // no holders yet
    aaveUSDT: '0x5DE3c5BE52D7aDbdC3aEFe2eA061A2ECE0C7d766',
  },
  [Network.AVALANCHE]: {
    LINKe: '0x9efa0A617C0552F1558c95993aA8b8A68b3e709C',
    AVAX: '0xD6216fC19DB775Df9774a6E33526131dA7D19a2c',
    avWAVAX: '0xc5ed2333f8a2C351fCA35E5EBAdb2A82F5d254C3',
    WAVAX: '0x5CfCd7E6D055Ba4f7B998914336254aDE3F69f26',
    sAVAX: '0xC73DF1e68FC203F6E4b6270240D6f82A850e8D38',
    BETS: '0x8cc2284c90d05578633418f9cde104f402375a65',
    HATCHY: '0x14ec295ec8def851ec6e2959df872dd24e422631',
    USDCe: '0x3a2434c698f8d79af1f5a9e43013157ca8b11a66',
    USDC: '0x0d0707963952f2fba59dd06f2b425ace40b492fe',
    USDTe: '0x84d34f4f83a87596cd3fb6887cff8f17bf5a7b83',
    WETHe: '0x9bdB521a97E95177BF252C253E256A60C3e14447',
    POPS: '0x5268c2331658cb0b2858cfa9db27d8f22f5434bc',
    ETH: '0x9852e84b5AA485683d8AeE7B0332e42442763b75',
    DAIE: '0xED2a7edd7413021d440b09D654f3b87712abAB66',
    TUSD: '0x5Db946411F08f15300f23D9bde4A407B07D56C03',
    PNG: '0x348b11CF986e8E1CdA10c4A7E375aA252b47fc55',
    SHIBX: '0xfE5ADf65BE1a46b83EF3d352A8F9258A039f3050',
    wBTC: '0xbB2BD754A45f400A01158A8b3C89DE085D58ABF1',
    renBTC: '0xb8D1D22609D10078Db36915fc4610F8674b44319',
    ADAI: '0xc5ed2333f8a2C351fCA35E5EBAdb2A82F5d254C3',
    MIM: '0x64cb3f5aada07d831b8db6c6d9c715c53c251ef3',
    TSD: '0x691A89db352B72dDb249bFe16503494eC0D920A4',
    THO: '0xc40d16c47394a506d451475c8a7c46c1175c1da1',
    aAvaUSDT: '0x50B1Ba98Cf117c9682048D56628B294ebbAA4ec2',
    USDT: '0x0d0707963952f2fba59dd06f2b425ace40b492fe',
    aAvaWAVAX: '0x1B18Df70863636AEe4BfBAb6F7C70ceBCA9bA404',
    oldFRAX: '0x4e3376018add04ebe4c46bf6f924ddec8c67aa7b',
    newFRAX: '0x4e3376018add04ebe4c46bf6f924ddec8c67aa7b',
    nETH: '0xcf2ef00e75558512ae735679ea5df62ad2056786',
    avWETH: '0x92d78e32b990d10aeca0875dc5585f1a6f958179',
    YUSD: '0x6c1a5ef2acde1fd2fc68def440d2c1eb35bae24a',
    BTCb: '0x2446bEb3905CfFbd2c5eB18F1f9c2996B05257c4',
    AMPL: '0xfcaA5ea7F8eb0631BcA72C345025C0A5a6D93f0E',
    PHAR: '0x654296D56532f62B7d91d335791d3c364a9385b5',
    stataUSDT: '', // no holders yet
    aaveUSDT: '0xB2d3ad6e99D2A043EF77e3812461Ad2D4Ae3da8B',
  },
  [Network.ARBITRUM]: {
    SEN: '0x76d39045d856caf9bfae12ba611ca4a94449a4f1',
    RDPX: '0x115b818593c00da4f9d1d8f5ce7d7f88cce48bee',
    ARB: '0xb65edba80a3d81903ecd499c8eb9cf0e19096bd0',
    ETH: '0xfa0a32e5c33b6123122b6b68099001d9371d14e9',
    DAI: '0x2d070ed1321871841245d8ee5b84bd2712644322',
    WETH: '0x3368e17064c9ba5d6f1f93c4c678bea00cc78555',
    BAL: '0x7b7b957c284c2c227c980d6e2f804311947b84d0',
    USDCe: '0x62383739d68dd0f844103db8dfb05a7eded5bbe6',
    USDC: '0xb38e8c17e38363af6ebdcb3dae12e0243582891d',
    OHM: '0xebce5f29ff5ca9aa330ebdf7ec6b5f474bff271e',
    USDT: '0xf977814e90da44bfa03b6295a0616a897441acec',
    POPS: '0x4b78b52e7de4d8b7d367297cb8a87c1875a9d591',
    FRAX: '0x59bf0545fca0e5ad48e13da269facd2e8c886ba4',
    nUSD: '0x9dd329f5411466d9e0c488ff72519ca9fef0cb40',
    nETH: '0xa067668661c84476afcdc6fa5d758c4c01c34352',
    AAVE: '0x8D2876aD4D2A994C529F19D846CA541015dc3f05',
    aArbAAVE: '0x439901eCaB06F75B14bC25fD60d53bB3A3b9e277',
    EURS: '0x251aeE4A9eB1d8251485D1A9b3bE68975B39EC33',
    aArbEURS: '0xD2BC982A2035dB0E1Be7c2C1a9f87E31794C653e',
    MIM: '0xf46bb6dda9709c49efb918201d97f6474eac5aea',
    VST: '0x59bf0545fca0e5ad48e13da269facd2e8c886ba4',
    aArbUSDC: '0x048BF2F5908e95976CeAD0E47D805b3803E286e2',
    ZYB: '0x3ec0eddcd1e25025077327886a78133589082fb2',
    WBTC: '0xd9d611c6943585bc0e18e51034af8fa28778f7da',
    RDNT: '0x62383739d68dd0f844103db8dfb05a7eded5bbe6',
    SDEX: '0xb0470cf15b22a6a32c49a7c20e3821b944a76058',
    LINK: '0x7f1fa204bb700853d36994da19f830b6ad18455c',
    DMT: '0x40414f138eb2ef938e6c3629897ef99d4464d4e8',
    PENDLE: '0x5bdf85216ec1e38d6458c870992a69e38e03f7ef',
    wstETH: '0x27edc7700f1820cb38ec3bbb84c542945f21b5a1',
    EURA: '0x6dd7b830896b56812aa667bdd14b71c8b3252f8e',
    stEUR: '0xE588611e7A2392507879E3be80531654b85C16aA',
    USDA: '0xa86ff337db9107b54862d30d1a598f8be847b05e',
    stUSD: '0xa9ddd91249dfdd450e81e1c56ab60e1a62651701',
    stataUSDT: '0x403D37c861fb54b8F37a3A1870aBce335954840B',
    aaveUSDT: '0xAfa788fab589fe61C23DF76905558f4734444D67',
    crvUSD: '0x9755e99bdb99495d3d31d953785d993c6df8552e',
  },
  [Network.OPTIMISM]: {
    ETH: '0xF6D4E5a7c5215F91f59a95065190CCa24bf64554',
    DAI: '0x1337bedc9d22ecbe766df105c9623922a27963ec',
    WETH: '0x86bb63148d17d445ed5398ef26aa05bf76dd5b59',
    POPS: '0x3cbd9044aaabef08ce93a68448e093cff405ad76',
    USDCe: '0xdecc0c09c3b5f6e92ef4184125d5648a66e35298',
    USDC: '0x8aF3827a41c26C7F32C81E93bb66e837e0210D5c',
    USDT: '0xf977814e90da44bfa03b6295a0616a897441acec',
    OP: '0xEBb8EA128BbdFf9a1780A4902A9380022371d466',
    aOptWETH: '0x7B7D80C40415F744864f051B806b466e2fbB8E68',
    aOptUSDC: '0x8c0Fcf914E90fF5d7f2D02c1576BF4245FaD2B7F',
    sBTC: '0xbbb33d2e7bd7ddc722e53da9ca8ee97df41cfabf',
    sETH: '0xce3850927d0e631b6082f9d45a6391a3794c51eb',
    sUSD: '0xa5f7a39e55d7878bc5bd754ee5d6bd7a7662355b',
    wstETH: '0x63f6D9E7d3953106bCaf98832BD9C88A54AfCc9D',
    rETH: '0x4c2e69e58b14de9afedfb94319519ce34e087283',
    WBTC: '0xb9c8f0d3254007ee4b98970b94544e473cd610ec',
    frxETH: '0x4d4edf8291d169f975b99914b6ab3326abb45938',
    EURA: '0xC18dAC166eDa9538933258d21A272C1775C19c73',
    stEUR: '0xA9DdD91249DFdd450E81E1c56Ab60E1A62651701',
    USDA: '0xC18dAC166eDa9538933258d21A272C1775C19c73',
    stUSD: '0xC98b0729695A25152B8D5b6B95709070605A7F60',
    crvUSD: '0x528e7aF33043Da06ca3DD407626a71DbBD3173D6',
    LUSD: '0xf0a9abb11958a071e168f2ee5bcbacf1abbde9cf',
    GRAI: '0x92b051204816DC4fbA7AC1A68a2cf319A9a387CB',
    stataUSDT: '0xd55263b84685Ced7e10a77607C7fFD763D495B6e',
    aaveUSDT: '0x1Fd458C52fEb7Bb35097ebd9566DB6C269341FDD',
    tBTC: '0xf7b4531e52211CC44379102F719cad29411dB053',
    PSTAKE: '0xc45398444B83183b2018e0224B3D332b42D492Af',
  },
  [Network.ZKEVM]: {
    ETH: '0x4F9A0e7FD2Bf6067db6994CF12E4495Df938E6e9',
    WETH: '0xc44b0378e400a9958219ec8f294c23b9976e3c5d',
    MATIC: '0x8f2a1450c040b3c19efe9676165d8f30d8280019',
    WBTC: '0x99b31498b0a1dae01fc3433e3cb60f095340935c',
    USDC: '0x99b31498b0a1dae01fc3433e3cb60f095340935c',
  },
  [Network.BASE]: {
    WETH: '0x4bb6b2efe7036020ba6f02a05602546c9f25bf28',
    PRIME: '0xe3879b7359695f802d6FD56Bb76fD82C362Dafd6',
    ETH: '0xd34ea7278e6bd48defe656bbe263aef11101469c',
    MAV: '0xf977814e90da44bfa03b6295a0616a897441acec',
    USDC: '0xaac391f166f33cdaefaa4afa6616a3bea66b694d',
    USDbC: '0x4bb6b2efe7036020ba6f02a05602546c9f25bf28',
    DAI: '0x20f03e26968b179025f65c1f4afadfd3959c8d03',
    BAL: '0x854b004700885a61107b458f11ecc169a019b764',
    GOLD: '0x1374c25b3710758c326ee0c70ec48b595d5ccf8c',
    SDEX: '0xa5d378c05192e3f1f365d6298921879c4d51c5a3',
    EURA: '0x5b5614b9fffab7c751799eb12d5cb9165c8c40ad',
    stEUR: '0xA9DdD91249DFdd450E81E1c56Ab60E1A62651701',
    USDA: '0x7FE4b2632f5AE6d930677D662AF26Bc0a06672b3',
    stUSD: '0x8deeffb6047b8ee91b09334eb2a4ca120f43f596',
    ALB: '0x365c6d588e8611125de3bea5b9280c304fa54113',
    AERO: '0x807877258b55bfefabdd469da1c72731c5070839',
    tBTC: '0x9f1920d0cbb63ed03376a1e09fd2851d601234c8',
    DOG: '0xbe3ab8a87730684ef1e476064c2e43c3e982f8e8',
    stataUSDC: '0x88Cac91ADDE2208039A227B373C2A692C0700547',
    aaveUSDC: '0x5DE3c5BE52D7aDbdC3aEFe2eA061A2ECE0C7d766',
    USDM: '0x492EC4591c55962C5739A8dC98F0B401897Db038',
    crvUSD: '0xBbAbDB1385deA5285113581A7024d6DC04131101',
    cbETH: '0x50e011dD1e2b4906F1534623cD134B30422bb11E',
  },
};

export const SmartTokens = Object.keys(Tokens).reduce((acc, _network) => {
  const network = parseInt(_network, 10);
  acc[+network] = Object.keys(Tokens[network]).reduce((_acc, tokenName) => {
    const token: SmartTokenParams = Tokens[network][tokenName]!;

    if (token.addAllowance && token.addBalance) {
      _acc[tokenName] = new SmartToken(token);
    }

    return _acc;
  }, {} as Record<string, SmartToken>);
  return acc;
}, {} as Record<number, Record<string, SmartToken>>);

export const NativeTokenSymbols: { [network: number]: string } = {
  [Network.MAINNET]: 'ETH',
  [Network.POLYGON]: 'MATIC',
  [Network.BSC]: 'BNB',
  [Network.AVALANCHE]: 'AVAX',
  [Network.FANTOM]: 'FTM',
  [Network.ARBITRUM]: 'ETH',
  [Network.OPTIMISM]: 'ETH',
  [Network.BASE]: 'ETH',
};

export const WrappedNativeTokenSymbols: { [network: number]: string } = {
  [Network.MAINNET]: 'WETH',
  [Network.POLYGON]: 'WMATIC',
  [Network.BSC]: 'WBNB',
  [Network.AVALANCHE]: 'WAVAX',
  [Network.FANTOM]: 'WFTM',
  [Network.ARBITRUM]: 'WETH',
  [Network.OPTIMISM]: 'WETH',
  [Network.BASE]: 'WETH',
};<|MERGE_RESOLUTION|>--- conflicted
+++ resolved
@@ -439,16 +439,6 @@
       address: '0x83f20f44975d03b1b09e64809b757c47f942beea',
       decimals: 18,
     },
-<<<<<<< HEAD
-=======
-    eETH: {
-      address: '0x35fa164735182de50811e8e2e824cfb9b6118ac2',
-      decimals: 18,
-    },
-    weETH: {
-      address: '0xcd5fe23c85820f7b72d0926fc9b05b43e359b7ee',
-      decimals: 18,
-    },
     stataUSDT: {
       address: '0x862c57d48becb45583aeba3f489696d22466ca1b',
       decimals: 6,
@@ -457,7 +447,6 @@
       address: '0x23878914efe38d27c4d67ab83ed1b93a74d4086a',
       decimals: 6,
     },
->>>>>>> bdf24de8
   },
   [Network.POLYGON]: {
     jGBP: {
@@ -1510,15 +1499,10 @@
     LUSD: '0xEd279fDD11cA84bEef15AF5D39BB4d4bEE23F0cA',
     BNT: '0xf727e20e081aAE428E7c6bE07b156bB21ab587a7',
     USDe: '0x74e6c48e667d698a4cf90665b6960a5bae39e603',
-<<<<<<< HEAD
-    weETH: '0x267ed5f71ee47d3e45bb1569aa37889a2d10f91e',
-    eETH: '0x1de713F78aA5f29874bBcc95e125721F002Da7f2',
-=======
     eETH: '0x0f1DfeF1a40557d279d0de6E49aB306891A638b8',
     stataUSDT: '0x6803364AceD5181877abC11E865FB27cB654a426',
     aaveUSDT: '0x32c98a981Fe7C333Bd4e8E7630E8e0CF5ce20987',
     weETH: '0x267ed5f71EE47D3E45Bb1569Aa37889a2d10f91e',
->>>>>>> bdf24de8
   },
   [Network.POLYGON]: {
     jGBP: '0x02aa0B826c7BA6386DdBE04C0a8715A1c0A16B24',
