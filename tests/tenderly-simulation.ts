/* eslint-disable no-console */
import { Provider } from '@ethersproject/providers';
import { Address } from '@paraswap/core';
import axios from 'axios';
import { TxObject } from '../src/types';
import { StateOverrides, StateSimulateApiOverride } from './smart-tokens';

const TENDERLY_TOKEN = process.env.TENDERLY_TOKEN;
const TENDERLY_ACCOUNT_ID = process.env.TENDERLY_ACCOUNT_ID;
const TENDERLY_PROJECT = process.env.TENDERLY_PROJECT;
const TENDERLY_FORK_ID = process.env.TENDERLY_FORK_ID;
const TENDERLY_FORK_LAST_TX_ID = process.env.TENDERLY_FORK_LAST_TX_ID;

export type SimulationResult = {
  success: boolean;
  gasUsed?: string;
  url?: string;
  transaction?: any;
};

export interface TransactionSimulator {
  forkId: string;
  setup(): Promise<void>;

  simulate(
    params: TxObject,
    stateOverrides?: StateOverrides,
  ): Promise<SimulationResult>;
}

export class EstimateGasSimulation implements TransactionSimulator {
  forkId: string = '0';

  constructor(private provider: Provider) {}

  async setup() {}

  async simulate(
    params: TxObject,
    _: StateOverrides,
  ): Promise<SimulationResult> {
    try {
      const result = await this.provider.estimateGas(params);
      return {
        success: true,
        gasUsed: result.toNumber().toString(),
      };
    } catch (e) {
      console.error(`Estimate gas simulation failed:`, e);
      return {
        success: false,
      };
    }
  }
}

export class TenderlySimulation implements TransactionSimulator {
  lastTx: string = '';
  forkId: string = '';
  maxGasLimit = 80000000;

  constructor(private network: Number = 1) {}

  async setup() {
    // Fork the mainnet
    if (!TENDERLY_TOKEN)
      throw new Error(
        `TenderlySimulation_setup: TENDERLY_TOKEN not found in the env`,
      );

    if (TENDERLY_FORK_ID) {
      if (!TENDERLY_FORK_LAST_TX_ID) throw new Error('Always set last tx id');
      this.forkId = TENDERLY_FORK_ID;
      this.lastTx = TENDERLY_FORK_LAST_TX_ID;
      return;
    }

    try {
<<<<<<< HEAD
      await process.nextTick(() => { }); // https://stackoverflow.com/questions/69169492/async-external-function-leaves-open-handles-jest-supertest-express
=======
      await process.nextTick(() => {}); // https://stackoverflow.com/questions/69169492/async-external-function-leaves-open-handles-jest-supertest-express
>>>>>>> fdb08532
      let res = await axios.post(
        `https://api.tenderly.co/api/v1/account/${TENDERLY_ACCOUNT_ID}/project/${TENDERLY_PROJECT}/fork`,
        {
          network_id: this.network.toString(),
        },
        {
          timeout: 20000,
          headers: {
            'x-access-key': TENDERLY_TOKEN,
          },
        },
      );
      this.forkId = res.data.simulation_fork.id;
      this.lastTx = res.data.root_transaction.id;
    } catch (e) {
      console.error(`TenderlySimulation_setup:`, e);
      throw e;
    }
  }

  async simulate(params: TxObject, stateOverrides?: StateOverrides) {
    let _params = {
      from: params.from,
      to: params.to,
      save: true,
      root: this.lastTx,
      value: params.value || '0',
      gas: this.maxGasLimit,
      input: params.data,
      state_objects: {},
    };
    try {
      if (stateOverrides) {
<<<<<<< HEAD
        await process.nextTick(() => { }); // https://stackoverflow.com/questions/69169492/async-external-function-leaves-open-handles-jest-supertest-express
=======
        await process.nextTick(() => {}); // https://stackoverflow.com/questions/69169492/async-external-function-leaves-open-handles-jest-supertest-express
>>>>>>> fdb08532
        const result = await axios.post(
          `
        https://api.tenderly.co/api/v1/account/${TENDERLY_ACCOUNT_ID}/project/${TENDERLY_PROJECT}/contracts/encode-states`,
          stateOverrides,
          {
            headers: {
              'x-access-key': TENDERLY_TOKEN!,
            },
          },
        );

        _params.state_objects = Object.keys(result.data.stateOverrides).reduce(
          (acc, contract) => {
            const _storage = result.data.stateOverrides[contract].value;

            acc[contract] = {
              storage: _storage,
            };
            return acc;
          },
          {} as Record<Address, StateSimulateApiOverride>,
        );
      }

<<<<<<< HEAD
      await process.nextTick(() => { }); // https://stackoverflow.com/questions/69169492/async-external-function-leaves-open-handles-jest-supertest-express
=======
      await process.nextTick(() => {}); // https://stackoverflow.com/questions/69169492/async-external-function-leaves-open-handles-jest-supertest-express
>>>>>>> fdb08532
      const { data } = await axios.post(
        `https://api.tenderly.co/api/v1/account/${TENDERLY_ACCOUNT_ID}/project/${TENDERLY_PROJECT}/fork/${this.forkId}/simulate`,
        _params,
        {
          timeout: 20 * 1000,
          headers: {
            'x-access-key': TENDERLY_TOKEN!,
          },
        },
      );
      const lastTx = data.simulation.id;
      if (data.transaction.status) {
        this.lastTx = lastTx;
        return {
          success: true,
          gasUsed: data.transaction.gas_used,
          url: `https://dashboard.tenderly.co/${TENDERLY_ACCOUNT_ID}/${TENDERLY_PROJECT}/fork/${this.forkId}/simulation/${lastTx}`,
          transaction: data.transaction,
        };
      } else {
        return {
          success: false,
          url: `https://dashboard.tenderly.co/${TENDERLY_ACCOUNT_ID}/${TENDERLY_PROJECT}/fork/${this.forkId}/simulation/${lastTx}`,
          error: `Simulation failed: ${data.transaction.error_info.error_message} at ${data.transaction.error_info.address}`,
        };
      }
    } catch (e) {
      console.error(`TenderlySimulation_simulate:`, e);
      return {
        success: false,
      };
    }
  }
}<|MERGE_RESOLUTION|>--- conflicted
+++ resolved
@@ -76,11 +76,7 @@
     }
 
     try {
-<<<<<<< HEAD
-      await process.nextTick(() => { }); // https://stackoverflow.com/questions/69169492/async-external-function-leaves-open-handles-jest-supertest-express
-=======
       await process.nextTick(() => {}); // https://stackoverflow.com/questions/69169492/async-external-function-leaves-open-handles-jest-supertest-express
->>>>>>> fdb08532
       let res = await axios.post(
         `https://api.tenderly.co/api/v1/account/${TENDERLY_ACCOUNT_ID}/project/${TENDERLY_PROJECT}/fork`,
         {
@@ -114,11 +110,8 @@
     };
     try {
       if (stateOverrides) {
-<<<<<<< HEAD
-        await process.nextTick(() => { }); // https://stackoverflow.com/questions/69169492/async-external-function-leaves-open-handles-jest-supertest-express
-=======
         await process.nextTick(() => {}); // https://stackoverflow.com/questions/69169492/async-external-function-leaves-open-handles-jest-supertest-express
->>>>>>> fdb08532
+        await process.nextTick(() => {}); // https://stackoverflow.com/questions/69169492/async-external-function-leaves-open-handles-jest-supertest-express
         const result = await axios.post(
           `
         https://api.tenderly.co/api/v1/account/${TENDERLY_ACCOUNT_ID}/project/${TENDERLY_PROJECT}/contracts/encode-states`,
@@ -143,11 +136,6 @@
         );
       }
 
-<<<<<<< HEAD
-      await process.nextTick(() => { }); // https://stackoverflow.com/questions/69169492/async-external-function-leaves-open-handles-jest-supertest-express
-=======
-      await process.nextTick(() => {}); // https://stackoverflow.com/questions/69169492/async-external-function-leaves-open-handles-jest-supertest-express
->>>>>>> fdb08532
       const { data } = await axios.post(
         `https://api.tenderly.co/api/v1/account/${TENDERLY_ACCOUNT_ID}/project/${TENDERLY_PROJECT}/fork/${this.forkId}/simulate`,
         _params,
